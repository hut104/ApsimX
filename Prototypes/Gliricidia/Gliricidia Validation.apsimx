--- conflicted
+++ resolved
@@ -1182,7 +1182,6 @@
           <XProperty>[AboveGround].Wt</XProperty>
           <YProperty>[Stem].Live.Wt</YProperty>
         </AllometricDemandFunction>
-<<<<<<< HEAD
         <GrowthRespiration>0</GrowthRespiration>
         <Constant>
           <Name>MaintenanceRespirationFunction</Name>
@@ -1194,9 +1193,6 @@
           <Value>1</Value>
           <Units>0-1</Units>
         </Constant>
-=======
-        <MaintenanceRespiration>0</MaintenanceRespiration>
->>>>>>> e3721db8
       </GenericOrgan>
       <Nodule>
         <Name>Nodule</Name>
@@ -1318,7 +1314,6 @@
           <Value>10000</Value>
           <Units>g/m^2/d</Units>
         </Constant>
-<<<<<<< HEAD
         <GrowthRespiration>0</GrowthRespiration>
         <Constant>
           <Name>MaintenanceRespirationFunction</Name>
@@ -1330,9 +1325,6 @@
           <Value>1</Value>
           <Units>0-1</Units>
         </Constant>
-=======
-        <MaintenanceRespiration>0</MaintenanceRespiration>
->>>>>>> e3721db8
       </Nodule>
       <Cultivar>
         <Name>Gliricidia</Name>
