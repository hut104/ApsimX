﻿using System;
using System.Collections.Generic;
using System.ComponentModel;
using System.Drawing;
using System.Data;
using System.Linq;
using System.Text;
using System.Windows.Forms;
using System.IO;
using UserInterface.Commands;
using System.Reflection;

namespace UserInterface.Views
{
    interface ITabbedExplorerView
    {
        event EventHandler<PopulateStartPageArgs> PopulateStartPage;

        event EventHandler MruFileClick;
       
        event EventHandler TabClosing;

        /// <summary>
        /// Add a tab form to the tab control. Optionally select the tab if SelectTab is true.
        /// </summary>
        void AddTab(string TabText, Image TabImage, UserControl Contents, bool SelectTab);

        /// <summary>
        /// Ask user for a filename.
        /// </summary>
        string AskUserForFileName(string initialDir, string fileSpec);

        /// <summary>
        /// Show an error message to caller.
        /// </summary>
        void ShowError(string message);

        /// <summary>
        /// Fill the recent files group with file names
        /// </summary>
        /// <param name="files"></param>
        void FillMruList(List<string> files);
        /// <summary>
        /// Return the selected filename from a double click on 
        /// a recent file item
        /// </summary>
        /// <returns></returns>
        string SelectedMruFileName();

        Int32 TabWidth { get; }

        /// <summary>
        /// Gets the current tab index.
        /// </summary>
        int CurrentTabIndex { get; }
    }


    /// <summary>
    /// TabbedExplorerView maintains multiple explorer views in a tabbed interface. It also
    /// has a StartPageView that is shown to the use when they open a new tab.
    /// </summary>
    public partial class TabbedExplorerView : UserControl, ITabbedExplorerView
    {
        private ListViewGroup recentFilesGroup;

        public event EventHandler<PopulateStartPageArgs> PopulateStartPage;
        public event EventHandler MruFileClick;
        public event EventHandler TabClosing;
        
        /// <summary>
        /// Constructor
        /// </summary>
        public TabbedExplorerView()
        {
            InitializeComponent();
            
            recentFilesGroup = new ListViewGroup("Recent files", HorizontalAlignment.Left);
        }


        /// <summary>
        /// Gets the current tab index.
        /// </summary>
        public int CurrentTabIndex
        {
            get
            {
                return TabControl.SelectedIndex;
            }
        }

        /// <summary>
        /// View has loaded
        /// </summary>
        private void OnLoad(object sender, EventArgs e)
        {
            if (PopulateStartPage != null)
                PopulateStartPageList();
        }

        /// <summary>
        /// Populate the start page.
        /// </summary>
        private void PopulateStartPageList()
        {
<<<<<<< HEAD
            listViewMain.Clear();
            ListViewImages.ColorDepth = ColorDepth.Depth32Bit;
=======
>>>>>>> 6f5bd756
            listViewMain.Groups.Insert(0, new ListViewGroup("Standard", HorizontalAlignment.Left));
            PopulateStartPageArgs Args = new PopulateStartPageArgs();
            listViewMain.Items.Clear();
            PopulateStartPage(this, Args);
            foreach (PopulateStartPageArgs.Description Description in Args.Descriptions)
            {
                ListViewItem Item = new ListViewItem();
                Item.Text = Description.Name;
                Item.Tag = Description.OnClick;
                Item.ToolTipText = "Double click to open";

                // Load image
                int ImageIndex = ListViewImages.Images.IndexOfKey(Description.ResourceNameForImage);
                if (ImageIndex == -1)
                {
                    Stream s = Assembly.GetExecutingAssembly().GetManifestResourceStream(Description.ResourceNameForImage);
                    Bitmap Icon = new Bitmap(s); // Properties.Resources.ResourceManager.GetObject(Description.ResourceNameForImage) as Bitmap;
                    if (Icon != null)
                    {
                        ListViewImages.Images.Add(Description.ResourceNameForImage, Icon);
                        ImageIndex = ListViewImages.Images.Count - 1;
                    }
                }
                Item.ImageIndex = ImageIndex;
                listViewMain.Items.Add(Item);
                Item.Group = listViewMain.Groups[0];
            }
         
        }

        /// <summary>
        /// File the most recently used files group
        /// </summary>
        /// <param name="files"></param>
        public void FillMruList(List<string> files)
        {
            // cleanup the list so it can be reshown in the correct order
            foreach (ListViewItem item in listViewMain.Items)
            {
                item.Selected = false;
                if (item.Group == recentFilesGroup)
                {
                    
                    item.Remove();
                }
            }

            if (!listViewMain.Groups.Contains(recentFilesGroup))
                listViewMain.Groups.Add(recentFilesGroup);
            // now add each item from the list of files
            foreach (string xfile in files)
            {
                ListViewItem Item = new ListViewItem();
                Item.Text = Path.GetFileNameWithoutExtension(xfile);
                Item.Tag = MruFileClick;
                Item.ToolTipText = xfile;

                // Load image
                int ImageIndex = ListViewImages.Images.IndexOfKey("apsim_logo32");
                if (ImageIndex == -1)
                {
                    Bitmap Icon = Properties.Resources.ResourceManager.GetObject("apsim_logo32") as Bitmap;
                    if (Icon != null)
                    {
                        ListViewImages.Images.Add("apsim_logo32", Icon);
                        ImageIndex = ListViewImages.Images.Count - 1;
                    }
                }
                Item.ImageIndex = ImageIndex;
                listViewMain.Items.Add(Item);
                Item.Group = recentFilesGroup;
            }
        }
        
        /// <summary>
        /// User has double clicked. Open. Open a .apsim file.
        /// </summary>
        private void ListView_DoubleClick(object sender, EventArgs e)
        {
            EventHandler OnClick = listViewMain.SelectedItems[0].Tag as EventHandler;
            if (OnClick != null)
                OnClick(this, e);
        }
        private void ListView_KeyUp(object sender, KeyEventArgs e)
        {
            if (e.KeyCode == Keys.Enter)
                ListView_DoubleClick(sender, e);
        }
        /// <summary>
        /// Tab popup menu is about to open. Enable/disable the close menu item.
        /// </summary>
        private void OnTabControlMouseUp(object sender, MouseEventArgs e)
        {
            if (e.Button == System.Windows.Forms.MouseButtons.Right)
            {
                for (int i = 0; i < TabControl.TabCount; ++i)
                {
                    Rectangle r = TabControl.GetTabRect(i);
                    if (r.Contains(e.Location) /* && it is the header that was clicked*/)
                    {
                        TabControl.SelectedTab = TabControl.TabPages[i];
                        CloseTabMenuItem.Enabled = TabControl.SelectedTab.Text != " ";
                        TabPopupMenu.Show(this, e.Location);

                    }
                }
            }
            else if (e.Button == System.Windows.Forms.MouseButtons.Middle)
            {
                for (int i = 0; i < TabControl.TabCount; ++i)
                {
                    Rectangle r = TabControl.GetTabRect(i);
                    if (r.Contains(e.Location) /* && it is the header that was clicked*/)
                    {
                        TabControl.SelectedTab = TabControl.TabPages[i];
                        if (TabControl.SelectedTab.Text != " ")
                           OnCloseTabClick(sender, e);
                    }
                }
            }
        }

        /// <summary>
        /// User is closing this tab.
        /// </summary>
        private void OnCloseTabClick(object sender, EventArgs e)
        {
            if (TabClosing != null)
                TabClosing.Invoke(this, e);
            
            if (TabControl.SelectedTab.Text != " ")
                TabControl.TabPages.Remove(TabControl.SelectedTab);
        }

        /// <summary>
        /// Add a tab form to the tab control. Optionally select the tab if SelectTab is true.
        /// </summary>
        public void AddTab(string TabText, Image TabImage, UserControl Contents, bool SelectTab)
        {
            listViewMain.Clear();
            //foreach (ListViewItem item in listViewMain.Items)
            //    item.Selected = false;

            TabPage OriginalTab = TabControl.SelectedTab;
            TabPage NewTabPage = new TabPage();
            int i = TabControl.TabPages.Count - 1;
            TabControl.TabPages.Add(NewTabPage);
            SetupTab(NewTabPage, TabText, TabImage, Contents);

            // On MONO OSX: The screen doesn't redraw properly when a tab is 'inserted'.
            TabControl.SelectedTab = NewTabPage;
            //NewTabPage.Invalidate();
        }

        /// <summary>
        /// Replace the current focused tab with the specified text, image and contents.
        /// </summary>
        public void ReplaceCurrentTab(string TabText, Image TabImage, UserControl Contents)
        {
            TabPage TabPage = TabControl.SelectedTab;
            SetupTab(TabPage, TabText, TabImage, Contents);
        }

        /// <summary>
        /// Remove a tab from the tab control.
        /// </summary>
        public void RemoveTab(string TabText)
        {
            TabControl.TabPages.RemoveByKey(TabText);
        }

        /// <summary>
        /// Setup a tab according to the specified parameters.
        /// </summary>
        private void SetupTab(TabPage TabPage, string TabText, Image TabImage, UserControl Contents)
        {
            // If the tab text passed in is a filename then only show the filename (no path)
            // on the tab. The ToolTipText will still have the f ull path and name.
            if (TabText.Contains(Path.DirectorySeparatorChar.ToString()))
                TabPage.Text = Path.GetFileNameWithoutExtension(TabText);
            else
                TabPage.Text = TabText;
            TabPage.Name = TabText;
            TabPage.ToolTipText = TabText;

            // Add the specified tab image to the image list if it doesn't already exist.
            if (TabImage != null)
            {
                int TabIndex;
                for (TabIndex = 0; TabIndex < TabImageList.Images.Count; TabIndex++)
                    if (TabIndex.Equals(TabImage))
                        break;
                if (TabIndex == TabImageList.Images.Count)
                    TabImageList.Images.Add(TabImage);
                TabPage.ImageIndex = TabIndex;
            }
            else
                TabPage.ImageIndex = -1;

            // Add the TabForm passed in to the new tab page.
            TabPage.Controls.Clear();
            TabPage.Controls.Add(Contents);
            Contents.Dock = DockStyle.Fill;
        }

        /// <summary>
        /// Ask user for a filename.
        /// </summary>
        public string AskUserForFileName(string initialDir, string fileSpec)
        {
            string fileName = null;
            OpenFileDialog.Filter = fileSpec;
            if (initialDir.Length > 0)
                OpenFileDialog.InitialDirectory = initialDir;
            else
                OpenFileDialog.InitialDirectory = Utility.Configuration.Settings.PreviousFolder;

            if (OpenFileDialog.ShowDialog() == DialogResult.OK)
            {
                fileName = OpenFileDialog.FileName;
                string dir = Path.GetDirectoryName(fileName);
                if (!dir.Contains(@"ApsimX\Examples"))
                    Utility.Configuration.Settings.PreviousFolder = dir;
            }

            return fileName;
        }

        /// <summary>
        /// A helper function that asks user for a SaveAs name and returns their new choice.
        /// </summary>
        /// <returns>Returns the new file name or null if action cancelled by user.</returns>
        public string AskUserForSaveFileName(string OldFilename)
        {
            SaveFileDialog.FileName = Path.GetFileName(OldFilename);
            SaveFileDialog.InitialDirectory = Utility.Configuration.Settings.PreviousFolder;

            if (SaveFileDialog.ShowDialog() == DialogResult.OK)
            {
                string dir = Path.GetDirectoryName(SaveFileDialog.FileName);
                if (!dir.Contains(@"ApsimX\Examples"))
                    Utility.Configuration.Settings.PreviousFolder = dir;
                return SaveFileDialog.FileName;
            }
            else
                return null;
        }

        /// <summary>
        /// Show an error message to caller.
        /// </summary>
        public void ShowError(string message)
        {
            MessageBox.Show(message, "Error", MessageBoxButtons.OK, MessageBoxIcon.Error);
        }

        public Int32 TabWidth 
        {
            get { return TabControl.Width; }
            
        }

        /// <summary>
        /// Get the filename from a recent file item. 
        /// </summary>
        /// <returns>The full path name for the file</returns>
        public string SelectedMruFileName()
        {
            if (listViewMain.SelectedItems.Count > 0)
            {
                ListViewItem item = listViewMain.SelectedItems[0];
                if (item.Group == recentFilesGroup)
                {
                    return item.ToolTipText;    // full path for the file
                }
            }

            return "";  //invalid item
        }

        /// <summary>
        /// When changing back to the main tab reload the mru list into the listview
        /// </summary>
        /// <param name="sender"></param>
        /// <param name="e"></param>
        private void TabControl_Selecting(object sender, TabControlCancelEventArgs e)
        {
            if (e.TabPage.Text == "+")
                PopulateStartPageList();
        }
    }

    public class PopulateStartPageArgs : EventArgs
    {
        public struct Description
        {
            public string Name;
            public string ResourceNameForImage;
            public EventHandler OnClick;
        }
        
        public List<Description> Descriptions = new List<Description>();
    }

}
<|MERGE_RESOLUTION|>--- conflicted
+++ resolved
@@ -1,416 +1,412 @@
-﻿using System;
-using System.Collections.Generic;
-using System.ComponentModel;
-using System.Drawing;
-using System.Data;
-using System.Linq;
-using System.Text;
-using System.Windows.Forms;
-using System.IO;
-using UserInterface.Commands;
-using System.Reflection;
-
-namespace UserInterface.Views
-{
-    interface ITabbedExplorerView
-    {
-        event EventHandler<PopulateStartPageArgs> PopulateStartPage;
-
-        event EventHandler MruFileClick;
-       
-        event EventHandler TabClosing;
-
-        /// <summary>
-        /// Add a tab form to the tab control. Optionally select the tab if SelectTab is true.
-        /// </summary>
-        void AddTab(string TabText, Image TabImage, UserControl Contents, bool SelectTab);
-
-        /// <summary>
-        /// Ask user for a filename.
-        /// </summary>
-        string AskUserForFileName(string initialDir, string fileSpec);
-
-        /// <summary>
-        /// Show an error message to caller.
-        /// </summary>
-        void ShowError(string message);
-
-        /// <summary>
-        /// Fill the recent files group with file names
-        /// </summary>
-        /// <param name="files"></param>
-        void FillMruList(List<string> files);
-        /// <summary>
-        /// Return the selected filename from a double click on 
-        /// a recent file item
-        /// </summary>
-        /// <returns></returns>
-        string SelectedMruFileName();
-
-        Int32 TabWidth { get; }
-
-        /// <summary>
-        /// Gets the current tab index.
-        /// </summary>
-        int CurrentTabIndex { get; }
-    }
-
-
-    /// <summary>
-    /// TabbedExplorerView maintains multiple explorer views in a tabbed interface. It also
-    /// has a StartPageView that is shown to the use when they open a new tab.
-    /// </summary>
-    public partial class TabbedExplorerView : UserControl, ITabbedExplorerView
-    {
-        private ListViewGroup recentFilesGroup;
-
-        public event EventHandler<PopulateStartPageArgs> PopulateStartPage;
-        public event EventHandler MruFileClick;
-        public event EventHandler TabClosing;
-        
-        /// <summary>
-        /// Constructor
-        /// </summary>
-        public TabbedExplorerView()
-        {
-            InitializeComponent();
-            
-            recentFilesGroup = new ListViewGroup("Recent files", HorizontalAlignment.Left);
-        }
-
-
-        /// <summary>
-        /// Gets the current tab index.
-        /// </summary>
-        public int CurrentTabIndex
-        {
-            get
-            {
-                return TabControl.SelectedIndex;
-            }
-        }
-
-        /// <summary>
-        /// View has loaded
-        /// </summary>
-        private void OnLoad(object sender, EventArgs e)
-        {
-            if (PopulateStartPage != null)
-                PopulateStartPageList();
-        }
-
-        /// <summary>
-        /// Populate the start page.
-        /// </summary>
-        private void PopulateStartPageList()
-        {
-<<<<<<< HEAD
-            listViewMain.Clear();
-            ListViewImages.ColorDepth = ColorDepth.Depth32Bit;
-=======
->>>>>>> 6f5bd756
-            listViewMain.Groups.Insert(0, new ListViewGroup("Standard", HorizontalAlignment.Left));
-            PopulateStartPageArgs Args = new PopulateStartPageArgs();
-            listViewMain.Items.Clear();
-            PopulateStartPage(this, Args);
-            foreach (PopulateStartPageArgs.Description Description in Args.Descriptions)
-            {
-                ListViewItem Item = new ListViewItem();
-                Item.Text = Description.Name;
-                Item.Tag = Description.OnClick;
-                Item.ToolTipText = "Double click to open";
-
-                // Load image
-                int ImageIndex = ListViewImages.Images.IndexOfKey(Description.ResourceNameForImage);
-                if (ImageIndex == -1)
-                {
-                    Stream s = Assembly.GetExecutingAssembly().GetManifestResourceStream(Description.ResourceNameForImage);
-                    Bitmap Icon = new Bitmap(s); // Properties.Resources.ResourceManager.GetObject(Description.ResourceNameForImage) as Bitmap;
-                    if (Icon != null)
-                    {
-                        ListViewImages.Images.Add(Description.ResourceNameForImage, Icon);
-                        ImageIndex = ListViewImages.Images.Count - 1;
-                    }
-                }
-                Item.ImageIndex = ImageIndex;
-                listViewMain.Items.Add(Item);
-                Item.Group = listViewMain.Groups[0];
-            }
-         
-        }
-
-        /// <summary>
-        /// File the most recently used files group
-        /// </summary>
-        /// <param name="files"></param>
-        public void FillMruList(List<string> files)
-        {
-            // cleanup the list so it can be reshown in the correct order
-            foreach (ListViewItem item in listViewMain.Items)
-            {
-                item.Selected = false;
-                if (item.Group == recentFilesGroup)
-                {
-                    
-                    item.Remove();
-                }
-            }
-
-            if (!listViewMain.Groups.Contains(recentFilesGroup))
-                listViewMain.Groups.Add(recentFilesGroup);
-            // now add each item from the list of files
-            foreach (string xfile in files)
-            {
-                ListViewItem Item = new ListViewItem();
-                Item.Text = Path.GetFileNameWithoutExtension(xfile);
-                Item.Tag = MruFileClick;
-                Item.ToolTipText = xfile;
-
-                // Load image
-                int ImageIndex = ListViewImages.Images.IndexOfKey("apsim_logo32");
-                if (ImageIndex == -1)
-                {
-                    Bitmap Icon = Properties.Resources.ResourceManager.GetObject("apsim_logo32") as Bitmap;
-                    if (Icon != null)
-                    {
-                        ListViewImages.Images.Add("apsim_logo32", Icon);
-                        ImageIndex = ListViewImages.Images.Count - 1;
-                    }
-                }
-                Item.ImageIndex = ImageIndex;
-                listViewMain.Items.Add(Item);
-                Item.Group = recentFilesGroup;
-            }
-        }
-        
-        /// <summary>
-        /// User has double clicked. Open. Open a .apsim file.
-        /// </summary>
-        private void ListView_DoubleClick(object sender, EventArgs e)
-        {
-            EventHandler OnClick = listViewMain.SelectedItems[0].Tag as EventHandler;
-            if (OnClick != null)
-                OnClick(this, e);
-        }
-        private void ListView_KeyUp(object sender, KeyEventArgs e)
-        {
-            if (e.KeyCode == Keys.Enter)
-                ListView_DoubleClick(sender, e);
-        }
-        /// <summary>
-        /// Tab popup menu is about to open. Enable/disable the close menu item.
-        /// </summary>
-        private void OnTabControlMouseUp(object sender, MouseEventArgs e)
-        {
-            if (e.Button == System.Windows.Forms.MouseButtons.Right)
-            {
-                for (int i = 0; i < TabControl.TabCount; ++i)
-                {
-                    Rectangle r = TabControl.GetTabRect(i);
-                    if (r.Contains(e.Location) /* && it is the header that was clicked*/)
-                    {
-                        TabControl.SelectedTab = TabControl.TabPages[i];
-                        CloseTabMenuItem.Enabled = TabControl.SelectedTab.Text != " ";
-                        TabPopupMenu.Show(this, e.Location);
-
-                    }
-                }
-            }
-            else if (e.Button == System.Windows.Forms.MouseButtons.Middle)
-            {
-                for (int i = 0; i < TabControl.TabCount; ++i)
-                {
-                    Rectangle r = TabControl.GetTabRect(i);
-                    if (r.Contains(e.Location) /* && it is the header that was clicked*/)
-                    {
-                        TabControl.SelectedTab = TabControl.TabPages[i];
-                        if (TabControl.SelectedTab.Text != " ")
-                           OnCloseTabClick(sender, e);
-                    }
-                }
-            }
-        }
-
-        /// <summary>
-        /// User is closing this tab.
-        /// </summary>
-        private void OnCloseTabClick(object sender, EventArgs e)
-        {
-            if (TabClosing != null)
-                TabClosing.Invoke(this, e);
-            
-            if (TabControl.SelectedTab.Text != " ")
-                TabControl.TabPages.Remove(TabControl.SelectedTab);
-        }
-
-        /// <summary>
-        /// Add a tab form to the tab control. Optionally select the tab if SelectTab is true.
-        /// </summary>
-        public void AddTab(string TabText, Image TabImage, UserControl Contents, bool SelectTab)
-        {
-            listViewMain.Clear();
-            //foreach (ListViewItem item in listViewMain.Items)
-            //    item.Selected = false;
-
-            TabPage OriginalTab = TabControl.SelectedTab;
-            TabPage NewTabPage = new TabPage();
-            int i = TabControl.TabPages.Count - 1;
-            TabControl.TabPages.Add(NewTabPage);
-            SetupTab(NewTabPage, TabText, TabImage, Contents);
-
-            // On MONO OSX: The screen doesn't redraw properly when a tab is 'inserted'.
-            TabControl.SelectedTab = NewTabPage;
-            //NewTabPage.Invalidate();
-        }
-
-        /// <summary>
-        /// Replace the current focused tab with the specified text, image and contents.
-        /// </summary>
-        public void ReplaceCurrentTab(string TabText, Image TabImage, UserControl Contents)
-        {
-            TabPage TabPage = TabControl.SelectedTab;
-            SetupTab(TabPage, TabText, TabImage, Contents);
-        }
-
-        /// <summary>
-        /// Remove a tab from the tab control.
-        /// </summary>
-        public void RemoveTab(string TabText)
-        {
-            TabControl.TabPages.RemoveByKey(TabText);
-        }
-
-        /// <summary>
-        /// Setup a tab according to the specified parameters.
-        /// </summary>
-        private void SetupTab(TabPage TabPage, string TabText, Image TabImage, UserControl Contents)
-        {
-            // If the tab text passed in is a filename then only show the filename (no path)
-            // on the tab. The ToolTipText will still have the f ull path and name.
-            if (TabText.Contains(Path.DirectorySeparatorChar.ToString()))
-                TabPage.Text = Path.GetFileNameWithoutExtension(TabText);
-            else
-                TabPage.Text = TabText;
-            TabPage.Name = TabText;
-            TabPage.ToolTipText = TabText;
-
-            // Add the specified tab image to the image list if it doesn't already exist.
-            if (TabImage != null)
-            {
-                int TabIndex;
-                for (TabIndex = 0; TabIndex < TabImageList.Images.Count; TabIndex++)
-                    if (TabIndex.Equals(TabImage))
-                        break;
-                if (TabIndex == TabImageList.Images.Count)
-                    TabImageList.Images.Add(TabImage);
-                TabPage.ImageIndex = TabIndex;
-            }
-            else
-                TabPage.ImageIndex = -1;
-
-            // Add the TabForm passed in to the new tab page.
-            TabPage.Controls.Clear();
-            TabPage.Controls.Add(Contents);
-            Contents.Dock = DockStyle.Fill;
-        }
-
-        /// <summary>
-        /// Ask user for a filename.
-        /// </summary>
-        public string AskUserForFileName(string initialDir, string fileSpec)
-        {
-            string fileName = null;
-            OpenFileDialog.Filter = fileSpec;
-            if (initialDir.Length > 0)
-                OpenFileDialog.InitialDirectory = initialDir;
-            else
-                OpenFileDialog.InitialDirectory = Utility.Configuration.Settings.PreviousFolder;
-
-            if (OpenFileDialog.ShowDialog() == DialogResult.OK)
-            {
-                fileName = OpenFileDialog.FileName;
-                string dir = Path.GetDirectoryName(fileName);
-                if (!dir.Contains(@"ApsimX\Examples"))
-                    Utility.Configuration.Settings.PreviousFolder = dir;
-            }
-
-            return fileName;
-        }
-
-        /// <summary>
-        /// A helper function that asks user for a SaveAs name and returns their new choice.
-        /// </summary>
-        /// <returns>Returns the new file name or null if action cancelled by user.</returns>
-        public string AskUserForSaveFileName(string OldFilename)
-        {
-            SaveFileDialog.FileName = Path.GetFileName(OldFilename);
-            SaveFileDialog.InitialDirectory = Utility.Configuration.Settings.PreviousFolder;
-
-            if (SaveFileDialog.ShowDialog() == DialogResult.OK)
-            {
-                string dir = Path.GetDirectoryName(SaveFileDialog.FileName);
-                if (!dir.Contains(@"ApsimX\Examples"))
-                    Utility.Configuration.Settings.PreviousFolder = dir;
-                return SaveFileDialog.FileName;
-            }
-            else
-                return null;
-        }
-
-        /// <summary>
-        /// Show an error message to caller.
-        /// </summary>
-        public void ShowError(string message)
-        {
-            MessageBox.Show(message, "Error", MessageBoxButtons.OK, MessageBoxIcon.Error);
-        }
-
-        public Int32 TabWidth 
-        {
-            get { return TabControl.Width; }
-            
-        }
-
-        /// <summary>
-        /// Get the filename from a recent file item. 
-        /// </summary>
-        /// <returns>The full path name for the file</returns>
-        public string SelectedMruFileName()
-        {
-            if (listViewMain.SelectedItems.Count > 0)
-            {
-                ListViewItem item = listViewMain.SelectedItems[0];
-                if (item.Group == recentFilesGroup)
-                {
-                    return item.ToolTipText;    // full path for the file
-                }
-            }
-
-            return "";  //invalid item
-        }
-
-        /// <summary>
-        /// When changing back to the main tab reload the mru list into the listview
-        /// </summary>
-        /// <param name="sender"></param>
-        /// <param name="e"></param>
-        private void TabControl_Selecting(object sender, TabControlCancelEventArgs e)
-        {
-            if (e.TabPage.Text == "+")
-                PopulateStartPageList();
-        }
-    }
-
-    public class PopulateStartPageArgs : EventArgs
-    {
-        public struct Description
-        {
-            public string Name;
-            public string ResourceNameForImage;
-            public EventHandler OnClick;
-        }
-        
-        public List<Description> Descriptions = new List<Description>();
-    }
-
-}
+﻿using System;
+using System.Collections.Generic;
+using System.ComponentModel;
+using System.Drawing;
+using System.Data;
+using System.Linq;
+using System.Text;
+using System.Windows.Forms;
+using System.IO;
+using UserInterface.Commands;
+using System.Reflection;
+
+namespace UserInterface.Views
+{
+    interface ITabbedExplorerView
+    {
+        event EventHandler<PopulateStartPageArgs> PopulateStartPage;
+
+        event EventHandler MruFileClick;
+       
+        event EventHandler TabClosing;
+
+        /// <summary>
+        /// Add a tab form to the tab control. Optionally select the tab if SelectTab is true.
+        /// </summary>
+        void AddTab(string TabText, Image TabImage, UserControl Contents, bool SelectTab);
+
+        /// <summary>
+        /// Ask user for a filename.
+        /// </summary>
+        string AskUserForFileName(string initialDir, string fileSpec);
+
+        /// <summary>
+        /// Show an error message to caller.
+        /// </summary>
+        void ShowError(string message);
+
+        /// <summary>
+        /// Fill the recent files group with file names
+        /// </summary>
+        /// <param name="files"></param>
+        void FillMruList(List<string> files);
+        /// <summary>
+        /// Return the selected filename from a double click on 
+        /// a recent file item
+        /// </summary>
+        /// <returns></returns>
+        string SelectedMruFileName();
+
+        Int32 TabWidth { get; }
+
+        /// <summary>
+        /// Gets the current tab index.
+        /// </summary>
+        int CurrentTabIndex { get; }
+    }
+
+
+    /// <summary>
+    /// TabbedExplorerView maintains multiple explorer views in a tabbed interface. It also
+    /// has a StartPageView that is shown to the use when they open a new tab.
+    /// </summary>
+    public partial class TabbedExplorerView : UserControl, ITabbedExplorerView
+    {
+        private ListViewGroup recentFilesGroup;
+
+        public event EventHandler<PopulateStartPageArgs> PopulateStartPage;
+        public event EventHandler MruFileClick;
+        public event EventHandler TabClosing;
+        
+        /// <summary>
+        /// Constructor
+        /// </summary>
+        public TabbedExplorerView()
+        {
+            InitializeComponent();
+            
+            recentFilesGroup = new ListViewGroup("Recent files", HorizontalAlignment.Left);
+        }
+
+
+        /// <summary>
+        /// Gets the current tab index.
+        /// </summary>
+        public int CurrentTabIndex
+        {
+            get
+            {
+                return TabControl.SelectedIndex;
+            }
+        }
+
+        /// <summary>
+        /// View has loaded
+        /// </summary>
+        private void OnLoad(object sender, EventArgs e)
+        {
+            if (PopulateStartPage != null)
+                PopulateStartPageList();
+        }
+
+        /// <summary>
+        /// Populate the start page.
+        /// </summary>
+        private void PopulateStartPageList()
+        {
+            listViewMain.Clear();
+            listViewMain.Groups.Insert(0, new ListViewGroup("Standard", HorizontalAlignment.Left));
+            PopulateStartPageArgs Args = new PopulateStartPageArgs();
+            listViewMain.Items.Clear();
+            PopulateStartPage(this, Args);
+            foreach (PopulateStartPageArgs.Description Description in Args.Descriptions)
+            {
+                ListViewItem Item = new ListViewItem();
+                Item.Text = Description.Name;
+                Item.Tag = Description.OnClick;
+                Item.ToolTipText = "Double click to open";
+
+                // Load image
+                int ImageIndex = ListViewImages.Images.IndexOfKey(Description.ResourceNameForImage);
+                if (ImageIndex == -1)
+                {
+                    Stream s = Assembly.GetExecutingAssembly().GetManifestResourceStream(Description.ResourceNameForImage);
+                    Bitmap Icon = new Bitmap(s); // Properties.Resources.ResourceManager.GetObject(Description.ResourceNameForImage) as Bitmap;
+                    if (Icon != null)
+                    {
+                        ListViewImages.Images.Add(Description.ResourceNameForImage, Icon);
+                        ImageIndex = ListViewImages.Images.Count - 1;
+                    }
+                }
+                Item.ImageIndex = ImageIndex;
+                listViewMain.Items.Add(Item);
+                Item.Group = listViewMain.Groups[0];
+            }
+         
+        }
+
+        /// <summary>
+        /// File the most recently used files group
+        /// </summary>
+        /// <param name="files"></param>
+        public void FillMruList(List<string> files)
+        {
+            // cleanup the list so it can be reshown in the correct order
+            foreach (ListViewItem item in listViewMain.Items)
+            {
+                item.Selected = false;
+                if (item.Group == recentFilesGroup)
+                {
+                    
+                    item.Remove();
+                }
+            }
+
+            if (!listViewMain.Groups.Contains(recentFilesGroup))
+                listViewMain.Groups.Add(recentFilesGroup);
+            // now add each item from the list of files
+            foreach (string xfile in files)
+            {
+                ListViewItem Item = new ListViewItem();
+                Item.Text = Path.GetFileNameWithoutExtension(xfile);
+                Item.Tag = MruFileClick;
+                Item.ToolTipText = xfile;
+
+                // Load image
+                int ImageIndex = ListViewImages.Images.IndexOfKey("apsim_logo32");
+                if (ImageIndex == -1)
+                {
+                    Bitmap Icon = Properties.Resources.ResourceManager.GetObject("apsim_logo32") as Bitmap;
+                    if (Icon != null)
+                    {
+                        ListViewImages.Images.Add("apsim_logo32", Icon);
+                        ImageIndex = ListViewImages.Images.Count - 1;
+                    }
+                }
+                Item.ImageIndex = ImageIndex;
+                listViewMain.Items.Add(Item);
+                Item.Group = recentFilesGroup;
+            }
+        }
+        
+        /// <summary>
+        /// User has double clicked. Open. Open a .apsim file.
+        /// </summary>
+        private void ListView_DoubleClick(object sender, EventArgs e)
+        {
+            EventHandler OnClick = listViewMain.SelectedItems[0].Tag as EventHandler;
+            if (OnClick != null)
+                OnClick(this, e);
+        }
+        private void ListView_KeyUp(object sender, KeyEventArgs e)
+        {
+            if (e.KeyCode == Keys.Enter)
+                ListView_DoubleClick(sender, e);
+        }
+        /// <summary>
+        /// Tab popup menu is about to open. Enable/disable the close menu item.
+        /// </summary>
+        private void OnTabControlMouseUp(object sender, MouseEventArgs e)
+        {
+            if (e.Button == System.Windows.Forms.MouseButtons.Right)
+            {
+                for (int i = 0; i < TabControl.TabCount; ++i)
+                {
+                    Rectangle r = TabControl.GetTabRect(i);
+                    if (r.Contains(e.Location) /* && it is the header that was clicked*/)
+                    {
+                        TabControl.SelectedTab = TabControl.TabPages[i];
+                        CloseTabMenuItem.Enabled = TabControl.SelectedTab.Text != " ";
+                        TabPopupMenu.Show(this, e.Location);
+
+                    }
+                }
+            }
+            else if (e.Button == System.Windows.Forms.MouseButtons.Middle)
+            {
+                for (int i = 0; i < TabControl.TabCount; ++i)
+                {
+                    Rectangle r = TabControl.GetTabRect(i);
+                    if (r.Contains(e.Location) /* && it is the header that was clicked*/)
+                    {
+                        TabControl.SelectedTab = TabControl.TabPages[i];
+                        if (TabControl.SelectedTab.Text != " ")
+                           OnCloseTabClick(sender, e);
+                    }
+                }
+            }
+        }
+
+        /// <summary>
+        /// User is closing this tab.
+        /// </summary>
+        private void OnCloseTabClick(object sender, EventArgs e)
+        {
+            if (TabClosing != null)
+                TabClosing.Invoke(this, e);
+            
+            if (TabControl.SelectedTab.Text != " ")
+                TabControl.TabPages.Remove(TabControl.SelectedTab);
+        }
+
+        /// <summary>
+        /// Add a tab form to the tab control. Optionally select the tab if SelectTab is true.
+        /// </summary>
+        public void AddTab(string TabText, Image TabImage, UserControl Contents, bool SelectTab)
+        {
+            listViewMain.Clear();
+            //foreach (ListViewItem item in listViewMain.Items)
+            //    item.Selected = false;
+
+            TabPage OriginalTab = TabControl.SelectedTab;
+            TabPage NewTabPage = new TabPage();
+            int i = TabControl.TabPages.Count - 1;
+            TabControl.TabPages.Add(NewTabPage);
+            SetupTab(NewTabPage, TabText, TabImage, Contents);
+
+            // On MONO OSX: The screen doesn't redraw properly when a tab is 'inserted'.
+            TabControl.SelectedTab = NewTabPage;
+            //NewTabPage.Invalidate();
+        }
+
+        /// <summary>
+        /// Replace the current focused tab with the specified text, image and contents.
+        /// </summary>
+        public void ReplaceCurrentTab(string TabText, Image TabImage, UserControl Contents)
+        {
+            TabPage TabPage = TabControl.SelectedTab;
+            SetupTab(TabPage, TabText, TabImage, Contents);
+        }
+
+        /// <summary>
+        /// Remove a tab from the tab control.
+        /// </summary>
+        public void RemoveTab(string TabText)
+        {
+            TabControl.TabPages.RemoveByKey(TabText);
+        }
+
+        /// <summary>
+        /// Setup a tab according to the specified parameters.
+        /// </summary>
+        private void SetupTab(TabPage TabPage, string TabText, Image TabImage, UserControl Contents)
+        {
+            // If the tab text passed in is a filename then only show the filename (no path)
+            // on the tab. The ToolTipText will still have the f ull path and name.
+            if (TabText.Contains(Path.DirectorySeparatorChar.ToString()))
+                TabPage.Text = Path.GetFileNameWithoutExtension(TabText);
+            else
+                TabPage.Text = TabText;
+            TabPage.Name = TabText;
+            TabPage.ToolTipText = TabText;
+
+            // Add the specified tab image to the image list if it doesn't already exist.
+            if (TabImage != null)
+            {
+                int TabIndex;
+                for (TabIndex = 0; TabIndex < TabImageList.Images.Count; TabIndex++)
+                    if (TabIndex.Equals(TabImage))
+                        break;
+                if (TabIndex == TabImageList.Images.Count)
+                    TabImageList.Images.Add(TabImage);
+                TabPage.ImageIndex = TabIndex;
+            }
+            else
+                TabPage.ImageIndex = -1;
+
+            // Add the TabForm passed in to the new tab page.
+            TabPage.Controls.Clear();
+            TabPage.Controls.Add(Contents);
+            Contents.Dock = DockStyle.Fill;
+        }
+
+        /// <summary>
+        /// Ask user for a filename.
+        /// </summary>
+        public string AskUserForFileName(string initialDir, string fileSpec)
+        {
+            string fileName = null;
+            OpenFileDialog.Filter = fileSpec;
+            if (initialDir.Length > 0)
+                OpenFileDialog.InitialDirectory = initialDir;
+            else
+                OpenFileDialog.InitialDirectory = Utility.Configuration.Settings.PreviousFolder;
+
+            if (OpenFileDialog.ShowDialog() == DialogResult.OK)
+            {
+                fileName = OpenFileDialog.FileName;
+                string dir = Path.GetDirectoryName(fileName);
+                if (!dir.Contains(@"ApsimX\Examples"))
+                    Utility.Configuration.Settings.PreviousFolder = dir;
+            }
+
+            return fileName;
+        }
+
+        /// <summary>
+        /// A helper function that asks user for a SaveAs name and returns their new choice.
+        /// </summary>
+        /// <returns>Returns the new file name or null if action cancelled by user.</returns>
+        public string AskUserForSaveFileName(string OldFilename)
+        {
+            SaveFileDialog.FileName = Path.GetFileName(OldFilename);
+            SaveFileDialog.InitialDirectory = Utility.Configuration.Settings.PreviousFolder;
+
+            if (SaveFileDialog.ShowDialog() == DialogResult.OK)
+            {
+                string dir = Path.GetDirectoryName(SaveFileDialog.FileName);
+                if (!dir.Contains(@"ApsimX\Examples"))
+                    Utility.Configuration.Settings.PreviousFolder = dir;
+                return SaveFileDialog.FileName;
+            }
+            else
+                return null;
+        }
+
+        /// <summary>
+        /// Show an error message to caller.
+        /// </summary>
+        public void ShowError(string message)
+        {
+            MessageBox.Show(message, "Error", MessageBoxButtons.OK, MessageBoxIcon.Error);
+        }
+
+        public Int32 TabWidth 
+        {
+            get { return TabControl.Width; }
+            
+        }
+
+        /// <summary>
+        /// Get the filename from a recent file item. 
+        /// </summary>
+        /// <returns>The full path name for the file</returns>
+        public string SelectedMruFileName()
+        {
+            if (listViewMain.SelectedItems.Count > 0)
+            {
+                ListViewItem item = listViewMain.SelectedItems[0];
+                if (item.Group == recentFilesGroup)
+                {
+                    return item.ToolTipText;    // full path for the file
+                }
+            }
+
+            return "";  //invalid item
+        }
+
+        /// <summary>
+        /// When changing back to the main tab reload the mru list into the listview
+        /// </summary>
+        /// <param name="sender"></param>
+        /// <param name="e"></param>
+        private void TabControl_Selecting(object sender, TabControlCancelEventArgs e)
+        {
+            if (e.TabPage.Text == "+")
+                PopulateStartPageList();
+        }
+    }
+
+    public class PopulateStartPageArgs : EventArgs
+    {
+        public struct Description
+        {
+            public string Name;
+            public string ResourceNameForImage;
+            public EventHandler OnClick;
+        }
+        
+        public List<Description> Descriptions = new List<Description>();
+    }
+
+}