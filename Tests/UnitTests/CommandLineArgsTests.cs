﻿using System;
using System.Collections.Generic;
using System.Diagnostics;
using System.IO;
using System.Linq;
using APSIM.Shared.Utilities;
using Models;
using Models.Core;
using Models.Core.ApsimFile;
using Models.Factorial;
using Models.PostSimulationTools;
using Models.Soils;
using Models.Storage;
using NUnit.Framework;

namespace UnitTests
{
    [SetUpFixture]
    public class SetupTrace
    {
        [OneTimeSetUp]
        public void StartTest()
        {
            System.Diagnostics.Trace.Listeners.Add(new ConsoleTraceListener());
        }

        [OneTimeTearDown]
        public void EndTest()
        {
            System.Diagnostics.Trace.Flush();
        }
    }

    [TestFixture]
    public class CommandLineArgsTests
    {

        [Test]
        public void TestCsvSwitch()
        {
            Simulations file = Utilities.GetRunnableSim();

            string reportName = "Report";

            Models.Report report = file.FindInScope<Models.Report>();
            report.VariableNames = new string[] { "[Clock].Today.DayOfYear as n", "2 * [Clock].Today.DayOfYear as 2n" };
            report.EventNames = new string[] { "[Clock].DoReport" };
            report.Name = reportName;

            IClock clock = file.FindInScope<Clock>();
            clock.StartDate = new DateTime(2019, 1, 1);
            clock.EndDate = new DateTime(2019, 1, 10);

            string output = Utilities.RunModels(file, "/Csv");

            string csvFile = Path.ChangeExtension(file.FileName, ".Report.csv");
            Assert.True(File.Exists(csvFile), "Models.exe failed to create a csv file when passed the /Csv command line argument. Output of Models.exe: " + output);

            // Verify that the .csv file contains correct data.
            string csvData = File.ReadAllText(csvFile);
            string expected = @"SimulationName,SimulationID,2n,CheckpointID,CheckpointName,n,Zone
Simulation,1,2.000,1,Current,1,Zone
Simulation,1,4.000,1,Current,2,Zone
Simulation,1,6.000,1,Current,3,Zone
Simulation,1,8.000,1,Current,4,Zone
Simulation,1,10.000,1,Current,5,Zone
Simulation,1,12.000,1,Current,6,Zone
Simulation,1,14.000,1,Current,7,Zone
Simulation,1,16.000,1,Current,8,Zone
Simulation,1,18.000,1,Current,9,Zone
Simulation,1,20.000,1,Current,10,Zone
";
            Assert.AreEqual(expected, csvData);
        }

        /// <summary>
        /// Tests the edit file option.
        /// </summary>
        [Test]
        public void TestEditOption()
        {
            string[] changes = new string[]
            {
                "[Clock].StartDate = 2019-1-20",
                ".Simulations.Sim1.Clock.EndDate = 3/20/2019",
                ".Simulations.Sim2.Enabled = false",
                ".Simulations.Sim1.Field.Soil.Physical.Thickness[1] = 500",
                ".Simulations.Sim1.Field.Soil.Physical.Thickness[2] = 2500",
                ".Simulations.Sim2.Name = SimulationVariant35",
            };
            string configFileName = Path.GetTempFileName();
            File.WriteAllLines(configFileName, changes);

            string apsimxFileName = Path.ChangeExtension(Path.GetTempFileName(), ".apsimx");
            string text = ReflectionUtilities.GetResourceAsString("UnitTests.BasicFile.apsimx");

            // Check property values at this point.
            Simulations sims = FileFormat.ReadFromString<Simulations>(text, e => throw e, false).NewModel as Simulations;

            IClock clock = sims.FindInScope<Clock>();
            Simulation sim1 = sims.FindInScope<Simulation>();
            Simulation sim2 = sims.FindInScope("Sim2") as Simulation;
            IPhysical physical = sims.FindByPath(".Simulations.Sim1.Field.Soil.Physical")?.Value as IPhysical;

            // Check property values - they should be unchanged at this point.
            DateTime start = new DateTime(2003, 11, 15);
            Assert.AreEqual(start.Year, clock.StartDate.Year);
            Assert.AreEqual(start.DayOfYear, clock.StartDate.DayOfYear);

            Assert.AreEqual(sim1.Name, "Sim1");
            Assert.AreEqual(sim2.Enabled, true);
            Assert.AreEqual(physical.Thickness[0], 150);
            Assert.AreEqual(physical.Thickness[1], 150);

            // Run Models.exe with /Edit command.
            var overrides = Overrides.ParseStrings(File.ReadAllLines(configFileName));
            Overrides.Apply(sims, overrides);

            // Get references to the changed models.
            clock = sims.FindInScope<Clock>();
            IClock clock2 = sims.FindByPath(".Simulations.SimulationVariant35.Clock", LocatorFlags.PropertiesOnly | LocatorFlags.IncludeDisabled)?.Value as Clock;

            // Sims should have at least 3 children - data store and the 2 sims.
            Assert.That(sims.Children.Count > 2);
            sim1 = sims.Children.OfType<Simulation>().First();
            sim2 = sims.Children.OfType<Simulation>().Last();
            physical = sims.FindByPath(".Simulations.Sim1.Field.Soil.Physical")?.Value as IPhysical;

            start = new DateTime(2019, 1, 20);
            DateTime end = new DateTime(2019, 3, 20);

            // Check clock.
            Assert.AreEqual(clock.StartDate.Year, start.Year);
            Assert.AreEqual(clock.StartDate.DayOfYear, start.DayOfYear);
            Assert.AreEqual(clock.EndDate.Year, end.Year);
            Assert.AreEqual(clock.EndDate.DayOfYear, end.DayOfYear);

            // Clock 2 should have been changed as well.
            Assert.AreEqual(clock2.StartDate.Year, start.Year);
            Assert.AreEqual(clock2.StartDate.DayOfYear, start.DayOfYear);
            Assert.AreEqual(clock2.EndDate.Year, 2003);
            Assert.AreEqual(clock2.EndDate.DayOfYear, 319);

            // Sim2 should have been renamed to SimulationVariant35
            Assert.AreEqual(sim2.Name, "SimulationVariant35");

            // Sim1's name should be unchanged.
            Assert.AreEqual(sim1.Name, "Sim1");

            // Sim2 should have been disabled. This should not affect sim1.
            Assert.That(sim1.Enabled);
            Assert.That(!sim2.Enabled);

            // First 2 soil thicknesses have been changed to 500 and 2500 respectively.
            Assert.AreEqual(physical.Thickness[0], 500, 1e-8);
            Assert.AreEqual(physical.Thickness[1], 2500, 1e-8);
        }

        /// <summary>
        /// Test the /SimulationNameRegexPattern option (and the /Verbose option as well,
        /// technically. This isn't really ideal but it makes things simpler...).
        /// </summary>
        [Test]
        [Order(2)]// If not ordered causes test failure when ran in conjunction with TestDeleteSimulationsCommandThrowsException().
        public void TestSimNameRegex()
        {
            string models = typeof(IModel).Assembly.Location;
            IModel sim1 = Utilities.GetRunnableSim().Children[1];
            sim1.Name = "sim1";

            IModel sim2 = Utilities.GetRunnableSim().Children[1];
            sim2.Name = "originalSimAfterAdd";

            IModel sim3 = Utilities.GetRunnableSim().Children[1];
            sim3.Name = "simulation3";

            IModel sim4 = Utilities.GetRunnableSim().Children[1];
            sim4.Name = "Base";

            Simulations sims = Simulations.Create(new[] { sim1, sim2, sim3, sim4, new DataStore() });
            sims.ParentAllDescendants();

            string apsimxFileName = Path.ChangeExtension(Path.GetTempFileName(), ".apsimx");
            sims.Write(apsimxFileName);

            // Need to quote the regex on unix systems.
            string args;
            args = @"/Verbose /SimulationNameRegexPattern:sim\d";

            string stdout = Utilities.RunModels(sims, args);

            Assert.True(stdout.Contains("sim1"));
            Assert.False(stdout.Contains("originalSimAfterAdd"));
            Assert.False(stdout.Contains("simulation3"));
            Assert.False(stdout.Contains("Base"));

            args = @"/Verbose /SimulationNameRegexPattern:sim1";
            stdout = Utilities.RunModels(sims, args);

            Assert.True(stdout.Contains("sim1"));
            Assert.False(stdout.Contains("originalSimAfterAdd"));
            Assert.False(stdout.Contains("simulation3"));
            Assert.False(stdout.Contains("Base"));

            args = @"/Verbose /SimulationNameRegexPattern:(simulation3)|(Base)";
            stdout = Utilities.RunModels(sims, args);

            Assert.False(stdout.Contains("sim1"));
            Assert.False(stdout.Contains("originalSimAfterAdd"));
            Assert.True(stdout.Contains("simulation3"));
            Assert.True(stdout.Contains("Base"));
        }

        [Test]
        [Order(1)] // If not ordered causes test failure when ran in conjunction with TestDeleteSimulationsCommandThrowsException().
        public void TestListSimulationNames()
        {
            Simulations simpleExperiment = Utilities.GetSimpleExperiment();
            string output = Utilities.RunModels(simpleExperiment, $"/ListSimulations");
            string expected = @"ExperimentX1Y1
ExperimentX2Y1
ExperimentX1Y2
ExperimentX2Y2
";
            Assert.AreEqual(expected, output);

            output = Utilities.RunModels(simpleExperiment, $"/ListSimulations /SimulationNameRegexPattern:.*Y1");
            expected = @"ExperimentX1Y1
ExperimentX2Y1
";
            Assert.AreEqual(expected, output);

            // Disable the x factor. The disabled factor should not generate any simulations,
            // so the output should only contain the 2 simulations which modify y.
            simpleExperiment.Children[1].Children[0].Children[0].Children[0].Enabled = false;
            output = Utilities.RunModels(simpleExperiment, $"/ListSimulations");
            expected = @"ExperimentY1
ExperimentY2
";
            Assert.AreEqual(expected, output);
        }

        [Test]
        public void TestApplySwitchAddWithModelName()
        {
            Simulations file = Utilities.GetRunnableSim();

            Zone fieldNode = file.FindInScope<Zone>();

            // Get path string for the config file that changes the date.
            string savingFilePath = Path.Combine(Path.GetTempPath(), "savingFile.apsimx");
            string newFileString = $"add [Zone] Report\nsave savingFile.apsimx";
            string newTempConfigFile = Path.Combine(Path.GetTempPath(), "config1.txt");
            File.WriteAllText(newTempConfigFile, newFileString);

            bool fileExists = File.Exists(newTempConfigFile);
            Assert.True(File.Exists(newTempConfigFile));

            Utilities.RunModels(file, $"--apply {newTempConfigFile}");

            string text = File.ReadAllText(savingFilePath);
            // Reload simulation from file text. Needed to see changes made.
            Simulations sim2 = FileFormat.ReadFromString<Simulations>(text, e => throw e, false).NewModel as Simulations;

            // Get new values from changed simulation.
            Zone fieldNodeAfterChange = sim2.FindInScope<Zone>();
            // See if the report shows up as a second child of Field with a specific name.
            Models.Report newReportNode = fieldNodeAfterChange.FindChild<Models.Report>("Report1");
            Assert.IsNotNull(newReportNode);
        }

        [Test]
        public void TestApplySwitchAddFromAnotherApsimxFile()
        {
            Simulations file = Utilities.GetRunnableSim();
            Simulations file2 = Utilities.GetRunnableSim();
            Simulations file3 = Utilities.GetRunnableSim();

            Zone fieldNode = file.FindInScope<Zone>();

            // Get path string for the config file that changes the date.
            string newApsimFile = file2.FileName;
            string savingApsimFileName = file3.FileName;
            int indexOfNameStart = savingApsimFileName.LastIndexOf(Path.DirectorySeparatorChar) + 1;
            string savingApsimFileNameShort = savingApsimFileName.Substring(indexOfNameStart);
            string newFileString = $"add [Zone] {newApsimFile};[Report]\nsave {savingApsimFileNameShort} ";
            string newTempConfigFile = Path.Combine(Path.GetTempPath(), "config2.txt");
            //string newTempConfigFile = "config2.txt";
            File.WriteAllText(newTempConfigFile, newFileString);

            bool fileExists = File.Exists(newTempConfigFile);
            bool apsimFileExists = File.Exists(newApsimFile);
            Assert.True(File.Exists(newTempConfigFile));
            Assert.True(File.Exists(newApsimFile));

            Utilities.RunModels(file, $"--apply {newTempConfigFile}");

            string text = File.ReadAllText(savingApsimFileName);
            // Reload simulation from file text. Needed to see changes made.
            Simulations originalSimAfterAdd = FileFormat.ReadFromString<Simulations>(text, e => throw e, false).NewModel as Simulations;

            // Get new values from changed simulation.
            Zone fieldNodeAfterChange = originalSimAfterAdd.FindInScope<Zone>();
            // See if the report shows up as a second child of Field with a specific name.
            Models.Report newReportNode = fieldNodeAfterChange.FindChild<Models.Report>("Report1");
            Assert.IsNotNull(newReportNode);

        }

        [Test]
        public void TestApplySwitchDeleteCommand()
        {
            Simulations file = Utilities.GetRunnableSim();

            Zone fieldNode = file.FindInScope<Zone>();

            // Get path string for the config file that changes the date.
            string savingFilePath = Path.Combine(Path.GetTempPath(), "savingFile.apsimx");
            string newFileString = "delete [Zone].Report\nsave savingFile.apsimx";
            string newTempConfigFile = Path.Combine(Path.GetTempPath(), "config3.txt");
            File.WriteAllText(newTempConfigFile, newFileString);

            bool fileExists = File.Exists(newTempConfigFile);
            Assert.True(File.Exists(newTempConfigFile));

            Utilities.RunModels(file, $"--apply {newTempConfigFile}");

            string text = File.ReadAllText(savingFilePath);
            // Reload simulation from file text. Needed to see changes made.
            Simulations sim2 = FileFormat.ReadFromString<Simulations>(text, e => throw e, false).NewModel as Simulations;

            // Get new values from changed simulation.
            Zone fieldNodeAfterChange = sim2.FindInScope<Zone>();
            // See if the report shows up as a second child of Field with a specific name.
            Models.Report ReportNodeThatShouldHaveBeenDeleted = fieldNodeAfterChange.FindChild<Models.Report>("Report");
            Assert.IsNull(ReportNodeThatShouldHaveBeenDeleted);
        }

        [Test]
        public void TestApplySwitchDuplicateCommand()
        {
            Simulations file = Utilities.GetRunnableSim();

            Simulation simulationNode = file.FindInScope<Simulation>();

            // Get path string for the config file that changes the date.
            string savingFilePath = Path.Combine(Path.GetTempPath(), "savingFile.apsimx");
            string newFileString = "duplicate [Simulation] SimulationCopy\nsave savingFile.apsimx";
            string newTempConfigFile = Path.Combine(Path.GetTempPath(), "config4.txt");
            File.WriteAllText(newTempConfigFile, newFileString);

            bool fileExists = File.Exists(newTempConfigFile);
            Assert.True(File.Exists(newTempConfigFile));

            Utilities.RunModels(file, $"--apply {newTempConfigFile}");

            string text = File.ReadAllText(savingFilePath);
            // Reload simulation from file text. Needed to see changes made.
            Simulations sim2 = FileFormat.ReadFromString<Simulations>(text, e => throw e, false).NewModel as Simulations;

            // Get new values from changed ApsimX file.
            Simulation simulationCopyNodeAfterChange = sim2.FindInScope<Simulation>("SimulationCopy");
            Simulation originalSimulationAfterChange = sim2.FindInScope<Simulation>("Simulation");

            Assert.AreNotEqual(simulationCopyNodeAfterChange.Name, originalSimulationAfterChange.Name);
            Assert.IsNotNull(simulationCopyNodeAfterChange);
            Assert.IsNotNull(originalSimulationAfterChange);
        }

        [Test]
        public void TestApplySwitchWithFileDoesNotChangeOriginal()
        {
            Simulations file = Utilities.GetRunnableSim();

            Zone fieldNode = file.FindInScope<Zone>();

            // Get path string for the config file that changes the date.
            string newFileString = "add [Zone] Report\nsave modifiedSim.apsimx";
            string newTempConfigFile = Path.Combine(Path.GetTempPath(), "configFileDoesNotChangeOriginal.txt");
            File.WriteAllText(newTempConfigFile, newFileString);

            bool fileExists = File.Exists(newTempConfigFile);
            Assert.True(File.Exists(newTempConfigFile));

            Utilities.RunModels(file, $"--apply {newTempConfigFile}");

            string text = File.ReadAllText(file.FileName);
            // Reload simulation from file text. Needed to see changes made.
            Simulations sim2 = FileFormat.ReadFromString<Simulations>(text, e => throw e, false).NewModel as Simulations;
            List<Models.Report> reportList = sim2.FindAllInScope<Models.Report>().ToList();
            Assert.Less(reportList.Count, 2);
        }

        [Test]
        public void TestApplySwitchSaveFromConfigFile()
        {
            Simulations file = Utilities.GetRunnableSim();

            Simulation simulationNode = file.FindInScope<Simulation>();

            string newSaveFileName = file.FileName.Insert(file.FileName.LastIndexOf("."), "2").Split('/', '\\').ToList().Last();
            string simpleFileName = file.FileName.Split('/', '\\').ToList().Last();
            // Get path string for the config file that changes the date.
            string newFileString = $"load {simpleFileName}\nadd [Zone] Report\nsave {newSaveFileName}";
            string newTempConfigFile = Path.Combine(Path.GetTempPath(), "config5.txt");
            File.WriteAllText(newTempConfigFile, newFileString);

            bool fileExists = File.Exists(newTempConfigFile);
            Assert.True(File.Exists(newTempConfigFile));

            Utilities.RunModels($"--apply {newTempConfigFile}");

            string text = File.ReadAllText(Path.GetDirectoryName(newTempConfigFile) + Path.DirectorySeparatorChar + newSaveFileName);
            // Reload simulation from file text. Needed to see changes made.
            Simulations sim2 = FileFormat.ReadFromString<Simulations>(text, e => throw e, false).NewModel as Simulations;

            // Get new values from changed simulation.
            Zone fieldNodeAfterChange = sim2.FindInScope<Zone>();

            // See if the report shows up as a second child of Field with a specific name.
            Models.Report secondReportNodeThatShouldBePresent = fieldNodeAfterChange.FindChild<Models.Report>("Report1");
            Assert.IsNotNull(secondReportNodeThatShouldBePresent);

            // Make sure first sim was not modified.
            string firstSimText = File.ReadAllText(Path.GetDirectoryName(newTempConfigFile) + Path.DirectorySeparatorChar + simpleFileName);
            Simulations sim1 = FileFormat.ReadFromString<Simulations>(firstSimText, e => throw e, false).NewModel as Simulations;
            Zone fieldNodeFromOriginalSim = sim1.FindInScope<Zone>();
            Models.Report ReportNodeThatShouldNotBePresent = fieldNodeFromOriginalSim.FindChild<Models.Report>("Report1");
            Assert.IsNull(ReportNodeThatShouldNotBePresent);
        }

        [Test]
        public void TestApplySwitchLoadFromConfigFile()
        {
            Simulations file = Utilities.GetRunnableSim();

            Simulation simulationNode = file.FindInScope<Simulation>();

            string apsimxFileName = file.FileName.Split('\\', '/').ToList().Last();

            //File.Move(file.FileName, $"C:/unit-test-temp/{apsimxFileName}");

            string newFileString = $"load {apsimxFileName}\nadd [Zone] Report\nsave {apsimxFileName}";
            //string newTempConfigFile = Path.Combine("C:/unit-test-temp/", "config6.txt");
            string newTempConfigFile = Path.Combine(Path.GetTempPath(), "config6.txt");
            File.WriteAllText(newTempConfigFile, newFileString);

            bool fileExists = File.Exists(newTempConfigFile);
            Assert.True(File.Exists(newTempConfigFile));

            Utilities.RunModels($"--apply {newTempConfigFile}");

            string text = File.ReadAllText(file.FileName);
            // Reload simulation from file text. Needed to see changes made.
            Simulations sim2 = FileFormat.ReadFromString<Simulations>(text, e => throw e, false).NewModel as Simulations;

            // Get new values from changed simulation.
            Zone fieldNodeAfterChange = sim2.FindInScope<Zone>();

            // See if the report shows up as a second child of Field with a specific name.
            Models.Report secondReportNodeThatShouldBePresent = fieldNodeAfterChange.FindChild<Models.Report>("Report1");
            Assert.IsNotNull(secondReportNodeThatShouldBePresent);
        }

        [Test]
        public void TestApplySwitchCreateFromConfigFile()
        {
            string newApsimxFileName = "newSim.apsimx";
            string newApsimxFilePath = Path.Combine(Path.GetTempPath(), newApsimxFileName);

            string newConfigFilePath = Path.Combine(Path.GetTempPath(), "configFile8.txt");
            string newCommandString = $"save {newApsimxFileName}";
            File.WriteAllText(newConfigFilePath, newCommandString);

            bool fileExists = File.Exists(newConfigFilePath);
            Assert.True(File.Exists(newConfigFilePath));

            Utilities.RunModels($"--apply {newConfigFilePath}");

            string text = File.ReadAllText(newApsimxFilePath);
            // Reload simulation from file text. Needed to see changes made.
            Simulations sim = FileFormat.ReadFromString<Simulations>(text, e => throw e, false).NewModel as Simulations;

            // Ensure that the sim was created.
            Assert.IsNotNull(sim);
        }

        [Test]
        public void TestApplySwitchRunFromConfigFile()
        {
            string newSimName = "newSim1.apsimx";
            string newApsimxFilePath = Path.Combine(Path.GetTempPath(), newSimName);
            string newConfigFilePath = Path.Combine(Path.GetTempPath(), "configFile9.txt");

            string newDalbyMetFilePath = Path.Combine(Path.GetTempPath(), "dalby.met");

            string newCommands = $@"save {newSimName}
load {newSimName}
add [Simulations] Simulation
add [Simulation] Summary
add [Simulation] Clock
add [Simulation] Weather
[Weather].FileName={newDalbyMetFilePath}
[Clock].Start=1900/01/01
[Clock].End=1900/01/02
save {newSimName}
run";

            File.WriteAllText(newConfigFilePath, newCommands);
            bool configFileExists = File.Exists(newConfigFilePath);
            Assert.True(configFileExists);


            string dalbyMetFileText =
@"[weather.met.weather]
!station number = 041023
!station name = DALBY POST OFFICE
latitude = -27.18(DECIMAL DEGREES)
longitude = 151.26(DECIMAL DEGREES)
tav = 19.09(oC)! annual average ambient temperature
amp = 14.63(oC)! annual amplitude in mean monthly temperature
!Data extracted from Silo (by odin) on 20140902
!As evaporation is read at 9am, it has been shifted to day before
!ie The evaporation measured on 20 April is in row for 19 April
!The 6 digit code indicates the source of the 6 data columns
!0 actual observation, 1 actual observation composite station
!2 daily raster, 7 long term average raster
!more detailed two digit codes are available
!
!For further information see the documentation on the datadrill
!  http://www.dnr.qld.gov.au/silo/datadril.html
!
year  day radn  maxt   mint  rain  pan    vp      code
 ()   () (MJ/m^2) (oC) (oC)  (mm)  (mm)  (hPa)      ()
1900   1   24.0  29.4  18.6   0.0   8.2  20.3 300070
1900   2   25.0  31.6  17.2   0.0   8.2  16.5 300070
";

            File.WriteAllText(newDalbyMetFilePath, dalbyMetFileText);
            bool dalbyMetFileExists = File.Exists(newDalbyMetFilePath);
            Assert.True(dalbyMetFileExists);

            Utilities.RunModels($"--apply {newConfigFilePath}");

            string text = File.ReadAllText(newApsimxFilePath);

            // Reload simulation from file text. Needed to see changes made.
            Simulations sim = FileFormat.ReadFromString<Simulations>(text, e => throw e, false).NewModel as Simulations;
            Summary summaryNode = sim.FindInScope<Summary>();
            var summaryFileText = summaryNode.GetMessages(sim.Name);
            // Ensure that the sim was created.
            Assert.IsNotNull(summaryFileText);
        }

        [Test]
        public void TestDeleteSimulationsCommandThrowsException()
        {
            Simulations file = Utilities.GetRunnableSim();

            Simulation simulationNode = file.FindInScope<Simulation>();

            string apsimxFileName = file.FileName.Split('\\', '/').ToList().Last();

            string newFileString = $"load {apsimxFileName}\ndelete [Simulations]";
            string newTempConfigFile = Path.Combine(Path.GetTempPath(), "config10.txt");
            File.WriteAllText(newTempConfigFile, newFileString);

            bool fileExists = File.Exists(newTempConfigFile);
            Assert.True(File.Exists(newTempConfigFile));

            Exception ex = Assert.Throws<Exception>(delegate { Utilities.RunModels($"--apply {newTempConfigFile}"); });
            Assert.IsTrue(ex.Message.Contains("System.InvalidOperationException: Command 'delete [Simulations]' is an invalid command. [Simulations] node is the top-level node and cannot be deleted. Remove the command from your config file."));

        }

        [Test]
        public void TestApplySwitchUsingCopyCommand()
        {
            Simulations file = Utilities.GetRunnableSim();


            Simulation simulationNode = file.FindInScope<Simulation>();

            string apsimxFileName = file.FileName.Split('\\', '/').ToList().Last();
            string newApsimxFilePath = Path.Combine(Path.GetTempPath(), apsimxFileName);

            string newFileString = @$"load {apsimxFileName}
add [Simulations] Experiment
copy [Simulation] [Experiment]
save {apsimxFileName}";

            string newTempConfigFile = Path.Combine(Path.GetTempPath(), "config11.txt");
            File.WriteAllText(newTempConfigFile, newFileString);

            bool fileExists = File.Exists(newTempConfigFile);
            Assert.True(File.Exists(newTempConfigFile));

            Utilities.RunModels($"--apply {newTempConfigFile}");

            string text = File.ReadAllText(newApsimxFilePath);

            Simulations simAfterSave = FileFormat.ReadFromString<Simulations>(text, e => throw e, false).NewModel as Simulations;
            Experiment experimentNode = simAfterSave.FindInScope<Experiment>();
            Assert.NotNull(experimentNode);
            Simulation simulation = experimentNode.FindInScope<Simulation>();
            Assert.NotNull(simulation);
        }

        [Test]
        public void TestInvalidCopyCommandThrowsException()
        {
            Simulations file = Utilities.GetRunnableSim();

            Simulation simulationNode = file.FindInScope<Simulation>();

            string apsimxFileName = file.FileName.Split('\\', '/').ToList().Last();

            string newFileString = @$"load {apsimxFileName}
copy [Simulation] [Experiment]
save {apsimxFileName}";

            string newTempConfigFile = Path.Combine(Path.GetTempPath(), "config12.txt");
            File.WriteAllText(newTempConfigFile, newFileString);

            bool fileExists = File.Exists(newTempConfigFile);
            Assert.True(File.Exists(newTempConfigFile));

            Exception ex = Assert.Throws<Exception>(delegate { Utilities.RunModels($"--apply {newTempConfigFile}"); });
            //Assert.IsTrue(ex.Message.Contains("System.InvalidOperationException: Command 'delete [Simulations]' is an invalid command. [Simulations] node is the top-level node and cannot be deleted. Remove the command from your config file."));
        }

        [Test]
<<<<<<< HEAD
        [Order(3)]
        public void TestSubsequentCommandDoesNotOverwriteTempSim()
        {
            Simulations file = Utilities.GetRunnableSim();

            string apsimxFileName = file.FileName.Split('\\', '/').ToList().Last();

            string newFileString = @$"load {apsimxFileName}
add [Simulations] Simulation
add [Simulations] Simulation
save {apsimxFileName}
";

            string newTempConfigFile = Path.Combine(Path.GetTempPath(), "config13.txt");
            File.WriteAllText(newTempConfigFile, newFileString);

            Utilities.RunModels($"--apply {newTempConfigFile}");
            string newApsimxFilePath = Path.Combine(Path.GetTempPath(), apsimxFileName);

            string text = File.ReadAllText(newApsimxFilePath);

            Simulations simAfterCommands = FileFormat.ReadFromString<Simulations>(text, e => throw e, false).NewModel as Simulations;
            Simulation thirdSim = simAfterCommands.FindInScope<Simulation>("Simulation2");
            Assert.NotNull(thirdSim);

        }

        [Test]
        [Order(4)]
        public void TestFactorOverrideIsApplied()
        {
            Simulations file = Utilities.GetRunnableSim();

            string apsimxFileName = file.FileName.Split('\\', '/').ToList().Last();

            string newFileString = @$"load {apsimxFileName}
add [Simulations] Experiment
add [Experiment] Factors
add [Factors] Factor
[Factor].Specification = [Fertilise at sowing].Script.Amount = 0 to 200 step 20
save {apsimxFileName}
";

            string newTempConfigFile = Path.Combine(Path.GetTempPath(), "config14.txt");
            File.WriteAllText(newTempConfigFile, newFileString);

            Utilities.RunModels($"--apply {newTempConfigFile}");
            string newApsimxFilePath = Path.Combine(Path.GetTempPath(), apsimxFileName);

            string text = File.ReadAllText(newApsimxFilePath);

            Simulations simAfterCommands = FileFormat.ReadFromString<Simulations>(text, e => throw e, false).NewModel as Simulations;
            Factor modifiedFactor = simAfterCommands.FindInScope<Factor>();
            Assert.Contains(modifiedFactor.Specification, new List<string>() { "[Fertilise at sowing].Script.Amount = 0 to 200 step 20" });
=======
        public void TestListReferencedFileNamesUnmodified()
        {
            Simulations file = Utilities.GetRunnableSim();

            // Add an excel file so that a file path is given when calling command.
            Simulation sim = file.FindAllChildren<Simulation>().First();

            string[] fileNames = { "example.xlsx" };

            ExcelInput excelInputNode = new ExcelInput()
            {
                FileNames = fileNames
            };

            sim.Children.Add(excelInputNode);

            string apsimxFileName = file.FileName.Split('\\', '/').ToList().Last();

            string outputText = Utilities.RunModels(file, "--list-referenced-filenames-unmodified");

            Assert.True(outputText.Contains("example.xlsx"));

>>>>>>> 4b93f512
        }
    }
}<|MERGE_RESOLUTION|>--- conflicted
+++ resolved
@@ -630,7 +630,6 @@
         }
 
         [Test]
-<<<<<<< HEAD
         [Order(3)]
         public void TestSubsequentCommandDoesNotOverwriteTempSim()
         {
@@ -685,7 +684,7 @@
             Simulations simAfterCommands = FileFormat.ReadFromString<Simulations>(text, e => throw e, false).NewModel as Simulations;
             Factor modifiedFactor = simAfterCommands.FindInScope<Factor>();
             Assert.Contains(modifiedFactor.Specification, new List<string>() { "[Fertilise at sowing].Script.Amount = 0 to 200 step 20" });
-=======
+
         public void TestListReferencedFileNamesUnmodified()
         {
             Simulations file = Utilities.GetRunnableSim();
@@ -708,7 +707,6 @@
 
             Assert.True(outputText.Contains("example.xlsx"));
 
->>>>>>> 4b93f512
         }
     }
 }