using System;
using System.Collections.Generic;
using System.IO;
using System.Threading.Tasks;
using APSIM.Shared.Utilities;
using Models;
using Models.Core;
using Models.Core.ApsimFile;
using Models.PMF;
using Models.Soils;
using Models.Soils.Standardiser;
using Models.Storage;
using NUnit.Framework;
using UnitTests.Storage;

namespace UnitTests.Core
{
    /// <summary>
    /// Tests to ensure that a simulation's state after a simulation
    /// is identical to its state before a simulation is run.
    /// </summary>
    [TestFixture]
    public class SimulationResetTests
    {
        private class Logger : Model
        {
            [Link] private Clock clock = null;
            [Link(Type = LinkType.Ancestor)] private Simulation sim = null;
            public string Json { get; set; }
            public bool ExitAfterLogging { get; set; }

            [EventSubscribe("EndOfDay")]
            private void Log(object sender, EventArgs args)
            {
                if (clock.Today == clock.StartDate)
                {
                    // Always set ExitAfterLogging and json to null before loggin, to ensure
                    // they don't get in the way.
                    bool exitEarly = ExitAfterLogging;
                    ExitAfterLogging = false;
                    Json = null;
                    Json = ReflectionUtilities.JsonSerialise(sim, true);
                    ExitAfterLogging = exitEarly;
                    if (ExitAfterLogging)
                        clock.EndDate = clock.Today;
                }
            }
        }

        [Parallelizable]
        [TestCase("AgPasture.apsimx")]
        [TestCase("Barley.apsimx")]
        [TestCase("Chicory.apsimx")]
        [TestCase("Eucalyptus.apsimx")]
        [TestCase("FodderBeet.apsimx")]
        [TestCase("Maize.apsimx")]
        [TestCase("Oats.apsimx")]
        [TestCase("OilPalm.apsimx")]
        [TestCase("Plantain.apsimx")]
        [TestCase("Potato.apsimx")]
        [TestCase("RedClover.apsimx")]
        [TestCase("Rotation.apsimx")]
        [TestCase("SCRUM.apsimx")]
        [TestCase("SimpleGrazing.apsimx")]
        [TestCase("Soybean.apsimx")]
        [TestCase("Stock.apsimx")]
        [TestCase("Sugarcane.apsimx")]
        [TestCase("Wheat.apsimx")]
        [TestCase("WhiteClover.apsimx")]
        public void TestSimulation(string fileName)
        {
            Simulation sim = CreateSimulation(Path.Combine("%root%", "Examples", fileName));
            Logger logger = new Logger();
            logger.Parent = sim;
            sim.Children.Add(logger);
            sim.Prepare();

            // 2. Run simulation.
            sim.Run();

            // 3. Compare simulation state now vs before running
            string pre = logger.Json;

            // Run a second time.
            logger.ExitAfterLogging = true;
            sim.Run();

            string post = logger.Json;

            // Easiest way to debug this test is to uncomment these two lines
            // and open the two json files in a diff tool.
            // File.WriteAllText(Path.Combine(Path.GetTempPath(), $"pre-{Guid.NewGuid().ToString()}.json"), pre);
            // File.WriteAllText(Path.Combine(Path.GetTempPath(), $"post-{Guid.NewGuid().ToString()}.json"), post);

            Assert.AreEqual(pre, post, $"{Path.GetFileName(sim.FileName)} simulation failed to zero all variables");
        }

<<<<<<< HEAD
        private IEnumerable<Simulation> GetSimsToTest()
        {
            // Lazy loading of simulations. The .apsimx files won't be read in
            // until we're ready to run them. Therefore if we fail in one of
            // the earlier files, the latter ones won't be read.
            yield return CreateSimulation(Path.Combine("%root%", "Examples", "AgPasture.apsimx"));
            yield return CreateSimulation(Path.Combine("%root%", "Examples", "Barley.apsimx"));
            yield return CreateSimulation(Path.Combine("%root%", "Examples", "Chicory.apsimx"));
            yield return CreateSimulation(Path.Combine("%root%", "Examples", "Eucalyptus.apsimx"));
            yield return CreateSimulation(Path.Combine("%root%", "Examples", "FodderBeet.apsimx"));
            yield return CreateSimulation(Path.Combine("%root%", "Examples", "Maize.apsimx"));
            yield return CreateSimulation(Path.Combine("%root%", "Examples", "Oats.apsimx"));
            yield return CreateSimulation(Path.Combine("%root%", "Examples", "OilPalm.apsimx"));
            yield return CreateSimulation(Path.Combine("%root%", "Examples", "Plantain.apsimx"));
            yield return CreateSimulation(Path.Combine("%root%", "Examples", "Potato.apsimx"));
            yield return CreateSimulation(Path.Combine("%root%", "Examples", "RedClover.apsimx"));
            yield return CreateSimulation(Path.Combine("%root%", "Examples", "Rotation.apsimx"));
            yield return CreateSimulation(Path.Combine("%root%", "Examples", "SCRUM.apsimx"));
            yield return CreateSimulation(Path.Combine("%root%", "Examples", "SimpleGrazing.apsimx"));
            yield return CreateSimulation(Path.Combine("%root%", "Examples", "Soybean.apsimx"));
            yield return CreateSimulation(Path.Combine("%root%", "Examples", "Stock.apsimx"));
            yield return CreateSimulation(Path.Combine("%root%", "Examples", "Sugarcane.apsimx"));
            yield return CreateSimulation(Path.Combine("%root%", "Examples", "Wheat.apsimx"));
            yield return CreateSimulation(Path.Combine("%root%", "Examples", "WhiteClover.apsimx"));
        }

=======
>>>>>>> 50e58e86
        private static Simulation CreateSimulation(string path)
        {
            path = PathUtilities.GetAbsolutePath(path, null);
            Simulations sims = FileFormat.ReadFromFile<Simulations>(path, e => throw e, false);
            foreach (Soil soil in sims.FindAllDescendants<Soil>())
                SoilStandardiser.Standardise(soil);
            DataStore storage = sims.FindDescendant<DataStore>();
            storage.UseInMemoryDB = true;
            Clock clock = sims.FindDescendant<Clock>();
            clock.EndDate = clock.StartDate.AddYears(1);
            return sims.FindDescendant<Simulation>();
        }
    }
}<|MERGE_RESOLUTION|>--- conflicted
+++ resolved
@@ -95,35 +95,6 @@
             Assert.AreEqual(pre, post, $"{Path.GetFileName(sim.FileName)} simulation failed to zero all variables");
         }
 
-<<<<<<< HEAD
-        private IEnumerable<Simulation> GetSimsToTest()
-        {
-            // Lazy loading of simulations. The .apsimx files won't be read in
-            // until we're ready to run them. Therefore if we fail in one of
-            // the earlier files, the latter ones won't be read.
-            yield return CreateSimulation(Path.Combine("%root%", "Examples", "AgPasture.apsimx"));
-            yield return CreateSimulation(Path.Combine("%root%", "Examples", "Barley.apsimx"));
-            yield return CreateSimulation(Path.Combine("%root%", "Examples", "Chicory.apsimx"));
-            yield return CreateSimulation(Path.Combine("%root%", "Examples", "Eucalyptus.apsimx"));
-            yield return CreateSimulation(Path.Combine("%root%", "Examples", "FodderBeet.apsimx"));
-            yield return CreateSimulation(Path.Combine("%root%", "Examples", "Maize.apsimx"));
-            yield return CreateSimulation(Path.Combine("%root%", "Examples", "Oats.apsimx"));
-            yield return CreateSimulation(Path.Combine("%root%", "Examples", "OilPalm.apsimx"));
-            yield return CreateSimulation(Path.Combine("%root%", "Examples", "Plantain.apsimx"));
-            yield return CreateSimulation(Path.Combine("%root%", "Examples", "Potato.apsimx"));
-            yield return CreateSimulation(Path.Combine("%root%", "Examples", "RedClover.apsimx"));
-            yield return CreateSimulation(Path.Combine("%root%", "Examples", "Rotation.apsimx"));
-            yield return CreateSimulation(Path.Combine("%root%", "Examples", "SCRUM.apsimx"));
-            yield return CreateSimulation(Path.Combine("%root%", "Examples", "SimpleGrazing.apsimx"));
-            yield return CreateSimulation(Path.Combine("%root%", "Examples", "Soybean.apsimx"));
-            yield return CreateSimulation(Path.Combine("%root%", "Examples", "Stock.apsimx"));
-            yield return CreateSimulation(Path.Combine("%root%", "Examples", "Sugarcane.apsimx"));
-            yield return CreateSimulation(Path.Combine("%root%", "Examples", "Wheat.apsimx"));
-            yield return CreateSimulation(Path.Combine("%root%", "Examples", "WhiteClover.apsimx"));
-        }
-
-=======
->>>>>>> 50e58e86
         private static Simulation CreateSimulation(string path)
         {
             path = PathUtilities.GetAbsolutePath(path, null);
