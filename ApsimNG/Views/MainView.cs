--- conflicted
+++ resolved
@@ -194,15 +194,9 @@
             if (ProcessUtilities.CurrentOS.IsMac)
             {
                 InitMac();
-<<<<<<< HEAD
                 Utility.Configuration.Settings.DarkTheme = Utility.MacUtilities.DarkThemeEnabled();
-                RefreshTheme();
-            }
-            else if ((uint)Environment.OSVersion.Platform <= 3)
-                RefreshTheme();
-=======
+            }
             RefreshTheme();
->>>>>>> 60bd5011
         }
 
         /// <summary>
