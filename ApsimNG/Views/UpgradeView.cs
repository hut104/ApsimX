--- conflicted
+++ resolved
@@ -474,7 +474,6 @@
                             }
                             info.WorkingDirectory = Path.GetTempPath();
                             Process.Start(info);
-<<<<<<< HEAD
 #else
                             if (ProcessUtilities.CurrentOS.IsWindows)
                             {
@@ -498,12 +497,9 @@
                                 Process.Start("/bin/sh", $"{script} {tempSetupFileName}");
                             }
 #endif
-                            window1.GetGdkWindow().Cursor = null;
-=======
                             Application.Invoke((_, __) =>
                             {
                                 window1.GetGdkWindow().Cursor = null;
->>>>>>> 54f4146c
 
                                 // Shutdown the user interface
                                 window1.Cleanup();
