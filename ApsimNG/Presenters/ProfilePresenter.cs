--- conflicted
+++ resolved
@@ -274,36 +274,9 @@
         /// <param name="e">The event arguments</param>
         private void OnProfileGridCellValueChanged(object sender, EventArgs e)
         {
-<<<<<<< HEAD
-            ApplyChangesToGrid(e);
-
-            this.SaveGrid();
-
-            // Refresh all calculated columns.
-            this.RefreshCalculatedColumns();
-
-=======
->>>>>>> f4da3f8e
             // Refresh the graph.
             if (this.graph != null)
                 this.graphPresenter.DrawGraph();
-        }
-
-        private void ApplyChangesToGrid(GridCellsChangedArgs e)
-        {
-            foreach (GridCellChangedArgs cell in e.ChangedCells)
-            {
-                VariableProperty property = propertiesInGrid[cell.ColIndex];
-                if (!property.IsReadOnly)
-                {
-                    Type dataType = property.DataType;
-                    if (dataType.IsArray) // This should always be true
-                        dataType = dataType.GetElementType();
-
-                    object newValue = ReflectionUtilities.StringToObject(dataType, cell.NewValue);
-                    view.ProfileGrid.DataSource.Rows[cell.RowIndex][cell.ColIndex] = newValue;
-                }
-            }
         }
 
         /// <summary>
