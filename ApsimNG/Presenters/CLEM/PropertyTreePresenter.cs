﻿
namespace UserInterface.Presenters
{
    using System;
    using System.Collections.Generic;
    using System.IO;
    using System.Reflection;
    using System.Runtime.Serialization;
    using System.Xml;
    using APSIM.Shared.Utilities;
    using Commands;
    using EventArguments;
    using Importer;
    using Interfaces;
    using Models;
    using Models.Core;
    using Views;
<<<<<<< HEAD

=======
    
>>>>>>> 2d11df67
    /// <summary>
    /// Class used to create the heirachy of the the categories and subcategories from the 
    /// [Category] attribute added to the properties of a model.
    /// </summary>
    public class CategoryItem
    {
        public string Name;

        /// <summary>
        /// Subcategories of this category
        /// </summary>
        public List<string> SubcategoryNames;

        /// <summary>
        /// Constructor 
        /// </summary>
        public  CategoryItem(string name)
        {
            this.Name = name;
            this.SubcategoryNames = new List<string>();
        }

        public void AddSubcategoryName(string name)
        {
            //is subcategory name already in the list
            bool subcatExists = this.SubcategoryNames.Exists(subcatname => subcatname == name);
            // if it isn't then add it.
            if (!subcatExists)
                this.SubcategoryNames.Add(name);
        }
    }

    public class CategoryTree
    {
        public List<CategoryItem> CategoryItems;

        public CategoryTree()
        {
            this.CategoryItems = new List<CategoryItem>();
        }

        public CategoryItem FindCategoryInTree(string catName)
        {
            return this.CategoryItems.Find(item => item.Name == catName);
        }

        public void AddCategoryToTree(String catName)
        {
            bool catExists = this.CategoryItems.Exists(item => item.Name == catName);
            if (!catExists)
                this.CategoryItems.Add(new CategoryItem(catName));
        }
    }

    /// <summary>
    /// This presenter class is responsible for populating the view
    /// passed into the constructor and handling all user interaction of
    /// the view. Humble Dialog pattern.
    /// </summary>
    public class PropertyTreePresenter : IPresenter
    {
        /// <summary>The visual instance</summary>
        private IPropertyTreeView treeview;
        private IGridView gridview;

        /// <summary>Presenter for the component</summary>
        private PropertyPresenter propertyPresenter;

        /// <summary>
        /// The model we're going to examine for properties.
        /// </summary>
        private Model model;

        /// <summary>Initializes a new instance of the <see cref="PropertyTreePresenter" /> class</summary>
        public PropertyTreePresenter()
        {
        }

        /// <summary>Gets or sets the width of the explorer tree panel</summary>
        /// <value>The width of the tree.</value>
        public int TreeWidth
        {
            get { return this.treeview.TreeWidth; }
            set { this.treeview.TreeWidth = value; }
        }

        /// <summary>
        /// The parent ExplorerPresenter.
        /// </summary>
        private ExplorerPresenter explorerPresenter;

        /// <summary>Gets the current right hand presenter.</summary>
        /// <value>The current presenter.</value>
        public PropertyPresenter PropertyPresenter
        {
            get
            {
                return this.propertyPresenter;
            }
        }

        /// <summary>Gets the path of the current selected node in the tree.</summary>
        /// <value>The current node path.</value>
        public string CurrentNodePath
        {
            get
            {
                return this.treeview.SelectedNode;
            }
        }

        /// <summary>
        /// Attach the view to this presenter and begin populating the view.
        /// </summary>
        /// <param name="model">The simulation model</param>
        /// <param name="view">The view used for display</param>
        /// <param name="explorerPresenter">The presenter for this object</param>
        public void Attach(object model, object view, ExplorerPresenter explorerPresenter)
        {
            this.model = model as Model;
            this.treeview = view as IPropertyTreeView;
            this.TreeWidth = explorerPresenter.TreeWidth;  //set the width of the PropertyTreeView to the same as the Explorer Tree.
            this.treeview.SelectedNodeChanged += this.OnNodeSelected;
            this.explorerPresenter = explorerPresenter;

            //Fill in the nodes in the tree view
            this.RefreshTreeView();

            //Initialise the Right Hand View
            this.propertyPresenter = new PropertyPresenter();
            this.ShowRightHandView();
        }

        /// <summary>Detach the model from the view.</summary>
        public void Detach()
        {
            this.treeview.SelectedNodeChanged -= this.OnNodeSelected;

            this.HideRightHandView();
            if (this.treeview is Views.PropertyTreeView)
            {
                (this.treeview as Views.PropertyTreeView).MainWidget.Destroy();
            }
        }

        /// <summary>
        /// Refresh the treeview.
        /// </summary>
        public void RefreshTreeView()
        {
            CategoryTree categoryTree = this.GetPropertyCategories();
            this.treeview.Refresh(this.GetNodeDescription(categoryTree));
        }

        /// <summary>Select a node in the view.</summary>
        /// <param name="nodePath">Path to node</param>
        public void SelectNode(string nodePath)
        {
            this.treeview.SelectedNode = nodePath;
            this.HideRightHandView();
            this.ShowRightHandView();
        }

        /// <summary>Hide the right hand panel.</summary>
        public void HideRightHandView()
        {
            if (this.propertyPresenter != null)
            {
                try
                {
                    this.propertyPresenter.Detach();
                }
                catch (Exception err)
                {
                    throw new Exception(err.Message);
                }
            }

            this.propertyPresenter.CategoryFilter = "";
            this.propertyPresenter.SubcategoryFilter = "";
            this.treeview.AddRightHandView(null); //add an Empty right hand view
        }

        /// <summary>Display a view on the right hand panel in view.</summary>
        public void ShowRightHandView()
        {
            if (this.treeview.SelectedNode != string.Empty)
            {
                string[] path = this.treeview.SelectedNode.Split('.');
                string root = "";
                string category = "";
                string subcategory = "";

                //zero based but path[0] is always empty. 
                //(because SelectedNode path always starts with a ".")
                //true root ie. name of model is always path[1]
                switch (path.Length)
                {
                    case 1:
                        root = "";
                        category = "";
                        subcategory = "";
                        break;
                    case 2:
                        root = path[1];
                        category = "";
                        subcategory = "";
                        break;
                    case 3:
                        root = path[1];
                        category = path[2] ;
                        subcategory = "";
                        break;
                    case 4:
                        root = path[1];
                        category = path[2];
                        subcategory = path[3];
                        break;
                }

                this.propertyPresenter.CategoryFilter = category;
                this.propertyPresenter.SubcategoryFilter = subcategory;
            }
            else
            {
                //this will show all the properties in the model 
                //there will be no filtering on Category and Subcategory.
                this.propertyPresenter.CategoryFilter = "";
                this.propertyPresenter.SubcategoryFilter = "";
            }

            //create a new grid view to be added as a RightHandView
            //nb. the grid view is owned by the tree view not by this presenter.
            this.gridview = new GridView(this.treeview as ViewBase);
            this.treeview.AddRightHandView(this.gridview);
            this.propertyPresenter.Attach(this.model, this.gridview, this.explorerPresenter);            
        }

        /// <summary>A node has been selected (whether by user or undo/redo)</summary>
        /// <param name="sender">Sending object</param>
        /// <param name="e">Node arguments</param>
        private void OnNodeSelected(object sender, NodeSelectedArgs e)
        {
            this.HideRightHandView();
            this.ShowRightHandView();
        }

        /// <summary>
        /// Returns the Category Tree created from the Category Attributes on the properties in the model.
        /// </summary>
        /// <returns></returns>
        private CategoryTree GetPropertyCategories()
        {
            CategoryTree categories = new CategoryTree();

            if (this.model != null)
            {
                foreach (PropertyInfo property in this.model.GetType().GetProperties(BindingFlags.Instance | BindingFlags.Public | BindingFlags.FlattenHierarchy))
                {
                    // Properties must have a [Description], not be called Name, and be read/write.
                    bool hasDescription = property.IsDefined(typeof(DescriptionAttribute), false);
                    bool includeProperty = hasDescription &&
                                           property.Name != "Name" &&
                                           property.CanRead &&
                                           property.CanWrite;

                    // Only allow lists that are double[], int[] or string[]
                    if (includeProperty && property.PropertyType.GetInterface("IList") != null)
                    {
                        includeProperty = property.PropertyType == typeof(double[]) ||
                                          property.PropertyType == typeof(int[]) ||
                                          property.PropertyType == typeof(string[]);
                    }

                    if (includeProperty)
                    { 
                        // Those properties with a [Catagory] attribute 
                        bool hasCategory = property.IsDefined(typeof(CategoryAttribute), false);
                        if (hasCategory)
                        {
                            //get the attribute data
                            CategoryAttribute catAtt = (CategoryAttribute)property.GetCustomAttribute(typeof(CategoryAttribute));

                            //add the category name to the list of category items
                            categories.AddCategoryToTree(catAtt.Category);
                            //add the subcategory name to the list of subcategories for the category
                            CategoryItem catItem = categories.FindCategoryInTree(catAtt.Category);
                            catItem.AddSubcategoryName(catAtt.Subcategory);
                        }
                        else
                        {
                            //If there is not [Category] attribute at all on the property in the model.
                            //Add it to the "Unspecified" Category, and "Unspecified" Subcategory

                            categories.AddCategoryToTree("Unspecified");
                            CategoryItem catItem = categories.FindCategoryInTree("Unspecified");
                            catItem.AddSubcategoryName("Unspecified");
                        }
                    }
                }
            }
            return categories;
        }
 
        /// <summary>
        /// A helper function for creating a node description object for the category hierarchy.
        /// </summary>
        /// <param name="properties">List of properties </param>
        /// <returns>The description</returns>
        private TreeViewNode GetNodeDescription(CategoryTree categoryTree)
        {
            TreeViewNode root = new TreeViewNode();
            root.Name =  model.Name;

            // find namespace and image name needed to find image file in the Resources of UserInterface project
            string nameSpace = model.GetType().FullName.Split('.')[1];
            string imageName = model.GetType().Name;
            root.ResourceNameForImage = "ApsimNG.Resources.TreeViewImages." + nameSpace + "." + imageName + ".png";

            foreach (CategoryItem cat in categoryTree.CategoryItems)
            {
                TreeViewNode description = new TreeViewNode();
                description.Name = cat.Name;
                description.ResourceNameForImage = "ApsimNG.Resources.TreeViewImages.Folder.png";
                description.Children = new List<TreeViewNode>();
                foreach (string subcat in cat.SubcategoryNames)
                {
                        TreeViewNode child = new TreeViewNode();
                        child.Name = subcat;
                        child.ResourceNameForImage = "ApsimNG.Resources.TreeViewImages.Folder.png";
                        description.Children.Add(child);
                }
                root.Children.Add(description);
            }
            return root;
<<<<<<< HEAD
        }
=======
        }    
>>>>>>> 2d11df67
    }
}<|MERGE_RESOLUTION|>--- conflicted
+++ resolved
@@ -15,11 +15,7 @@
     using Models;
     using Models.Core;
     using Views;
-<<<<<<< HEAD
-
-=======
     
->>>>>>> 2d11df67
     /// <summary>
     /// Class used to create the heirachy of the the categories and subcategories from the 
     /// [Category] attribute added to the properties of a model.
@@ -355,10 +351,6 @@
                 root.Children.Add(description);
             }
             return root;
-<<<<<<< HEAD
-        }
-=======
         }    
->>>>>>> 2d11df67
     }
 }