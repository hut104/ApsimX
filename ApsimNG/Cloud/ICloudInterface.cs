--- conflicted
+++ resolved
@@ -24,13 +24,8 @@
         /// List all apsim jobs on a cloud platform.
         /// </summary>
         /// <param name="ct">Cancellation token.</param>
-<<<<<<< HEAD
-        /// <param name="ShowProgress">Function which reports progress in range [0, 1] to the user.</param>
-        Task<List<JobDetails>> ListJobsAsync(CancellationToken ct, Action<double> ShowProgress);
-=======
         /// <param name="ShowProgress">Function which reports progress to the user.</param>
         void ListJobsAsync(CancellationToken ct, Action<double> ShowProgress, Action<JobDetails> AddJob);
->>>>>>> 10bbd511
 
         /// <summary>
         /// Halt the execution of a job.
