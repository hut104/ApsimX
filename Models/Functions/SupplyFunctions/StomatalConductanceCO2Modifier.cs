﻿using System;
using System.Collections.Generic;
using APSIM.Shared.Documentation;
using Models.Core;
using Models.Interfaces;

namespace Models.Functions.SupplyFunctions
{
    /// <summary>
    /// This model calculates the CO~2~ impact on stomatal conductance using the approach of [Elli2020].
    /// 
    ///     _StomatalConductanceCO2Modifier = PhotosynthesisCO2Modifier x (350 - CP)/(CO~2~ - CP)_
    ///     
    /// where CP, is the compensation point calculated from daily average temperature (T) as
    /// 
    ///     _CP = (163.0 - T) / (5.0 - 0.1 * T)_
    ///     
    /// </summary>
    [Serializable]
    [Description("This model calculates CO2 Impact on stomatal conductance RUE using the approach of <br>Elli et al (2020) <br>Global sensitivity-based modelling approach to identify suitable Eucalyptus traits for adaptation to climate variability and change. <br> in silico Plants Vol. 2, No. 1, pp. 1–17")]
    [ViewName("UserInterface.Views.PropertyView")]
    [PresenterName("UserInterface.Presenters.PropertyPresenter")]
    [ValidParent(ParentType = typeof(IFunction))]
    public class StomatalConductanceCO2Modifier : Model, IFunction
    {
        /// <summary>The met data</summary>
        [Link]
        protected IWeather MetData = null;

        /// <summary>Photosynthesis CO2 Modifier</summary>
        [Link(Type = LinkType.Child, ByName = true)]
        IFunction PhotosynthesisCO2Modifier = null;

        /// <summary>Gets the value.</summary>
        /// <value>The value.</value>
        public double Value(int arrayIndex = -1)
        {
<<<<<<< HEAD
            if (MetData.CO2 < 300)
                throw new Exception("CO2 concentration too low for Stomatal Conductance CO2 Function");
            else if (MetData.CO2 == 350)
=======
            double temp = (MetData.MaxT + MetData.MinT) / 2.0; // Average temperature
            if (temp >= 50)
                throw new Exception("Average daily temperature too high for Stomatal Conductance CO2 Function");

            if (MetData.CO2 == 350)
>>>>>>> 4a6d224e
                return 1.0;
            else
            {
                double CP = (163.0 - temp) / (5.0 - 0.1 * temp);  //co2 compensation point (ppm)
                double first = (MetData.CO2 - CP);
                double second = (350.0 - CP);
                return PhotosynthesisCO2Modifier.Value() / (first / second);
            }
        }

        /// <summary>Document the model.</summary>
        public override IEnumerable<ITag> Document()
        {
            // Write description of this class from summary and remarks XML documentation.
            foreach (var tag in GetModelDescription())
                yield return tag;

            foreach (var tag in DocumentChildren<IModel>())
                yield return tag;
        }
    }
}<|MERGE_RESOLUTION|>--- conflicted
+++ resolved
@@ -35,17 +35,11 @@
         /// <value>The value.</value>
         public double Value(int arrayIndex = -1)
         {
-<<<<<<< HEAD
-            if (MetData.CO2 < 300)
-                throw new Exception("CO2 concentration too low for Stomatal Conductance CO2 Function");
-            else if (MetData.CO2 == 350)
-=======
             double temp = (MetData.MaxT + MetData.MinT) / 2.0; // Average temperature
             if (temp >= 50)
                 throw new Exception("Average daily temperature too high for Stomatal Conductance CO2 Function");
 
             if (MetData.CO2 == 350)
->>>>>>> 4a6d224e
                 return 1.0;
             else
             {
