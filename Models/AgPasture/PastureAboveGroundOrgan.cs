--- conflicted
+++ resolved
@@ -67,14 +67,10 @@
         /// <summary>Dead biomass. Used by STOCK (g/m2).</summary>
         public Biomass Dead { get; private set; } = new Biomass();
 
-<<<<<<< HEAD
         /// <summary>Digestibility of dead biomass. Used by STOCK (g/m2).</summary>
         public double DeadDigestibility { get; private set; }
 
-        /// <summary>Gets the total dry matter in this organ (kg/ha).</summary>
-=======
         /// <summary>Total dry matter in this organ (kg/ha).</summary>
->>>>>>> 50e58e86
         [Units("kg/ha")]
         public double DMTotal { get; private set; }
 
@@ -392,23 +388,13 @@
             DigestibilityTotal = MathUtilities.Divide(totalDigestableDM, DMTotal, 0.0);
             StandingDigestibility = DigestibilityTotal * FractionStanding;
 
-<<<<<<< HEAD
-            Live.StructuralWt = DMLiveHarvestable / 10;  // to g/m2
-            Live.StructuralN = NLiveHarvestable / 10;    // to g/m2
-            LiveDigestibility = DigestibilityLive;
-
-            Dead.StructuralWt = DMDeadHarvestable / 10;  // to g/m2
-            Dead.StructuralN = NDeadHarvestable / 10;    // to g/m2
-            DeadDigestibility = DigestibilityDead;
-=======
             Live.StructuralWt = DMLiveHarvestable / 10.0;  // to g/m2
             Live.StructuralN = NLiveHarvestable / 10.0;    // to g/m2
-            Live.DMDOfStructural = DigestibilityLive;
+            LiveDigestibility = DigestibilityLive;
 
             Dead.StructuralWt = DMDeadHarvestable / 10.0;  // to g/m2
             Dead.StructuralN = NDeadHarvestable / 10.0;    // to g/m2
-            Dead.DMDOfStructural = DigestibilityDead;
->>>>>>> 50e58e86
+            DeadDigestibility = DigestibilityDead;
         }
     }
 }