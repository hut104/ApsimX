﻿namespace Models.AgPasture
{
    using System;
    using System.Collections.Generic;
    using System.Linq;
    using System.Xml.Serialization;
    using Models.Core;
    using Models.Soils;
    using Models.PMF;
    using Models.Soils.Arbitrator;
    using Models.Interfaces;
    using APSIM.Shared.Utilities;
    using Models.Functions;
    using Models.PMF.Interfaces;
    using Models.Surface;
    using Models.Soils.Nutrients;

    /// <summary>
    /// # [Name]
    /// Describes a pasture species.
    /// </summary>
    [Serializable]
    [ViewName("UserInterface.Views.GridView")]
    [PresenterName("UserInterface.Presenters.PropertyPresenter")]
    [ValidParent(ParentType = typeof(Zone))]
    public class PastureSpecies : ModelCollectionFromResource, IPlant, ICanopy, IUptake, IPlantDamage
    {
        #region Links, events and delegates  -------------------------------------------------------------------------------

        ////- Links >>> - - - - - - - - - - - - - - - - - - - - - - - - - - - - - - - - - - - - - - - - - - - - - - - -

        /// <summary>Link to APSIM's Clock (provides time information).</summary>
        [Link]
        private Clock myClock = null;

        /// <summary>Link to the zone this pasture species resides in.</summary>
        [Link]
        private Zone zone = null;

        /// <summary>Link to APSIM's WeatherFile (provides meteorological information).</summary>
        [Link]
        private IWeather myMetData = null;

        /// <summary>Link to APSIM summary (logs the messages raised during model run).</summary>
        [Link]
        private ISummary mySummary = null;

        /// <summary>Link to the Soil (provides soil information).</summary>
        [Link]
        private Soil mySoil = null;

        /// <summary>Link to Apsim's Resource Arbitrator module.</summary>
        [Link(IsOptional = true)]
        private SoilArbitrator soilArbitrator = null;

        ////- Events >>>  - - - - - - - - - - - - - - - - - - - - - - - - - - - - - - - - - - - - - - - - - - - - - - -

        /// <summary>Invoked for incorporating surface OM.</summary>
        /// <param name="Data">The data about biomass deposited by this plant onto the soil surface</param>
        public delegate void BiomassRemovedDelegate(BiomassRemovedType Data);

        /// <summary>Occurs when plant is detaching dead tissues, litter.</summary>
        public event BiomassRemovedDelegate BiomassRemoved;

        #endregion  --------------------------------------------------------------------------------------------------------  --------------------------------------------------------------------------------------------------------

        #region ICanopy implementation  ------------------------------------------------------------------------------------

        /// <summary>Canopy albedo for this plant (0-1).</summary>
        private double myAlbedo = 0.26;

        /// <summary>Gets or sets the canopy albedo for this plant (0-1).</summary>
        [Units("0-1")]
        public double Albedo
        {
            get { return myAlbedo; }
            set { myAlbedo = value; }
        }

        /// <summary>Maximum stomatal conductance (m/s).</summary>
        private double myGsmax = 0.011;

        /// <summary>Gets or sets the  maximum stomatal conductance (m/s).</summary>
        [Units("m/s")]
        public double Gsmax
        {
            get { return myGsmax; }
            set { myGsmax = value; }
        }

        /// <summary>Solar radiation at which stomatal conductance decreases to 50% (W/m^2).</summary>
        private double myR50 = 200;

        /// <summary>Gets or sets the R50 factor (W/m^2).</summary>
        [Units("W/m^2")]
        public double R50
        {
            get { return myR50; }
            set { myR50 = value; }
        }

        /// <summary>Gets the LAI of live tissues (m^2/m^2).</summary>
        //[Description("Leaf area index of green tissues")]
        [Units("m^2/m^2")]
        [XmlIgnore]
        public double LAI
        {
            get 
            { 
                return LAIGreen; 
            }
            set
            {
                LAIGreen = value;
            }
        }

        /// <summary>Gets the total LAI, live + dead (m^2/m^2).</summary>
        //[Description("Total leaf area index")]
        [Units("m^2/m^2")]
        [XmlIgnore]
        public double LAITotal
        {
            get { return LAIGreen + LAIDead; }
        }

        /// <summary>Gets the plant's green cover (0-1).</summary>
        //[Description("Fraction of soil covered by green tissues")]
        [Units("0-1")]
        [XmlIgnore]
        public double CoverGreen
        {
            get { return CalcPlantCover(greenLAI); }
        }

        /// <summary>Gets the total plant cover (0-1).</summary>
        //[Description("Fraction of soil covered by plant tissues")]
        [Units("0-1")]
        [XmlIgnore]
        public double CoverTotal
        {
            get { return CalcPlantCover(greenLAI + deadLAI); }
        }

        /// <summary>Gets the average canopy height (mm).</summary>
        //[Description("Average canopy height")]
        [Units("mm")]
        [XmlIgnore]
        public double Height
        {
            get { return HeightfromDM(); }
        }

        /// <summary>Gets the canopy depth (mm).</summary>
        //[Description("The depth of the canopy")]
        [Units("mm")]
        [XmlIgnore]
        public double Depth
        {
            get { return Height; }
        }

        /// <summary>Gets the width of the canopy (mm).</summary>
        //[Description("The width of the canopy")]
        [Units("mm")]
        [XmlIgnore]
        public double Width
        {
            get { return 0; }
        }

        // TODO: have to verify how this works (what exactly is needed by MicroClimate
        /// <summary>Plant growth limiting factor, supplied to MicroClimate for calculating potential transpiration.</summary>
        //[Description("General growth limiting factor (for MicroClimate)")]
        [Units("0-1")]
        [XmlIgnore]
        public double FRGR
        {
            get { return 1.0; }
        }

        /// <summary>Potential evapotranspiration, as calculated by MicroClimate (mm).</summary>
        [XmlIgnore]
        [Units("mm")]
        public double PotentialEP
        {
            get { return myWaterDemand; }
            set { myWaterDemand = value; }
        }

        /// <summary>Light profile, energy available for each canopy layer (W/m^2).</summary>
        private CanopyEnergyBalanceInterceptionlayerType[] myLightProfile;

        /// <summary>Gets or sets the light profile for this plant, as calculated by MicroClimate (W/m^2).</summary>
        /// <remarks>This is the intercepted radiation for each layer of the canopy.</remarks>
        [XmlIgnore]
        public CanopyEnergyBalanceInterceptionlayerType[] LightProfile
        {
            get { return myLightProfile; }
            set
            {
                InterceptedRadn = 0.0;
                myLightProfile = value;
                foreach (CanopyEnergyBalanceInterceptionlayerType canopyLayer in myLightProfile)
                    InterceptedRadn += canopyLayer.amount;

                // (RCichota, May-2017) Made intercepted radiation equal to solar radiation and implemented the variable 'effective cover'.
                // To compute photosynthesis AgPasture needs radiation on top of canopy, but MicroClimate only passes the value of total
                //  intercepted radiation (over all canopy). Here it is assumed/defined that solar radiation is indeed the best value for
                //  AgPasture to use in its photosynthesis (agrees with the implementation in Ecomod).
                // The 'effective cover' is computed using an 'effective light extinction coefficient', which is obtained based on the 
                //  value for intercepted radiation supplied by MicroClimate. This is the light extinction coefficient that result in the
                //  same total intercepted radiation, but using solar radiation on top of canopy.
                //  (note that this value is only used in the calculation of photosynthesis).
                // TODO: this approach may have to be amended when multi-layer canopies are used (the thought behind the approach here
                //  is that things like shading (which would reduce Radn on top of canopy) are irrelevant).
                RadiationTopOfCanopy = myMetData.Radn;
                effectiveGreenCover = 0.0;
                if (RadiationTopOfCanopy > 0.0)
                {
                    double AuxVar = 0.0;
                    if (InterceptedRadn < RadiationTopOfCanopy)
                        AuxVar = Math.Log(1.0 - InterceptedRadn / RadiationTopOfCanopy);
                    double myEffectiveLightExtinctionCoefficient = MathUtilities.Divide(-AuxVar, greenLAI, 0.0);
                    if (myEffectiveLightExtinctionCoefficient * greenLAI > Epsilon)
                        effectiveGreenCover = 1.0 - Math.Exp(-myEffectiveLightExtinctionCoefficient * greenLAI);
                }
            }
        }

        #endregion  --------------------------------------------------------------------------------------------------------

        #region ICrop implementation  --------------------------------------------------------------------------------------

        /// <summary>Gets a value indicating how leguminous a plant is</summary>
        [XmlIgnore]
        public double Legumosity
        {
            get
            {
                if (SpeciesFamily == PastureSpecies.PlantFamilyType.Legume)
                    return 1;
                else
                    return 0;
            }
        }

        /// <summary>Gets a value indicating whether the biomass is from a c4 plant or not</summary>
        [XmlIgnore]
        public bool IsC4 { get { return PhotosyntheticPathway == PastureSpecies.PhotosynthesisPathwayType.C4; } }

        /// <summary>Gets a list of cultivar names (not used by AgPasture).</summary>
        public string[] CultivarNames
        {
            get { return null; }
        }

        /// <summary>Sows the plant.</summary>
        /// <param name="cultivar">The cultivar type</param>
        /// <param name="population">The number of plants per area</param>
        /// <param name="depth">The sowing depth</param>
        /// <param name="rowSpacing">The space between rows</param>
        /// <param name="maxCover">The maximum ground cover (optional)</param>
        /// <param name="budNumber">The number of buds (optional)</param>
        /// <param name="rowConfig">The row configuration.</param>
        /// <remarks>
        /// For AgPasture species the sow parameters are not used, the command to sow simply enables the plant to grow. This is done
        /// by setting the plant status to 'alive'. From this point germination processes takes place and eventually emergence occurs.
        /// At emergence, plant DM is set to its default minimum value, allocated according to EmergenceFractions and with
        /// optimum N concentration. Plant height and root depth are set to their minimum values.
        /// </remarks>
        public void Sow(string cultivar, double population, double depth, double rowSpacing, double maxCover = 1, double budNumber = 1, double rowConfig = 1)
        {
            if (isAlive)
                mySummary.WriteWarning(this, " Cannot sow the pasture species \"" + Name + "\", as it is already growing");
            else
            {
                RefreshVariables();
                isAlive = true;
                phenologicStage = 0;
                mySummary.WriteMessage(this, " The pasture species \"" + Name + "\" has been sown today");
            }
        }

        /// <summary>Flag whether the crop is ready for harvesting.</summary>
        public bool IsReadyForHarvesting
        {
            get { return false; }
        }

        /// <summary>Harvests the crop.</summary>
        public void Harvest()
        {
            throw new NotImplementedException();
        }

        /// <summary>Ends the crop.</summary>
        /// <remarks>All plant material is moved on to surfaceOM and soilFOM.</remarks>
        public void EndCrop()
        {
            // Return all above ground parts to surface OM
            DoAddDetachedShootToSurfaceOM(AboveGroundWt, AboveGroundN);

            // Incorporate all root mass to soil fresh organic matter
            foreach (PastureBelowGroundOrgan root in roots)
                root.DoEndCrop();

            // zero all variables
            RefreshVariables();
            leaf.DoResetOrgan();
            stem.DoResetOrgan();
            stolon.DoResetOrgan();
            foreach (PastureBelowGroundOrgan root in roots)
                root.DoResetOrgan();

            // clean up secondary variables
            greenLAI = 0.0;
            deadLAI = 0.0;

            isAlive = false;
            phenologicStage = -1;
        }

        #endregion  --------------------------------------------------------------------------------------------------------

        #region IUptake implementation  ------------------------------------------------------------------------------------

        /// <summary>Gets the potential plant water uptake for each layer (mm).</summary>
        /// <remarks>The model can only handle one root zone at present.</remarks>
        /// <param name="soilstate">The soil state (current water content)</param>
        /// <returns>The potential water uptake (mm)</returns>
        public List<ZoneWaterAndN> GetWaterUptakeEstimates(SoilState soilstate)
        {
            if (IsAlive)
            {
                // Get all water supplies.
                double waterSupply = 0;  //NOTE: This is in L, not mm, to arbitrate water demands for spatial simulations.

                List<double[]> supplies = new List<double[]>();
                List<Zone> zones = new List<Zone>();
                foreach (ZoneWaterAndN zone in soilstate.Zones)
                {
                    // Find the zone in our root zones.
                    PastureBelowGroundOrgan myRoot = roots.Find(root => root.myZoneName == zone.Zone.Name);
                    if (myRoot != null)
                    {
                        double[] organSupply = myRoot.EvaluateSoilWaterAvailable(zone);
                        if (organSupply != null)
                        {
                            supplies.Add(organSupply);
                            zones.Add(zone.Zone);
                            waterSupply += MathUtilities.Sum(organSupply) * zone.Zone.Area;
                        }
                    }
                }

                // 2. Get the amount of soil water demanded NOTE: This is in L, not mm,
                Zone parentZone = FindAncestor<Zone>();
                double waterDemand = myWaterDemand * parentZone.Area;

                // 3. Estimate fraction of water used up
                double fractionUsed = 0.0;
                if (waterSupply > Epsilon)
                    fractionUsed = Math.Min(1.0, waterDemand / waterSupply);

                // Apply demand supply ratio to each zone and create a ZoneWaterAndN structure
                // to return to caller.
                List<ZoneWaterAndN> ZWNs = new List<ZoneWaterAndN>();
                for (int i = 0; i < supplies.Count; i++)
                {
                    // Just send uptake from my zone
                    ZoneWaterAndN uptake = new ZoneWaterAndN(zones[i]);
                    uptake.Water = MathUtilities.Multiply_Value(supplies[i], fractionUsed);
                    uptake.NO3N = new double[uptake.Water.Length];
                    uptake.NH4N = new double[uptake.Water.Length];
                    ZWNs.Add(uptake);
                }
                return ZWNs;
            }
            else
                return null;
        }

        /// <summary>Gets the potential plant N uptake for each layer (mm).</summary>
        /// <remarks>The model can only handle one root zone at present.</remarks>
        /// <param name="soilstate">The soil state (current N contents)</param>
        /// <returns>The potential N uptake (kg/ha)</returns>
        public List<ZoneWaterAndN> GetNitrogenUptakeEstimates(SoilState soilstate)
        {
            if (IsAlive)
            {
                double NSupply = 0;//NOTE: This is in kg, not kg/ha, to arbitrate N demands for spatial simulations.

                List<ZoneWaterAndN> zones = new List<ZoneWaterAndN>();

<<<<<<< HEAD
                // Get the zone this plant is in
                Zone parentZone = FindAncestor<Zone>();
=======
>>>>>>> 501ee190
                foreach (ZoneWaterAndN zone in soilstate.Zones)
                {
                    PastureBelowGroundOrgan myRoot = roots.Find(root => root.myZoneName == zone.Zone.Name);
                    if (myRoot != null)
                    {
                        ZoneWaterAndN UptakeDemands = new ZoneWaterAndN(zone.Zone);
                        zones.Add(UptakeDemands);

                        // Get the N amount available in the soil
                        myRoot.EvaluateSoilNitrogenAvailable(zone, mySoilWaterUptake);

                        UptakeDemands.NO3N = myRoot.mySoilNO3Available;
                        UptakeDemands.NH4N = myRoot.mySoilNH4Available;
                        UptakeDemands.Water = new double[zone.NO3N.Length];

                        NSupply += (myRoot.mySoilNH4Available.Sum() + myRoot.mySoilNO3Available.Sum()) * zone.Zone.Area;
                    }
                }

                // Get the N amount fixed through symbiosis - calculates fixedN
                EvaluateNitrogenFixation();

                // Evaluate the use of N remobilised and get N amount demanded from soil
                EvaluateSoilNitrogenDemand();

                // 2. Get the amount of soil N demanded
                double NDemand = mySoilNDemand * zone.Area; //NOTE: This is in kg, not kg/ha, to arbitrate N demands for spatial simulations.

                // 3. Estimate fraction of N used up
                double fractionUsed = 0.0;
                if (NSupply > Epsilon)
                    fractionUsed = Math.Min(1.0, NDemand / NSupply);

                mySoilNH4Uptake = MathUtilities.Multiply_Value(mySoilNH4Available, fractionUsed);
                mySoilNO3Uptake = MathUtilities.Multiply_Value(mySoilNO3Available, fractionUsed);

                //Reduce the PotentialUptakes that we pass to the soil arbitrator
                foreach (ZoneWaterAndN UptakeDemands in zones)
                {
                    UptakeDemands.NO3N = MathUtilities.Multiply_Value(UptakeDemands.NO3N, fractionUsed);
                    UptakeDemands.NH4N = MathUtilities.Multiply_Value(UptakeDemands.NH4N, fractionUsed);
                }

                return zones;
            }
            else
                return null;
        }

        /// <summary>Sets the amount of water taken up by this plant (mm).</summary>
        /// <remarks>The model can only handle one root zone at present.</remarks>
        /// <param name="zones">The water uptake from each layer (mm), by zone</param>
        public void SetActualWaterUptake(List<ZoneWaterAndN> zones)
        {
            Array.Clear(mySoilWaterUptake, 0, mySoilWaterUptake.Length);

            foreach (ZoneWaterAndN zone in zones)
            {
                // Find the zone in our root zones.
                PastureBelowGroundOrgan myRoot = roots.Find(root => root.myZoneName == zone.Zone.Name);
                if (myRoot != null)
                {
                    mySoilWaterUptake = MathUtilities.Add(mySoilWaterUptake, zone.Water);

                    if (mySoilWaterUptake.Sum() > Epsilon)
                        myRoot.mySoil.SoilWater.RemoveWater(zone.Water);
                }
            }
        }

        /// <summary>Sets the amount of N taken up by this plant (kg/ha).</summary>
        /// <remarks>The model can only handle one root zone at present.</remarks>
        /// <param name="zones">The N uptake from each layer (kg/ha), by zone</param>
        public void SetActualNitrogenUptakes(List<ZoneWaterAndN> zones)
        {
            Array.Clear(mySoilNH4Uptake, 0, mySoilNH4Uptake.Length);
            Array.Clear(mySoilNO3Uptake, 0, mySoilNO3Uptake.Length);

            foreach (ZoneWaterAndN zone in zones)
            {
                PastureBelowGroundOrgan myRoot = roots.Find(root => root.myZoneName == zone.Zone.Name);
                if (myRoot != null)
                {
                    myRoot.NO3.SetKgHa(SoluteSetterType.Plant, MathUtilities.Subtract(myRoot.NO3.kgha, zone.NO3N));
                    myRoot.NH4.SetKgHa(SoluteSetterType.Plant, MathUtilities.Subtract(myRoot.NH4.kgha, zone.NH4N));

                    mySoilNH4Uptake = MathUtilities.Add(mySoilNH4Uptake, zone.NH4N);
                    mySoilNO3Uptake = MathUtilities.Add(mySoilNO3Uptake, zone.NO3N);
                }
            }
        }

        #endregion  --------------------------------------------------------------------------------------------------------

        #region Model parameters  ------------------------------------------------------------------------------------------

        // NOTE: default parameters describe a generic perennial ryegrass species

        ////- General parameters (name and type) >>>  - - - - - - - - - - - - - - - - - - - - - - - - - - - - - - - - -

        /// <summary>Family type for this plant species (grass/legume/forb).</summary>
        private PlantFamilyType mySpeciesFamily = PlantFamilyType.Grass;

        /// <summary>Gets or sets the family type for this plant species (grass/legume/forb).</summary>
        //[Description("Family type for this plant species [grass/legume/forb]:")]
        [Units("-")]
        public PlantFamilyType SpeciesFamily
        {
            get { return mySpeciesFamily; }
            set
            {
                mySpeciesFamily = value;
                isLegume = mySpeciesFamily == PlantFamilyType.Legume;
            }
        }

        /// <summary>Species metabolic pathway of C fixation during photosynthesys (C3/C4).</summary>
        public PhotosynthesisPathwayType PhotosyntheticPathway { get; set; } = PhotosynthesisPathwayType.C3;



        ////- Initial state parameters (replace the default values) >>> - - - - - - - - - - - - - - - - - - - - - - - -

        /// <summary>Initial above ground DM weight (kgDM/ha).</summary>
        [Description("Initial above ground DM weight")]
        [Units("kgDM/ha")]
        public double InitialShootDM { get; set; }


        /// <summary>Initial below ground DM weight (kgDM/ha).</summary>
        [Description("Initial below ground DM weight")]
        [Units("kgDM/ha")]
        public double InitialRootDM { get; set; }



        /// <summary>Initial rooting depth (mm).</summary>
        [Description("Initial rooting depth")]
        [Units("mm")]
        public double InitialRootDepth { get; set; }



        /// <summary>Initial fractions of DM for each plant part in grasses (0-1).</summary>
        [XmlIgnore]
        public double[] initialDMFractionsGrasses { get; set; } = { 0.15, 0.25, 0.25, 0.05, 0.05, 0.10, 0.10, 0.05, 0.00, 0.00, 0.00 };

        /// <summary>Initial fractions of DM for each plant part in legumes (0-1).</summary>
        [XmlIgnore]
        public double[] initialDMFractionsLegumes { get; set; } = { 0.16, 0.23, 0.22, 0.05, 0.03, 0.05, 0.05, 0.01, 0.04, 0.08, 0.08 };

        /// <summary>Initial fractions of DM for each plant part in forbs (0-1).</summary>
        [XmlIgnore]
        public double[] initialDMFractionsForbs { get; set; } = { 0.20, 0.20, 0.15, 0.05, 0.10, 0.15, 0.10, 0.05, 0.00, 0.00, 0.00 };

        ////- Potential growth (photosynthesis) >>> - - - - - - - - - - - - - - - - - - - - - - - - - - - - - - - - - -

        /// <summary>Reference leaf CO2 assimilation rate for photosynthesis (mg CO2/m^2Leaf/s).</summary>
        [Units("mg/m^2/s")]
        public double ReferencePhotosyntheticRate { get; set; } = 1.0;



        /// <summary>Gets or sets the leaf photosynthetic efficiency (mg CO2/J).</summary>
        [XmlIgnore]
        [Units("mg CO2/J")]
        public double PhotosyntheticEfficiency { get; set; } = 0.01;

        /// <summary>Gets or sets the photosynthesis curvature parameter (J/kg/s).</summary>
        [XmlIgnore]
        [Units("J/kg/s")]
        public double PhotosynthesisCurveFactor { get; set; } = 0.8;

        /// <summary>Gets or sets the fraction of radiation that is photosynthetically active (0-1).</summary>
        [XmlIgnore]
        [Units("0-1")]
        public double FractionPAR { get; set; } = 0.5;

        /// <summary>Light extinction coefficient (0-1).</summary>
        [Units("0-1")]
        public double LightExtinctionCoefficient { get; set; } = 0.5;



        /// <summary>Reference CO2 concentration for photosynthesis (ppm).</summary>
        [XmlIgnore]
        [Units("ppm")]
        public double ReferenceCO2 { get; set; } = 380.0;

        /// <summary>Scaling parameter for the CO2 effect on photosynthesis (ppm).</summary>
        [XmlIgnore]
        [Units("ppm")]
        public double CO2EffectScaleFactor { get; set; } = 700.0;

        /// <summary>Scaling parameter for the CO2 effects on N requirements (ppm).</summary>
        [XmlIgnore]
        [Units("ppm")]
        public double CO2EffectOffsetFactor { get; set; } = 600.0;

        /// <summary>Minimum value for the CO2 effect on N requirements (0-1).</summary>
        [XmlIgnore]
        [Units("0-1")]
        public double CO2EffectMinimum { get; set; } = 0.7;

        /// <summary>Exponent controlling the CO2 effect on N requirements (>0.0).</summary>
        [XmlIgnore]
        [Units("-")]
        public double CO2EffectExponent { get; set; } = 2.0;

        /// <summary>Minimum temperature for growth (oC).</summary>
        [Units("oC")]
        public double GrowthTminimum { get; set; } = 1.0;



        /// <summary>Optimum temperature for growth (oC).</summary>
        [Units("oC")]
        public double GrowthToptimum { get; set; } = 20.0;



        /// <summary>Curve parameter for growth response to temperature (>0.0).</summary>
        [Units("-")]
        public double GrowthTEffectExponent { get; set; } = 1.7;


        /// <summary>Enable photosynthesis reduction due to heat damage (yes/no).</summary>
        [Units("yes/no")]
        public YesNoAnswer UseHeatStressFactor
        {
            get
            {
                if (usingHeatStressFactor)
                    return YesNoAnswer.yes;
                else
                    return YesNoAnswer.no;
            }
            set { usingHeatStressFactor = (value == YesNoAnswer.yes); }
        }

        /// <summary>Onset temperature for heat effects on photosynthesis (oC).</summary>
        [Units("oC")]
        public double HeatOnsetTemperature { get; set; } = 28.0;



        /// <summary>Temperature for full heat effect on photosynthesis, growth stops (oC).</summary>
        [Units("oC")]
        public double HeatFullTemperature { get; set; } = 35.0;



        /// <summary>Cumulative degrees-day for recovery from heat stress (oCd).</summary>
        [Units("oCd")]
        public double HeatRecoverySumDD { get; set; } = 30.0;



        /// <summary>Reference temperature for recovery from heat stress (oC).</summary>
        [Units("oC")]
        public double HeatRecoveryTReference { get; set; } = 25.0;



        /// <summary>Enable photosynthesis reduction due to cold damage is enabled (yes/no).</summary>
        [Units("yes/no")]
        public YesNoAnswer UseColdStressFactor
        {
            get
            {
                if (usingColdStressFactor)
                    return YesNoAnswer.yes;
                else
                    return YesNoAnswer.no;
            }
            set { usingColdStressFactor = (value == YesNoAnswer.yes); }
        }

        /// <summary>Onset temperature for cold effects on photosynthesis (oC).</summary>
        [Units("oC")]
        public double ColdOnsetTemperature { get; set; } = 1.0;



        /// <summary>Temperature for full cold effect on photosynthesis, growth stops (oC).</summary>
        [Units("oC")]
        public double ColdFullTemperature { get; set; } = -5.0;


        /// <summary>Cumulative degrees for recovery from cold stress (oCd).</summary>
        [Units("oCd")]
        public double ColdRecoverySumDD { get; set; } = 25.0;



        /// <summary>Reference temperature for recovery from cold stress (oC).</summary>
        [Units("oC")]
        public double ColdRecoveryTReference { get; set; } = 0.0;



        ////- Respiration parameters >>>  - - - - - - - - - - - - - - - - - - - - - - - - - - - - - - - - - - - - - - -

        /// <summary>Maintenance respiration coefficient (0-1).</summary>
        [Units("0-1")]
        public double MaintenanceRespirationCoefficient { get; set; } = 0.03;



        /// <summary>Growth respiration coefficient (0-1).</summary>
        [Units("0-1")]
        public double GrowthRespirationCoefficient { get; set; } = 0.25;



        /// <summary>Reference temperature for maintenance respiration (oC).</summary>
        [Units("oC")]
        public double RespirationTReference { get; set; } = 20.0;



        /// <summary>Exponent controlling the effect of temperature on respiration (>1.0).</summary>
        [Units("-")]
        private double myRespirationExponent = 1.5;


        /// <summary>N concentration thresholds for roots, optimum, minimum and maximum (kgN/kgDM).</summary>
        //[Description("optimum, minimum and maximum")]
        [Units("kg/kg")]
        public double[] NThresholdsForRoots { get; set; } = { 0.02, 0.006, 0.025 };



        ////- Germination and emergence >>> - - - - - - - - - - - - - - - - - - - - - - - - - - - - - - - - - - - - - -

        /// <summary>Cumulative degrees-day needed for seed germination (oCd).</summary>
        [Units("oCd")]
        public double DegreesDayForGermination { get; set; } = 125;



        /// <summary>The fractions of DM for each plant part at emergence, for all plants (0-1).</summary>
        private double[] emergenceDMFractions = { 0.60, 0.25, 0.00, 0.00, 0.15, 0.00, 0.00, 0.00, 0.00, 0.00, 0.00 };

        ////- Allocation of new growth >>>  - - - - - - - - - - - - - - - - - - - - - - - - - - - - - - - - - - - - - -

        /// <summary>Target, or ideal, shoot-root ratio (>0.0).</summary>
        [Units("-")]
        public double TargetShootRootRatio { get; set; } = 4.0;



        /// <summary>Maximum fraction of DM growth allocated to roots (0-1).</summary>
        [Units("0-1")]
        public double MaxRootAllocation { get; set; } = 0.25;



        /// <summary>Maximum effect that soil GLFs have on Shoot-Root ratio (0-1).</summary>
        [Units("0-1")]
        public double ShootRootGlfFactor { get; set; } = 0.50;



        // - Effect of reproductive season ....................................
        /// <summary>
        /// Adjust Shoot:Root ratio to mimic DM allocation during reproductive season (perennial species)?.
        /// </summary>
        [Units("yes/no")]
        public YesNoAnswer UseReproSeasonFactor
        {
            get
            {
                if (usingReproSeasonFactor)
                    return YesNoAnswer.yes;
                else
                    return YesNoAnswer.no;
            }
            set { usingReproSeasonFactor = (value == YesNoAnswer.yes); }
        }

        /// <summary>Reference latitude determining timing for reproductive season (degrees).</summary>
        [Units("degrees")]
        public double ReproSeasonReferenceLatitude { get; set; } = 41.0;



        /// <summary>Coefficient controlling the time to start the reproductive season as function of latitude (-).</summary>
        [Units("-")]
        public double ReproSeasonTimingCoeff { get; set; } = 0.14;



        /// <summary>Coefficient controlling the duration of the reproductive season as function of latitude (-).</summary>
        [Units("-")]
        public double ReproSeasonDurationCoeff { get; set; } = 2.0;

        /// <summary>Ratio between the length of shoulders and the period with full reproductive growth effect (-).</summary>
        [Units("-")]
        public double ReproSeasonShouldersLengthFactor { get; set; } = 1.0;

        /// <summary>Proportion of the onset phase of shoulder period with reproductive growth effect (0-1).</summary>
        [Units("0-1")]
        public double ReproSeasonOnsetDurationFactor { get; set; } = 0.60;

        /// <summary>Maximum increase in Shoot-Root ratio during reproductive growth (0-1).</summary>
        [Units("0-1")]
        public double ReproSeasonMaxAllocationIncrease { get; set; } = 0.50;


        /// <summary>Coefficient controlling the increase in shoot allocation during reproductive growth as function of latitude (-).</summary>
        [Units("-")]
        public double ReproSeasonAllocationCoeff { get; set; } = 0.10;



        /// <summary>Maximum target allocation of new growth to leaves (0-1).</summary>
        [Units("0-1")]
        public double FractionLeafMaximum { get; set; } = 0.7;



        /// <summary>Minimum target allocation of new growth to leaves (0-1).</summary>
        [Units("0-1")]
        public double FractionLeafMinimum { get; set; } = 0.7;


        /// <summary>Shoot DM at which allocation of new growth to leaves start to decrease (kgDM/ha).</summary>
        [Units("kg/ha")]
        public double FractionLeafDMThreshold { get; set; } = 500;



        /// <summary>Shoot DM when allocation to leaves is midway maximum and minimum (kgDM/ha).</summary>
        [Units("kg/ha")]
        public double FractionLeafDMFactor { get; set; } = 2000;



        /// <summary>Exponent of the function controlling the DM allocation to leaves (>0.0).</summary>
        [Units(">0.0")]
        public double FractionLeafExponent { get; set; } = 3.0;



        /// <summary>Fraction of new shoot growth to be allocated to stolons (0-1).</summary>
        [Units("0-1")]
        public double FractionToStolon { get; set; } = 0.0;



        /// <summary>Specific leaf area (m^2/kgDM).</summary>
        [Units("m^2/kg")]
        public double SpecificLeafArea { get; set; } = 25.0;

        /// <summary>Fraction of stolon tissue used when computing green LAI (0-1).</summary>
        [Units("0-1")]
        public double StolonEffectOnLAI { get; set; } = 0.0;

        /// <summary>Maximum aboveground biomass for considering stems when computing LAI (kgDM/ha).</summary>
        [Units("kg/ha")]
        public double ShootMaxEffectOnLAI { get; set; } = 1000;



        /// <summary>Maximum fraction of stem tissue used when computing green LAI (0-1).</summary>
        [Units("0-1")]
        public double MaxStemEffectOnLAI { get; set; } = 1.0;



        ////- Tissue turnover and senescence >>>  - - - - - - - - - - - - - - - - - - - - - - - - - - - - - - - - - - -

        /// <summary>Number of live leaves per tiller (-).</summary>
        [Units("-")]
        public double LiveLeavesPerTiller { get; set; } = 3.0;



        /// <summary>Reference daily DM turnover rate for shoot tissues (0-1).</summary>
        /// <remarks>This is closely related to the leaf appearance rate.</remarks>
        [Units("0-1")]
        public double TissueTurnoverRateShoot { get; set; } = 0.05;



        /// <summary>Reference daily DM turnover rate for root tissues (0-1).</summary>
        [Units("0-1")]
        public double TissueTurnoverRateRoot { get; set; } = 0.02;



        /// <summary>Relative turnover rate for emerging tissues (>0.0).</summary>
        [Units("-")]
        public double RelativeTurnoverEmerging { get; set; } = 2.0;

        /// <summary>Reference daily detachment rate for dead tissues (0-1).</summary>
        [Units("0-1")]
        public double DetachmentRateShoot { get; set; } = 0.08;



        /// <summary>Minimum temperature for tissue turnover (oC).</summary>
        [Units("oC")]
        public double TurnoverTemperatureMin { get; set; } = 2.0;



        /// <summary>Reference temperature for tissue turnover (oC).</summary>
        [Units("oC")]
        public double TurnoverTemperatureRef { get; set; } = 20.0;



        /// <summary>Exponent of function for temperature effect on tissue turnover (>0.0).</summary>
        [Units("-")]
        public double TurnoverTemperatureExponent { get; set; } = 1.0;



        /// <summary>Maximum increase in tissue turnover due to water deficit (>0.0).</summary>
        [Units("-")]
        public double TurnoverDroughtEffectMax { get; set; } = 1.0;



        /// <summary>Minimum GLFwater without effect on tissue turnover (0-1).</summary>
        [Units("0-1")]
        public double TurnoverDroughtThreshold { get; set; } = 0.5;



        /// <summary>Coefficient controlling detachment rate as function of moisture (>0.0).</summary>
        [Units("-")]
        public double DetachmentDroughtCoefficient { get; set; } = 3.0;

        /// <summary>Minimum effect of drought on detachment rate (0-1).</summary>
        [Units("0-1")]
        public double DetachmentDroughtEffectMin { get; set; } = 0.1;


        /// <summary>Factor increasing tissue turnover rate due to stock trampling (>0.0).</summary>
        [Units("-")]
        public double TurnoverStockFactor { get; set; } = 0.01;

        /// <summary>Coefficient of function increasing the turnover rate due to defoliation (>0.0).</summary>
        [Units("-")]
        public double TurnoverDefoliationCoefficient { get; set; } = 0.5;



        /// <summary>Minimum significant daily effect of defoliation on tissue turnover rate (0-1).</summary>
        [Units("/day")]
        public double TurnoverDefoliationEffectMin { get; set; } = 0.025;

        /// <summary>Effect of defoliation on root turnover rate relative to stolon (0-1).</summary>
        [Units("0-1")]
        public double TurnoverDefoliationRootEffect { get; set; } = 0.1;

        ////- N fixation (for legumes) >>>  - - - - - - - - - - - - - - - - - - - - - - - - - - - - - - - - - - - - - -

        /// <summary>Minimum fraction of N demand supplied by biologic N fixation (0-1).</summary>
        [Units("0-1")]
        public double MinimumNFixation { get; set; }  = 0.0;

        

        /// <summary>Maximum fraction of N demand supplied by biologic N fixation (0-1).</summary>
        [Units("0-1")]
        public double MaximumNFixation { get; set; } = 0.0;

        

        /// <summary>Respiration cost factor due to the presence of symbiont bacteria (kgC/kgC in roots).</summary>
        [Units("kg/kg")]
        public double SymbiontCostFactor { get; set; } = 0.0;

        

        /// <summary>Respiration cost factor due to the activity of symbiont bacteria (kgC/kgN fixed).</summary>
        [Units("kg/kg")]
        public double NFixingCostFactor { get; set; } = 0.0;

        

        ////- Growth limiting factors >>> - - - - - - - - - - - - - - - - - - - - - - - - - - - - - - - - - - - - - - -

        /// <summary>Maximum reduction in plant growth due to water logging (saturated soil) (0-1).</summary>
        [Units("0-1")]
        public double SoilSaturationEffectMax { get; set; } = 0.1;

        

        /// <summary>Minimum water-free pore space for growth with no limitations (0-1).</summary>
        /// <remarks>A negative value indicates that porosity at DUL will be used.</remarks>
        [Units("0-1")]
        public double MinimumWaterFreePorosity { get; set; } = -1.0;

        

        /// <summary>Maximum daily recovery rate from water logging (0-1).</summary>
        [Units("0-1")]
        public double SoilSaturationRecoveryFactor { get; set; } = 0.25;

        

        /// <summary>Exponent to modify the effect of N deficiency on plant growth (>0.0).</summary>
        [Units("-")]
        public double NDillutionCoefficient { get; set; } = 0.5;



        /// <summary>Generic growth limiting factor that represents an arbitrary limitation to potential growth (0-1).</summary>
        /// <remarks> This factor can be used to describe the effects of drivers such as disease, etc.</remarks>
        [Units("0-1")]
        public double GlfGeneric { get; set; } = 1.0;



        /// <summary>Generic growth limiting factor that represents an arbitrary soil limitation (0-1).</summary>
        /// <remarks> This factor can be used to describe the effect of limitation in nutrients other than N.</remarks>
        [Units("0-1")]
        public double GlfSoilFertility { get; set; } = 1.0;

        

        ////- Plant height >>>  - - - - - - - - - - - - - - - - - - - - - - - - - - - - - - - - - - - - - - - - - - - -

        /// <summary>Minimum plant height (mm).</summary>
        [Units("mm")]
        public double PlantHeightMinimum { get; set; } = 25.0;

        

        /// <summary>Maximum plant height (mm).</summary>
        [Units("mm")]
        public double PlantHeightMaximum { get; set; } = 600.0;

        

        /// <summary>DM weight above ground for maximum plant height (kgDM/ha).</summary>
        [Units("kg/ha")]
        public double PlantHeightMassForMax { get; set; } = 10000;

        

        /// <summary>Exponent controlling shoot height as function of DM weight (>1.0).</summary>
        [Units(">1.0")]
        public double PlantHeightExponent { get; set; } = 2.8;

        ////- Digestibility and feed quality >>>  - - - - - - - - - - - - - - - - - - - - - - - - - - - - - - - - - - -

        /// <summary>Digestibility of cell walls for each tissue age, emerging, developing, mature and dead (0-1).</summary>
        //[Description("emerging, developing, mature and dead")]
        [Units("0-1")]
        public double[] DigestibilitiesCellWall { get; set; } = { 0.6, 0.6, 0.6, 0.2 };

        ////- Harvest limits and preferences >>>  - - - - - - - - - - - - - - - - - - - - - - - - - - - - - - - - - - -

        /// <summary>Minimum above ground green DM, leaf and stems (kgDM/ha).</summary>
        [Units("kg/ha")]
        public double MinimumGreenWt { get; set; } = 100.0;

       

        /// <summary>Leaf proportion in the minimum green Wt (0-1).</summary>
        [Units("0-1")]
        public double MinimumGreenLeafProp { get; set; } = 0.8;

        /// <summary>Minimum root amount relative to minimum green Wt (>0.0).</summary>
        [Units("0-1")]
        public double MinimumGreenRootProp { get; set; } = 0.5;

        /// <summary>Relative preference for live over dead material during graze (>0.0).</summary>
        [Units("-")]
        public double PreferenceForGreenOverDead { get; set; } = 1.0;

        /// <summary>Relative preference for leaf over stem-stolon material during graze (>0.0).</summary>
        [Units("-")]
        public double PreferenceForLeafOverStems { get; set; } = 1.0;

        ////- Soil related (water and N uptake) >>> - - - - - - - - - - - - - - - - - - - - - - - - - - - - - - - - - -

        /// <summary>Flag which module will perform the water uptake process.</summary>
        internal string MyWaterUptakeSource = "species";

        /// <summary>Choose the method to calculate soil available water.</summary>
        [Units("-")]
        public PlantAvailableWaterMethod WaterAvailableMethod { get; set; } = PlantAvailableWaterMethod.DefaultAPSIM;

        /// <summary>Flag which module will perform the nitrogen uptake process.</summary>
        internal string MyNitrogenUptakeSource = "species";

        /// <summary>Maximum fraction of water or N in the soil that is available to plants.</summary>
        /// <remarks>This is used to limit the amount taken up and avoid issues with very small numbers</remarks>
        [Units("0-1")]
        public double MaximumFractionAvailable { get; set; } = 0.999;

        /// <summary>Reference value for root length density for Water and N availability.</summary>
        [Units("mm/mm^3")]
        public double ReferenceRLD { get; set; } = 5.0;

        /// <summary>Exponent controlling the effect of soil moisture variations on water extractability.</summary>
        [Units("-")]
        public double ExponentSoilMoisture { get; set; } = 1.50;

        /// <summary>Reference value of Ksat for water availability function.</summary>
        [Units("mm/day")]
        public double ReferenceKSuptake { get; set; } = 15.0;

        /// <summary>Exponent of function determining soil extractable N.</summary>
        [Units("-")]
        public double NuptakeSWFactor { get; set; } = 0.25;

        /// <summary>Maximum daily amount of N that can be taken up by the plant (kg/ha).</summary>
        [Units("kg/ha")]
        public double MaximumNUptake { get; set; } = 10.0;

        /// <summary>Availability factor for NH4.</summary>
        [Units("-")]
        public double kuNH4 { get; set; } = 0.50;

        /// <summary>Availability factor for NO3.</summary>
        [Units("-")]
        public double kuNO3 { get; set; } = 0.95;

        ////- Parameters for annual species >>> - - - - - - - - - - - - - - - - - - - - - - - - - - - - - - - - - - - -

        /// <summary>Gets or sets the day of year when seeds are allowed to germinate.</summary>
        [Units("day")]
        public int doyGermination = 275;

        /// <summary>Gets or sets the number of days from emergence to anthesis.</summary>
        [Units("day")]
        public int daysEmergenceToAnthesis = 120;

        /// <summary>Gets or sets the number of days from anthesis to maturity.</summary>
        [Units("days")]
        public int daysAnthesisToMaturity = 85;

        /// <summary>Gets or sets the cumulative degrees-day from emergence to anthesis (oCd).</summary>
        [Units("oCd")]
        public double degreesDayForAnthesis = 1100.0;

        /// <summary>Gets or sets the cumulative degrees-day from anthesis to maturity (oCd).</summary>
        [Units("oCd")]
        public double degreesDayForMaturity = 900.0;

        /// <summary>Gets or sets the number of days from emergence with reduced growth.</summary>
        [Units("days")]
        public int daysAnnualsFactor = 45;

        ////- Other parameters >>>  - - - - - - - - - - - - - - - - - - - - - - - - - - - - - - - - - - - - - - - - - -

        /// <summary>Describes the FVPD function.</summary>
        [Units("0-1")]
        public LinearInterpolationFunction FVPDFunction 
            = new LinearInterpolationFunction(x: new double[] { 0.0, 10.0, 50.0 },
                                              y: new double[] { 1.0, 1.0, 1.0 });

        #endregion  --------------------------------------------------------------------------------------------------------

        #region Private variables  -----------------------------------------------------------------------------------------

        ////- Plant parts and state >>> - - - - - - - - - - - - - - - - - - - - - - - - - - - - - - - - - - - - - - - -

        /// <summary>Holds info about state of leaves (DM and N).</summary>
        [Link(Type = LinkType.Child, ByName = true)]
        private PastureAboveGroundOrgan leaf = null;

        /// <summary>Holds info about state of sheath/stems (DM and N).</summary>
        [Link(Type = LinkType.Child, ByName = true)]
        private PastureAboveGroundOrgan stem = null;

        /// <summary>Holds info about state of stolons (DM and N).</summary>
        [Link(Type = LinkType.Child, ByName = true)]
        private PastureAboveGroundOrgan stolon = null;

        /// <summary>Holds the info about state of roots (DM and N). It is a list of root organs, one for each zone where roots are growing.</summary>
        [Link(Type = LinkType.Child)]
        internal List<PastureBelowGroundOrgan> roots = null;

        /// <summary>Above ground organs.</summary>
        [Link(Type = LinkType.Child)]
        public List<PastureAboveGroundOrgan> AboveGroundOrgans { get; private set; }

        /// <summary>Flag whether this species is alive (actively growing).</summary>
        private bool isAlive = false;

        /// <summary>Flag whether several routines are ran by species or are controlled by the Sward.</summary>
        internal bool isSwardControlled = false;

        /// <summary>Number of layers in the soil.</summary>
        private int nLayers;

        ////- Defining the plant type >>> - - - - - - - - - - - - - - - - - - - - - - - - - - - - - - - - - - - - - - -

        /// <summary>Flag whether this species is annual or perennial.</summary>
        private bool isAnnual = false;

        /// <summary>Flag whether this species is a legume.</summary>
        private bool isLegume = false;

        ////- Annuals and phenology >>> - - - - - - - - - - - - - - - - - - - - - - - - - - - - - - - - - - - - - - - -

        /// <summary>Phenological stage of plant (0-2).</summary>
        /// <remarks>0 = germinating, 1 = vegetative, 2 = reproductive, negative for dormant/not sown.</remarks>
        private int phenologicStage = -1;

        /// <summary>Number of days since emergence (days).</summary>
        private double daysSinceEmergence;

        /// <summary>Cumulative degrees day during vegetative phase (oCd).</summary>
        private double cumulativeDDVegetative;

        /// <summary>Factor describing progress through phenological phases (0-1).</summary>
        private double phenoFactor;

        /// <summary>Cumulative degrees-day during germination phase (oCd).</summary>
        private double cumulativeDDGermination;

        ////- Photosynthesis, growth, and turnover >>>  - - - - - - - - - - - - - - - - - - - - - - - - - - - - - - - -

        /// <summary>Base gross photosynthesis rate, before damages (kg C/ha/day).</summary>
        private double basePhotosynthesis;

        /// <summary>Gross photosynthesis rate, after considering damages (kg C/ha/day).</summary>
        private double grossPhotosynthesis;

        /// <summary>Growth respiration rate (kg C/ha/day).</summary>
        private double respirationGrowth;

        /// <summary>Maintenance respiration rate (kg C/ha/day).</summary>
        private double respirationMaintenance;

        /// <summary>N fixation costs (kg C/ha/day).</summary>
        private double costNFixation;

        /// <summary>Amount of C remobilisable from senesced tissue (kg C/ha/day).</summary>
        private double remobilisableC;

        /// <summary>Amount of C remobilised from senesced tissue (kg C/ha/day).</summary>
        private double remobilisedC;

        /// <summary>Daily net growth potential (kg DM/ha).</summary>
        private double dGrowthPot;

        /// <summary>Daily potential growth after water stress (kg DM/ha).</summary>
        private double dGrowthAfterWaterLimitations;

        /// <summary>Daily growth after nutrient stress, actual growth (kg DM/ha).</summary>
        private double dGrowthAfterNutrientLimitations;

        /// <summary>Effective plant growth, actual growth minus senescence (kg DM/ha).</summary>
        private double dGrowthNet;

        /// <summary>Actual growth of shoot (kg/ha).</summary>
        private double dGrowthShootDM;

        /// <summary>Actual growth of roots (kg/ha).</summary>
        private double dGrowthRootDM;

        /// <summary>Actual N allocation into shoot (kg/ha).</summary>
        private double dGrowthShootN;

        /// <summary>Actual N allocation into roots (kg/ha).</summary>
        private double dGrowthRootN;

        /// <summary>DM amount detached from shoot, added to surface OM (kg/ha).</summary>
        private double detachedShootDM;

        /// <summary>N amount in detached tissues from shoot (kg/ha).</summary>
        private double detachedShootN;

        /// <summary>DM amount detached from roots, added to soil FOM (kg/ha).</summary>
        private double detachedRootDM;

        /// <summary>N amount in detached tissues from roots (kg/ha).</summary>
        private double detachedRootN;

        /// <summary>Fraction of new growth allocated to shoot (0-1).</summary>
        private double fractionToShoot;

        /// <summary>Fraction of new shoot growth allocated to leaves (0-1).</summary>
        private double fractionToLeaf;

        /// <summary>Flag whether the factor adjusting Shoot:Root ratio during reproductive season is being used.</summary>
        private bool usingReproSeasonFactor = true;

        /// <summary>Intervals defining the three reproductive season phases (onset, main phase, and outset).</summary>
        private double[] reproSeasonInterval;

        /// <summary>Day of the year for the start of the reproductive season.</summary>
        private double doyIniReproSeason;

        /// <summary>Relative increase in the shoot-root ratio during reproductive season (0-1).</summary>
        private double allocationIncreaseRepro;

        /// <summary>Daily DM turnover rate for live shoot tissues (0-1).</summary>
        private double gama;

        /// <summary>Daily DM turnover rate for dead shoot tissues (0-1).</summary>
        private double gamaD;

        /// <summary>Daily DM turnover rate for roots tissue (0-1).</summary>
        private double gamaR;

        /// <summary>Daily DM turnover rate for stolon tissue (0-1).</summary>
        private double gamaS;

        /// <summary>Tissue turnover factor due to variations in temperature (0-1).</summary>
        private double ttfTemperature;

        /// <summary>Tissue turnover factor for shoot due to variations in moisture (0-1).</summary>
        private double ttfMoistureShoot;

        /// <summary>Tissue turnover factor for roots due to variations in moisture (0-1).</summary>
        private double ttfMoistureRoot;

        /// <summary>Tissue turnover adjusting factor for number of leaves (0-1).</summary>
        private double ttfLeafNumber;

        /// <summary>Effect of defoliation on stolon turnover (0-1).</summary>
        private double cumDefoliationFactor;

        ////- Plant height, LAI and cover >>> - - - - - - - - - - - - - - - - - - - - - - - - - - - - - - - - - - - - -

        /// <summary>LAI of green plant tissues (m^2/m^2).</summary>
        private double greenLAI;

        /// <summary>LAI of dead plant tissues (m^2/m^2).</summary>
        private double deadLAI;

        /// <summary>Effective cover for computing photosynthesis (0-1).</summary>
        private double effectiveGreenCover;

        ////- Amounts and fluxes of N in the plant >>>  - - - - - - - - - - - - - - - - - - - - - - - - - - - - - - - -

        /// <summary>Amount of N demanded for new growth, with luxury uptake (kg/ha).</summary>
        private double demandLuxuryN;

        /// <summary>Amount of N demanded for new growth, at optimum N content (kg/ha).</summary>
        private double demandOptimumN;

        /// <summary>Amount of N fixation from atmosphere, for legumes (kg/ha).</summary>
        private double fixedN;

        /// <summary>Amount of senesced N actually remobilised (kg/ha).</summary>
        private double senescedNRemobilised;

        /// <summary>Amount of luxury N actually remobilised (kg/ha).</summary>
        private double luxuryNRemobilised;

        /// <summary>Amount of N used up in new growth (kg/ha).</summary>
        private double dNewGrowthN;

        ////- N uptake process >>>  - - - - - - - - - - - - - - - - - - - - - - - - - - - - - - - - - - - - - - - - - -

        /// <summary>Amount of N demanded from the soil (kg/ha).</summary>
        private double mySoilNDemand;

        /// <summary>Amount of NH4-N in the soil available to the plant (kg/ha).</summary>
        [XmlIgnore]
        private double[] mySoilNH4Available
        {
            get
            {
                double[] available = new double[nLayers];
                foreach (PastureBelowGroundOrgan root in roots)
                    for (int layer = 0; layer < nLayers; layer++)
                        available[layer] += root.mySoilNH4Available[layer];
                return available;
            }
        }

        /// <summary>Amount of NO3-N in the soil available to the plant (kg/ha).</summary>
        [XmlIgnore]
        private double[] mySoilNO3Available
        {
            get
            {
                double[] available = new double[nLayers];
                foreach (PastureBelowGroundOrgan root in roots)
                    for (int layer = 0; layer < nLayers; layer++)
                        available[layer] += root.mySoilNO3Available[layer];
                return available;
            }
        }

        /// <summary>Amount of soil NH4-N taken up by the plant (kg/ha).</summary>
        private double[] mySoilNH4Uptake;

        /// <summary>Amount of soil NO3-N taken up by the plant (kg/ha).</summary>
        private double[] mySoilNO3Uptake;

        ////- Water uptake process >>>  - - - - - - - - - - - - - - - - - - - - - - - - - - - - - - - - - - - - - - - -

        /// <summary>Amount of water demanded for new growth (mm).</summary>
        private double myWaterDemand;

        /// <summary>Amount of plant available water in the soil (mm).</summary>
        private double[] mySoilWaterAvailable;

        /// <summary>Amount of soil water taken up (mm).</summary>
        private double[] mySoilWaterUptake;

        ////- Growth limiting factors >>> - - - - - - - - - - - - - - - - - - - - - - - - - - - - - - - - - - - - - - -

        /// <summary>Growth factor due to variations in intercepted radiation (0-1).</summary>
        private double glfRadn = 1.0;

        /// <summary>Growth factor due to N variations in atmospheric CO2 (0-1).</summary>
        private double glfCO2 = 1.0;

        /// <summary>Growth factor due to variations in plant N concentration (0-1).</summary>
        private double glfNc = 1.0;

        /// <summary>Growth factor due to variations in air temperature (0-1).</summary>
        private double glfTemp = 1.0;

        /// <summary>Flag whether the factor reducing photosynthesis due to heat damage is being used.</summary>
        private bool usingHeatStressFactor = true;

        /// <summary>Flag whether the factor reducing photosynthesis due to cold damage is being used.</summary>
        private bool usingColdStressFactor = true;

        /// <summary>Growth factor due to heat stress (0-1).</summary>
        private double glfHeat = 1.0;

        /// <summary>Auxiliary growth reduction factor due to high temperatures (0-1).</summary>
        private double highTempStress = 1.0;

        /// <summary>Cumulative degrees of temperature for recovery from heat damage (oCd).</summary>
        private double cumulativeDDHeat;

        /// <summary>Growth factor due to cold stress (0-1).</summary>
        private double glfCold = 1.0;

        /// <summary>Auxiliary growth reduction factor due to low temperatures (0-1).</summary>
        private double lowTempStress = 1.0;

        /// <summary>Cumulative degrees of temperature for recovery from cold damage (oCd).</summary>
        private double cumulativeDDCold;

        /// <summary>Growth limiting factor due to water stress (0-1).</summary>
        private double glfWaterSupply = 1.0;

        /// <summary>Cumulative water logging factor (0-1).</summary>
        private double cumWaterLogging;

        /// <summary>Growth limiting factor due to water logging (0-1).</summary>
        private double glfWaterLogging = 1.0;

        /// <summary>Growth limiting factor due to N stress (0-1).</summary>
        private double glfNSupply = 1.0;

        /// <summary>Temperature effects on respiration (0-1).</summary>
        private double tempEffectOnRespiration;

        ////- Harvest and digestibility >>> - - - - - - - - - - - - - - - - - - - - - - - - - - - - - - - - - - - - - -

        /// <summary>Fraction of standing DM harvested (0-1).</summary>
        private double defoliatedFraction;

        /// <summary>Fraction of standing DM harvested (0-1), used on tissue turnover.</summary>
        private double myDefoliatedFraction;

        /// <summary>Digestibility of defoliated material (0-1).</summary>
        private double defoliatedDigestibility;

        #endregion  --------------------------------------------------------------------------------------------------------

        #region Constants and enums  ---------------------------------------------------------------------------------------

        /// <summary>Average carbon content in plant dry matter (kg/kg).</summary>
        internal const double CarbonFractionInDM = 0.4;

        /// <summary>Average potential ME concentration in herbage material (MJ/kg)</summary>
        internal const double PotentialMEOfHerbage = 16.0;

        /// <summary>Factor for converting nitrogen to protein (kg/kg).</summary>
        internal const double NitrogenToProteinFactor = 6.25;

        /// <summary>Carbon to nitrogen ratio of proteins (-).</summary>
        internal const double CNratioProtein = 3.5;

        /// <summary>Carbon to nitrogen ratio of cell walls (-).</summary>
        internal const double CNratioCellWall = 100.0;

        /// <summary>Minimum significant difference between two values.</summary>
        internal const double Epsilon = 0.000000001;

        /// <summary>A yes or no answer.</summary>
        public enum YesNoAnswer
        {
            /// <summary>A positive answer.</summary>
            yes,

            /// <summary>A negative answer.</summary>
            no
        }

        /// <summary>List of valid species family names.</summary>
        public enum PlantFamilyType
        {
            /// <summary>A grass species, Poaceae.</summary>
            Grass,

            /// <summary>A legume species, Fabaceae.</summary>
            Legume,

            /// <summary>A non grass or legume species.</summary>
            Forb
        }

        /// <summary>List of valid photosynthesis pathways.</summary>
        public enum PhotosynthesisPathwayType
        {
            /// <summary>A C3 plant.</summary>
            C3,

            /// <summary>A C4 plant.</summary>
            C4
        }

        /// <summary>List of valid methods to compute plant available water.</summary>
        public enum PlantAvailableWaterMethod
        {
            /// <summary>APSIM default method, using kL.</summary>
            DefaultAPSIM,

            /// <summary>Alternative method, using root length and modified kL.</summary>
            AlternativeKL,

            /// <summary>Alternative method, using root length and relative Ksat.</summary>
            AlternativeKS
        }

        #endregion  --------------------------------------------------------------------------------------------------------

        #region Model outputs  ---------------------------------------------------------------------------------------------

        ////- General properties >>>  - - - - - - - - - - - - - - - - - - - - - - - - - - - - - - - - - - - - - - - - -

        /// <summary>Gets the flag signalling whether plant is alive (true/false).</summary>
        //[Description("Flag signalling whether plant is alive")]
        [Units("true/false")]
        public bool IsAlive
        {
            get { return PlantStatus == "alive"; }
        }

        /// <summary>Gets the plant status (dead, alive, etc.).</summary>
        //[Description("Plant status (dead, alive, etc.)")]
        [Units("-")]
        public string PlantStatus
        {
            get
            {
                if (isAlive)
                    return "alive";
                else
                    return "out";
            }
        }

        /// <summary>Gets the index for the plant development stage.</summary>
        /// <remarks>0 = germinating, 1 = vegetative, 2 = reproductive, negative for dormant/not sown.</remarks>
        //[Description("Plant development stage number")]
        [Units("-")]
        public int Stage
        {
            get
            {
                if (isAlive)
                    return phenologicStage;
                else
                    return -1; //"out"
            }
        }

        /// <summary>Gets or sets the solar radiation intercepted by the plant's canopy (MJ/m^2/day).</summary>
        [XmlIgnore]
        [Units("MJ/m^2/day")]
        public double InterceptedRadn { get; set; }

        /// <summary>Gets or sets the radiance on top of the plant's canopy (MJ/m^2/day).</summary>
        [XmlIgnore]
        [Units("MJ/m^2/day")]
        public double RadiationTopOfCanopy { get; set; }

        ////- DM and C outputs >>>  - - - - - - - - - - - - - - - - - - - - - - - - - - - - - - - - - - - - - - - - - -

        /// <summary>Gets the total amount of C in the plant (kgC/ha).</summary>
        //[Description("Total amount of C in the plant")]
        [Units("kg/ha")]
        public double TotalC
        {
            get { return TotalWt * CarbonFractionInDM; }
        }

        /// <summary>Gets the total dry matter weight of plant (kgDM/ha).</summary>
        //[Description("Total dry matter weight of plant")]
        [Units("kg/ha")]
        public double TotalWt
        {
            get { return AboveGroundWt + BelowGroundWt; }
        }

        /// <summary>Gets the dry matter weight of the plant above ground (kgDM/ha).</summary>
        //[Description("Dry matter weight of the plant above ground")]
        [Units("kg/ha")]
        public double AboveGroundWt
        {
            get { return AboveGroundLiveWt + AboveGroundDeadWt; }
        }

        /// <summary>Gets the dry matter weight of live tissues above ground (kgDM/ha).</summary>
        //[Description("Dry matter weight of live tissues above ground")]
        [Units("kg/ha")]
        public double AboveGroundLiveWt
        {
            get { return leaf.DMLive + stem.DMLive + stolon.DMLive; }
        }

        /// <summary>Gets the dry matter weight of dead tissues above ground (kgDM/ha).</summary>
        //[Description("Dry matter weight of dead tissues above ground")]
        [Units("kg/ha")]
        public double AboveGroundDeadWt
        {
            get { return leaf.DMDead + stem.DMDead + stolon.DMDead; }
        }

        /// <summary>Gets the dry matter weight of the plant below ground (kgDM/ha).</summary>
        //[Description("Dry matter weight of the plant below ground")]
        [Units("kg/ha")]
        public double BelowGroundWt
        {
            get
            {
                double dmTotal = roots[0].DMTotal;
                //foreach (PastureBelowGroundOrgan root in roots)
                //    dmTotal += root.DMTotal;
                // TODO: currently only the roots at the main/home zone are considered, must add the other zones too
                return dmTotal;
            }
        }

        /// <summary>Gets the dry matter weight of live tissues below ground (kgDM/ha).</summary>
        //[Description("Dry matter weight of live tissues below ground")]
        [Units("kg/ha")]
        public double BelowGroundLiveWt
        {
            get
            {
                double dmTotal = roots[0].DMLive;
                //foreach (PastureBelowGroundOrgan root in roots)
                //    dmTotal += root.DMLive;
                // TODO: currently only the roots at the main/home zone are considered, must add the other zones too
                return dmTotal;
            }
        }
        
        /// <summary>Gets the dry matter weight of plant's leaves (kgDM/ha).</summary>
        //[Description("Dry matter weight of plant's leaves")]
        [Units("kg/ha")]
        public double LeafWt
        {
            get { return leaf.DMTotal; }
        }

        /// <summary>Gets the dry matter weight of live leaves (kgDM/ha).</summary>
        //[Description("Dry matter weight of live leaves")]
        [Units("kg/ha")]
        public double LeafLiveWt
        {
            get { return leaf.DMLive; }
        }

        /// <summary>Gets the dry matter weight of dead leaves (kgDM/ha).</summary>
        //[Description("Dry matter weight of dead leaves")]
        [Units("kg/ha")]
        public double LeafDeadWt
        {
            get { return leaf.DMDead; }
        }

        /// <summary>Gets the dry matter weight of plant's stems and sheath (kgDM/ha).</summary>
        //[Description("Dry matter weight of plant's stems and sheath")]
        [Units("kg/ha")]
        public double StemWt
        {
            get { return stem.DMTotal; }
        }

        /// <summary>Gets the dry matter weight of alive stems and sheath (kgDM/ha).</summary>
        //[Description("Dry matter weight of alive stems and sheath")]
        [Units("kg/ha")]
        public double StemLiveWt
        {
            get { return stem.DMLive; }
        }

        /// <summary>Gets the dry matter weight of dead stems and sheath (kgDM/ha).</summary>
        //[Description("Dry matter weight of dead stems and sheath")]
        [Units("kg/ha")]
        public double StemDeadWt
        {
            get { return stem.DMDead; }
        }

        /// <summary>Gets the dry matter weight of plant's stolons (kgDM/ha).</summary>
        //[Description("Dry matter weight of plant's stolons")]
        [Units("kg/ha")]
        public double StolonWt
        {
            get { return stolon.DMTotal; }
        }

        /// <summary>Gets the dry matter weight of plant's roots (kgDM/ha).</summary>
        //[Description("Dry matter weight of plant's roots")]
        [Units("kg/ha")]
        public double RootWt
        {
            get
            {
                double rootWt = roots[0].DMTotal;
                //foreach (PastureBelowGroundOrgan root in roots)
                //    rootWt += root.DMTotal;
                // TODO: currently only the roots at the main/home zone are considered, must add the other zones too

                return rootWt;
            }
        }

        ////- N amount outputs >>>  - - - - - - - - - - - - - - - - - - - - - - - - - - - - - - - - - - - - - - - - - -

        /// <summary>Gets the total amount of N in the plant (kgN/ha).</summary>
        //[Description("Total amount of N in the plant")]
        [Units("kg/ha")]
        public double TotalN
        {
            get { return AboveGroundN + BelowGroundN; }
        }

        /// <summary>Gets the amount of N in the plant above ground (kgN/ha).</summary>
        //[Description("Amount of N in the plant above ground")]
        [Units("kg/ha")]
        public double AboveGroundN
        {
            get { return AboveGroundLiveN + AboveGroundDeadN; }
        }

        /// <summary>Gets the amount of N in live tissues above ground (kgN/ha).</summary>
        //[Description("Amount of N in live tissues above ground")]
        [Units("kg/ha")]
        public double AboveGroundLiveN
        {
            get { return leaf.NLive + stem.NLive + stolon.NLive; }
        }

        /// <summary>Gets the amount of N in dead tissues above ground (kgN/ha).</summary>
        //[Description("Amount of N in dead tissues above ground")]
        [Units("kg/ha")]
        public double AboveGroundDeadN
        {
            get { return leaf.NDead + stem.NDead + stolon.NDead; }
        }

        /// <summary>Gets the amount of N in the plant below ground (kgN/ha).</summary>
        //[Description("Amount of N in the plant below ground")]
        [Units("kg/ha")]
        public double BelowGroundN
        {
            get
            {
                double nTotal = roots[0].NTotal;
                //foreach (PastureBelowGroundOrgan root in roots)
                //    nTotal += root.NTotal;
                // TODO: currently only the roots at the main/home zone are considered, must add the other zones too
                return nTotal;
            }
        }
        /// <summary>Gets the amount of N in live tissues below ground (kgN/ha).</summary>
        //[Description("Amount of N in live tissues below ground")]
        [Units("kg/ha")]
        public double BelowGroundLiveN
        {
            get
            {
                double nTotal = roots[0].NLive;
                //foreach (PastureBelowGroundOrgan root in roots)
                //    nTotal += root.NLive;
                // TODO: currently only the roots at the main/home zone are considered, must add the other zones too
                return nTotal;
            }
        }

        /// <summary>Gets the amount of N in the plant's leaves (kgN/ha).</summary>
        //[Description("Amount of N in the plant's leaves")]
        [Units("kg/ha")]
        public double LeafN
        {
            get { return leaf.NTotal; }
        }

        /// <summary>Gets the amount of N in live leaves (kgN/ha).</summary>
        //[Description("Amount of N in live leaves")]
        [Units("kg/ha")]
        public double LeafLiveN
        {
            get { return leaf.NLive; }
        }

        /// <summary>Gets the amount of N in dead leaves (kgN/ha).</summary>
        //[Description("Amount of N in dead leaves")]
        [Units("kg/ha")]
        public double LeafDeadN
        {
            get { return leaf.NDead; }
        }

        /// <summary>Gets the amount of N in the plant's stems and sheath (kgN/ha).</summary>
        //[Description("Amount of N in the plant's stems and sheath")]
        [Units("kg/ha")]
        public double StemN
        {
            get { return stem.NTotal; }
        }

        /// <summary>Gets the amount of N in live stems and sheath (kgN/ha).</summary>
        //[Description("Amount of N in live stems and sheath")]
        [Units("kg/ha")]
        public double StemLiveN
        {
            get { return stem.NLive; }
        }

        /// <summary>Gets the amount of N in dead stems and sheath (kgN/ha).</summary>
        //[Description("Amount of N in dead stems and sheath")]
        [Units("kg/ha")]
        public double StemDeadN
        {
            get { return stem.NDead; }
        }

        /// <summary>Gets the amount of N in the plant's stolons (kgN/ha).</summary>
        //[Description("Amount of N in the plant's stolons")]
        [Units("kg/ha")]
        public double StolonN
        {
            get { return stolon.NTotal; }
        }

        /// <summary>Gets the amount of N in the plant's roots (kgN/ha).</summary>
        //[Description("Amount of N in the plant's roots")]
        [Units("kg/ha")]
        public double RootN
        {
            get
            {
                double nTotal = roots[0].NTotal;
                //foreach (PastureBelowGroundOrgan root in roots)
                //    nTotal += root.NTotal;
                // TODO: currently only the roots at the main/home zone are considered, must add the other zones too
                return nTotal;
            }
        }

        ////- N concentration outputs >>> - - - - - - - - - - - - - - - - - - - - - - - - - - - - - - - - - - - - - - -

        /// <summary>Gets the average N concentration in the plant above ground (kgN/kgDM).</summary>
        //[Description("Average N concentration in the plant above ground")]
        [Units("kg/kg")]
        public double AboveGroundNConc
        {
            get { return MathUtilities.Divide(AboveGroundN, AboveGroundWt, 0.0); }
        }


        /// <summary>Gets the average N concentration in plant's leaves (kgN/kgDM).</summary>
        //[Description("Average N concentration in plant's leaves")]
        [Units("kg/kg")]
        public double LeafNConc
        {
            get { return MathUtilities.Divide(LeafN, LeafWt, 0.0); }
        }

        /// <summary>Gets the average N concentration in plant's stems (kgN/kgDM).</summary>
        //[Description("Average N concentration in plant's stems")]
        [Units("kg/kg")]
        public double StemNConc
        {
            get { return MathUtilities.Divide(StemN, StemWt, 0.0); }
        }

        /// <summary>Gets the average N concentration in plant's stolons (kgN/kgDM).</summary>
        //[Description("Average N concentration in plant's stolons")]
        [Units("kg/kg")]
        public double StolonNConc
        {
            get { return MathUtilities.Divide(StolonN, StolonWt, 0.0); }
        }

        /// <summary>Gets the average N concentration in plant's roots (kgN/kgDM).</summary>
        //[Description("Average N concentration in plant's roots")]
        [Units("kg/kg")]
        public double RootNConc
        {
            get { return MathUtilities.Divide(RootN, RootWt, 0.0); }
        }

        ////- DM growth and senescence outputs >>>  - - - - - - - - - - - - - - - - - - - - - - - - - - - - - - - - - -

        /// <summary>Gets the base potential photosynthetic rate, before damages, in carbon equivalent (kgC/ha).</summary>
        //[Description("Base potential photosynthetic rate, before damages, in carbon equivalent")]
        [Units("kg/ha")]
        public double BasePotentialPhotosynthesisC
        {
            get { return basePhotosynthesis; }
        }

        /// <summary>Gets the gross potential photosynthetic rate, after considering damages, in carbon equivalent (kgC/ha).</summary>
        //[Description("Gross potential photosynthetic rate, after considering damages, in carbon equivalent")]
        [Units("kg/ha")]
        public double GrossPotentialPhotosynthesisC
        {
            get { return grossPhotosynthesis; }
        }

        /// <summary>Gets the respiration costs expressed in carbon equivalent (kgC/ha).</summary>
        //[Description("Respiration costs expressed in carbon equivalent")]
        [Units("kg/ha")]
        public double RespirationLossC
        {
            get { return respirationMaintenance + respirationGrowth; }
        }

        /// <summary>Gets the n fixation costs expressed in carbon equivalent (kgC/ha).</summary>
        //[Description("N fixation costs expressed in carbon equivalent")]
        [Units("kg/ha")]
        public double NFixationCostC
        {
            get { return 0.0; }
        }

        /// <summary>Gets the remobilised carbon from senesced tissues (kgC/ha).</summary>
        //[Description("Remobilised carbon from senesced tissues")]
        [Units("kg/ha")]
        public double RemobilisedSenescedC
        {
            get { return remobilisableC; }
        }

        /// <summary>Gets the gross potential growth rate (kgDM/ha).</summary>
        //[Description("Gross potential growth rate")]
        [Units("kg/ha")]
        public double GrossPotentialGrowthWt
        {
            get { return grossPhotosynthesis / CarbonFractionInDM; }
        }

        /// <summary>Gets the net potential growth rate, after respiration (kgDM/ha).</summary>
        //[Description("Net potential growth rate, after respiration")]
        [Units("kg/ha")]
        public double NetPotentialGrowthWt
        {
            get { return dGrowthPot; }
        }

        /// <summary>Gets the net potential growth rate after water stress (kgDM/ha).</summary>
        //[Description("Net potential growth rate after water stress")]
        [Units("kg/ha")]
        public double NetPotentialGrowthAfterWaterWt
        {
            get { return dGrowthAfterWaterLimitations; }
        }

        /// <summary>Gets the net potential growth rate after nutrient stress (kgDM/ha).</summary>
        //[Description("Net potential growth rate after nutrient stress")]
        [Units("kg/ha")]
        public double NetPotentialGrowthAfterNutrientWt
        {
            get { return dGrowthAfterNutrientLimitations; }
        }

        /// <summary>Gets the net, or actual, plant growth rate (kgDM/ha).</summary>
        //[Description("Net, or actual, plant growth rate")]
        [Units("kg/ha")]
        public double NetGrowthWt
        {
            get { return dGrowthNet; }
        }

        /// <summary>Gets the net herbage growth rate (above ground) (kgDM/ha).</summary>
        //[Description("Net herbage growth rate (above ground)")]
        [Units("kg/ha")]
        public double HerbageGrowthWt
        {
            get { return dGrowthShootDM - detachedShootDM; }
        }

        /// <summary>Gets the net root growth rate (kgDM/ha).</summary>
        //[Description("Net root growth rate")]
        [Units("kg/ha")]
        public double RootGrowthWt
        {
            get { return dGrowthRootDM - detachedRootDM; }
        }

        /// <summary>Gets the dry matter weight of detached dead material deposited onto soil surface (kgDM/ha).</summary>
        //[Description("Dry matter weight of detached dead material deposited onto soil surface")]
        [Units("kg/ha")]
        public double LitterDepositionWt
        {
            get { return detachedShootDM; }
        }

        /// <summary>Gets the dry matter weight of detached dead roots added to soil FOM (kgDM/ha).</summary>
        //[Description("Dry matter weight of detached dead roots added to soil FOM")]
        [Units("kg/ha")]
        public double RootDetachedWt
        {
            get { return detachedRootDM; }
        }

        /// <summary>Gets the gross primary productivity (kgC/ha).</summary>
        //[Description("Gross primary productivity")]
        [Units("kg/ha")]
        public double GPP
        {
            get { return grossPhotosynthesis / CarbonFractionInDM; }
        }

        /// <summary>Gets the net primary productivity (kgC/ha).</summary>
        //[Description("Net primary productivity")]
        [Units("kg/ha")]
        public double NPP
        {
            get { return (grossPhotosynthesis - respirationGrowth - respirationMaintenance) / CarbonFractionInDM; }
        }

        /// <summary>Gets the net above-ground primary productivity (kgC/ha).</summary>
        //[Description("Net above-ground primary productivity")]
        [Units("kg/ha")]
        public double NAPP
        {
            get { return (grossPhotosynthesis - respirationGrowth - respirationMaintenance) * fractionToShoot / CarbonFractionInDM; }
        }

        /// <summary>Gets the net below-ground primary productivity (kgC/ha).</summary>
        //[Description("Net below-ground primary productivity")]
        [Units("kg/ha")]
        public double NBPP
        {
            get { return (grossPhotosynthesis - respirationGrowth - respirationMaintenance) * (1 - fractionToShoot) / CarbonFractionInDM; }
        }

        ////- N flows outputs >>> - - - - - - - - - - - - - - - - - - - - - - - - - - - - - - - - - - - - - - - - - - -

        /// <summary>Gets the amount of senesced N potentially remobilisable (kgN/ha).</summary>
        //[Description("Amount of senesced N potentially remobilisable")]
        [Units("kg/ha")]
        public double RemobilisableSenescedN
        {
            get
            {
                return leaf.NSenescedRemobilisable + stem.NSenescedRemobilisable +
                       stolon.NSenescedRemobilisable + roots[0].NSenescedRemobilisable;
                // TODO: currently only the roots at the main/home zone are considered, must add the other zones too
            }
        }

        /// <summary>Gets the amount of senesced N actually remobilised (kgN/ha).</summary>
        //[Description("Amount of senesced N actually remobilised")]
        [Units("kg/ha")]
        public double RemobilisedSenescedN
        {
            get { return senescedNRemobilised; }
        }

        /// <summary>Gets the amount of luxury N potentially remobilisable (kgN/ha).</summary>
        //[Description("Amount of luxury N potentially remobilisable")]
        [Units("kg/ha")]
        public double RemobilisableLuxuryN
        {
            get
            {
                return leaf.NLuxuryRemobilisable + stem.NLuxuryRemobilisable +
                           stolon.NLuxuryRemobilisable + roots[0].NLuxuryRemobilisable;
                // TODO: currently only the roots at the main/home zone are considered, must add the other zones too
            }
        }

        /// <summary>Gets the amount of luxury N actually remobilised (kgN/ha).</summary>
        //[Description("Amount of luxury N actually remobilised")]
        [Units("kg/ha")]
        public double RemobilisedLuxuryN
        {
            get { return luxuryNRemobilised; }
        }

        /// <summary>Gets the amount of atmospheric N fixed by symbiosis (kgN/ha).</summary>
        //[Description("Amount of atmospheric N fixed by symbiosis")]
        [Units("kg/ha")]
        public double FixedN
        {
            get { return fixedN; }
        }

        /// <summary>Gets the amount of N required with luxury uptake (kgN/ha).</summary>
        //[Description("Amount of N required with luxury uptake")]
        [Units("kg/ha")]
        public double DemandAtLuxuryN
        {
            get { return demandLuxuryN; }
        }

        /// <summary>Gets the amount of N required for optimum growth (kgN/ha).</summary>
        //[Description("Amount of N required for optimum growth")]
        [Units("kg/ha")]
        public double DemandAtOptimumN
        {
            get { return demandOptimumN; }
        }

        /// <summary>Gets the amount of N demanded from the soil (kgN/ha).</summary>
        //[Description("Amount of N demanded from the soil")]
        [Units("kg/ha")]
        public double SoilDemandN
        {
            get { return mySoilNDemand; }
        }

        /// <summary>Gets the amount of plant available N in the soil (kgN/ha).</summary>
        //[Description("Amount of plant available N in the soil")]
        [Units("kg/ha")]
        public double SoilAvailableN
        {
            get { return mySoilNH4Available.Sum() + mySoilNO3Available.Sum(); }
        }

        /// <summary>Gets the amount of N taken up from the soil (kgN/ha).</summary>
        //[Description("Amount of N taken up from the soil")]
        [Units("kg/ha")]
        public double SoilUptakeN
        {
            get { return mySoilNH4Uptake.Sum() + mySoilNO3Uptake.Sum(); }
        }

        /// <summary>Gets the amount of N in detached dead material deposited onto soil surface (kgN/ha).</summary>
        //[Description("Amount of N in detached dead material deposited onto soil surface")]
        [Units("kg/ha")]
        public double LitterDepositionN
        {
            get { return detachedShootN; }
        }

        /// <summary>Gets the amount of N in detached dead roots added to soil FOM (kgN/ha).</summary>
        //[Description("Amount of N in detached dead roots added to soil FOM")]
        [Units("kg/ha")]
        public double RootDetachedN
        {
            get { return detachedRootN; }
        }

        /// <summary>Gets the amount of N in new growth (kgN/ha).</summary>
        //[Description("Amount of N in new growth")]
        [Units("kg/ha")]
        public double NetGrowthN
        {
            get { return dNewGrowthN; }
        }

        /// <summary>Gets the amount of plant available NH4-N in each soil layer (kgN/ha).</summary>
        //[Description("Amount of plant available NH4-N in each soil layer")]
        [Units("kg/ha")]
        public double[] SoilNH4Available
        {
            get { return mySoilNH4Available; }
        }

        /// <summary>Gets the amount of plant available NO3-N in each soil layer (kgN/ha).</summary>
        //[Description("Amount of plant available NO3-N in each soil layer")]
        [Units("kg/ha")]
        public double[] SoilNO3Available
        {
            get { return mySoilNO3Available; }
        }

        /// <summary>Gets the amount of NH4-N taken up from each soil layer (kgN/ha).</summary>
        //[Description("Amount of NH4-N taken up from each soil layer")]
        [Units("kg/ha")]
        public double[] SoilNH4Uptake
        {
            get { return mySoilNH4Uptake; }
        }

        /// <summary>Gets the amount of NO3-N taken up from each soil layer (kgN/ha).</summary>
        //[Description("Amount of NO3-N taken up from each soil layer")]
        [Units("kg/ha")]
        public double[] SoilNO3Uptake
        {
            get { return mySoilNO3Uptake; }
        }

        ////- Water related outputs >>> - - - - - - - - - - - - - - - - - - - - - - - - - - - - - - - - - - - - - - - -

        /// <summary>Gets the soil water content at lower limit for plant uptake ().</summary>
        //[Description("Soil water content at lower limit for plant uptake")]
        [Units("mm^3/mm^3")]
        public double[] LL
        {
            get
            {
                SoilCrop soilInfo = (SoilCrop)mySoil.Crop(Name);
                return soilInfo.LL;
            }
        }

        /// <summary>Gets or sets the amount of water demanded by the plant (mm).</summary>
        [XmlIgnore]
        [Units("mm")]
        public double WaterDemand
        {
            get { return myWaterDemand; }
            set { myWaterDemand = value; }
        }

        /// <summary>Gets the amount of plant available water in each soil layer (mm).</summary>
        //[Description("Amount of plant available water in each soil layer")]
        [Units("mm")]
        public double[] WaterAvailable
        {
            get { return mySoilWaterAvailable; }
        }

        /// <summary>Gets the amount of water taken up from each soil layer (mm).</summary>
        //[Description("Amount of water taken up from each soil layer")]
        [Units("mm")]
        public double[] WaterUptake
        {
            get { return mySoilWaterUptake; }
        }

        ////- Growth limiting factors >>> - - - - - - - - - - - - - - - - - - - - - - - - - - - - - - - - - - - - - - -

        /// <summary>Gets the growth factor due to variations in intercepted radiation (0-1).</summary>
        //[Description("Growth factor due to variations in intercepted radiation")]
        [Units("0-1")]
        public double GlfRadnIntercept
        {
            get { return glfRadn; }
        }

        /// <summary>Gets the growth factor due to variations in atmospheric CO2 (0-1).</summary>
        //[Description("Growth factor due to variations in atmospheric CO2")]
        [Units("0-1")]
        public double GlfCO2
        {
            get { return glfCO2; }
        }

        /// <summary>Gets the growth factor due to variations in plant N concentration (0-1).</summary>
        //[Description("Growth factor due to variations in plant N concentration")]
        [Units("0-1")]
        public double GlfNContent
        {
            get { return glfNc; }
        }

        /// <summary>Gets the growth factor due to variations in air temperature (0-1).</summary>
        //[Description("Growth factor due to variations in air temperature")]
        [Units("0-1")]
        public double GlfTemperature
        {
            get { return glfTemp; }
        }

        /// <summary>Gets the growth factor due to heat damage stress (0-1).</summary>
        //[Description("Growth factor due to heat damage stress")]
        [Units("0-1")]
        public double GlfHeatDamage
        {
            get { return glfHeat; }
        }

        /// <summary>Gets the growth factor due to cold damage stress (0-1).</summary>
        //[Description("Growth factor due to cold damage stress")]
        [Units("0-1")]
        public double GlfColdDamage
        {
            get { return glfCold; }
        }

        /// <summary>Gets the growth limiting factor due to water deficit (0-1).</summary>
        //[Description("Growth limiting factor due to water deficit")]
        [Units("0-1")]
        public double GlfWaterSupply
        {
            get { return glfWaterSupply; }
        }

        /// <summary>Gets the growth limiting factor due to water logging (0-1).</summary>
        //[Description("Growth limiting factor due to water logging")]
        [Units("0-1")]
        public double GlfWaterLogging
        {
            get { return glfWaterLogging; }
        }

        /// <summary>Gets the growth limiting factor due to soil N availability (0-1).</summary>
        //[Description("Growth limiting factor due to soil N availability")]
        [Units("0-1")]
        public double GlfNSupply
        {
            get { return glfNSupply; }
        }

        // TODO: verify that this is really needed
        /// <summary>Gets the effect of vapour pressure on growth (used by micromet) (0-1).</summary>
        //[Description("Effect of vapour pressure on growth (used by micromet)")]
        [Units("0-1")]
        public double FVPD
        {
            get { return FVPDFunction.ValueForX(VPD()); }
        }

        /// <summary>Gets the temperature factor for respiration (0-1).</summary>
        //[Description("Temperature factor for respiration")]
        [Units("0-1")]
        public double TemperatureFactorRespiration
        {
            get { return tempEffectOnRespiration; }
        }

        ////- DM allocation and turnover rates >>>  - - - - - - - - - - - - - - - - - - - - - - - - - - - - - - - - - -

        /// <summary>Gets the fraction of new growth allocated to shoot (0-1).</summary>
        //[Description("Fraction of new growth allocated to shoot")]
        [Units("0-1")]
        public double FractionGrowthToShoot
        {
            get { return fractionToShoot; }
        }

        /// <summary>Gets the fraction of new growth allocated to roots (0-1).</summary>
        //[Description("Fraction of new growth allocated to roots")]
        [Units("0-1")]
        public double FractionGrowthToRoot
        {
            get { return 1 - fractionToShoot; }
        }

        /// <summary>Gets the fraction of new shoot growth allocated to leaves (0-1).</summary>
        //[Description("Fraction of new shoot growth allocated to leaves")]
        [Units("0-1")]
        public double FractionGrowthToLeaf
        {
            get { return fractionToLeaf; }
        }

        /// <summary>Gets the turnover rate for live shoot tissues (leaves and stem) (0-1).</summary>
        //[Description("Turnover rate for live shoot tissues (leaves and stem)")]
        [Units("0-1")]
        public double TurnoverRateLiveShoot
        {
            get { return gama; }
        }

        /// <summary>Gets the turnover rate for dead shoot tissues (leaves and stem) (0-1).</summary>
        //[Description("Turnover rate for dead shoot tissues (leaves and stem)")]
        [Units("0-1")]
        public double TurnoverRateDeadShoot
        {
            get { return gamaD; }
        }

        /// <summary>Gets the turnover rate for stolon tissues (0-1).</summary>
        //[Description("Turnover rate for stolon tissues")]
        [Units("0-1")]
        public double TurnoverRateStolons
        {
            get { return gamaS; }
        }

        /// <summary>Gets the turnover rate for roots tissues (0-1).</summary>
        //[Description("Turnover rate for roots tissues")]
        [Units("0-1")]
        public double TurnoverRateRoots
        {
            get { return gamaR; }
        }

        /// <summary>Gets the temperature factor for tissue turnover (0-1).</summary>
        //[Description("Temperature factor for tissue turnover")]
        [Units("0-1")]
        public double TemperatureFactorTurnover
        {
            get { return ttfTemperature; }
        }

        /// <summary>Gets the moisture factor for tissue turnover (0-1).</summary>
        //[Description("Moisture factor for tissue turnover")]
        [Units("0-1")]
        public double MoistureFactorTurnover
        {
            get { return ttfMoistureShoot; }
        }

        ////- LAI and cover outputs >>> - - - - - - - - - - - - - - - - - - - - - - - - - - - - - - - - - - - - - - - -

        /// <summary>Gets the leaf area index of green tissues (m^2/m^2).</summary>
        //[Description("Leaf area index of green tissues")]
        [Units("m^2/m^2")]
        [XmlIgnore]
        public double LAIGreen
        {
            get { return greenLAI; }
            set { greenLAI = value; }
        }

        /// <summary>Gets the leaf area index of dead tissues (m^2/m^2).</summary>
        //[Description("Leaf area index of dead tissues")]
        [Units("m^2/m^2")]
        public double LAIDead
        {
            get { return deadLAI; }
        }

        /// <summary>Gets the fraction of soil covered by dead tissues (0-1).</summary>
        //[Description("Fraction of soil covered by dead tissues")]
        [Units("0-1")]
        public double CoverDead
        {
            get { return CalcPlantCover(deadLAI); }
        }

        ////- Root depth and distribution >>> - - - - - - - - - - - - - - - - - - - - - - - - - - - - - - - - - - - - -

        /// <summary>Gets the average depth of root zone (mm).</summary>
        //[Description("Average depth of root zone")]
        [Units("mm")]
        public double RootDepth
        {
            get { return roots[0].Depth; }
        }

        /// <summary>Gets the layer at bottom of root zone ().</summary>
        //[Description("Layer at bottom of root zone")]
        [Units("-")]
        public int RootFrontier
        {
            get { return roots[0].BottomLayer; }
        }

        ////- Harvest outputs >>> - - - - - - - - - - - - - - - - - - - - - - - - - - - - - - - - - - - - - - - - - - -

        /// <summary>Get above ground biomass</summary>
        [Units("g/m2")]
        public Biomass AboveGround
        {
            get
            {
                Biomass mass = new Biomass();
                mass.StructuralWt = (leaf.StandingHerbageWt + stem.StandingHerbageWt + stolon.StandingHerbageWt) / 10.0; // to g/m2
                mass.StructuralN = (leaf.StandingHerbageN + stem.StandingHerbageN + stolon.StandingHerbageN) / 10.0;    // to g/m2
                mass.DMDOfStructural = leaf.DigestibilityLive;
                return mass;
            }
        }

        /// <summary>Get above ground biomass</summary>
        [Units("g/m2")]
        public Biomass AboveGroundHarvestable
        {
            get
            {
                Biomass mass = new Biomass();
                mass.StructuralWt = Harvestable.Wt / 10.0; // to g/m2
                mass.StructuralN = Harvestable.N / 10.0;    // to g/m2
                mass.DMDOfStructural = Harvestable.Digestibility;
                return mass;
            }
        }

        /// <summary>Dry matter and N available for harvesting (kgDM/ha).</summary>
        public AGPBiomass Harvestable
        {
            get
            {
                return new AGPBiomass()
                {
                    Wt = leaf.DMTotalHarvestable + stem.DMTotalHarvestable + stolon.DMTotalHarvestable,
                    N = leaf.NTotalHarvestable + stem.NTotalHarvestable + stolon.NTotalHarvestable,
                    Digestibility = MathUtilities.Divide(leaf.StandingDigestibility * leaf.DMTotal +
                                                         stem.StandingDigestibility * stem.DMTotal +
                                                         stolon.StandingDigestibility * stolon.DMTotal,
                                                         leaf.DMTotalHarvestable + stem.DMTotalHarvestable + stolon.DMTotalHarvestable, 0.0)
                };
            }
        }

        /// <summary>Standing dry matter and N (kgDM/ha).</summary>
        public AGPBiomass Standing
        {
            get
            {
                return new AGPBiomass()
                {
                    Wt = leaf.StandingHerbageWt + stem.StandingHerbageWt + stolon.StandingHerbageWt,
                    N = leaf.StandingHerbageN + stem.StandingHerbageN + stolon.StandingHerbageN,
                    Digestibility = MathUtilities.Divide(leaf.StandingDigestibility * leaf.StandingHerbageWt +
                                                         stem.StandingDigestibility * stem.StandingHerbageWt +
                                                         stolon.StandingDigestibility * stolon.StandingHerbageWt,
                                                         leaf.StandingHerbageWt + stem.StandingHerbageWt + stolon.StandingHerbageWt, 0.0)
                };
            }
        }

        /// <summary>Standing live dry matter and N (kgDM/ha).</summary>
        public AGPBiomass StandingLive
        {
            get
            {
                return new AGPBiomass()
                {
                    Wt = leaf.StandingLiveHerbageWt + stem.StandingLiveHerbageWt + stolon.StandingLiveHerbageWt,
                    N = leaf.StandingLiveHerbageN + stem.StandingLiveHerbageN + stolon.StandingLiveHerbageN,
                    Digestibility = MathUtilities.Divide(leaf.StandingLiveDigestibility * leaf.StandingLiveHerbageWt +
                                                         stem.StandingLiveDigestibility * stem.StandingLiveHerbageWt +
                                                         stolon.StandingLiveDigestibility * stolon.StandingLiveHerbageWt,
                                                         leaf.StandingLiveHerbageWt + stem.StandingLiveHerbageWt + stolon.StandingLiveHerbageWt, 0.0)
                };
            }
        }

        /// <summary>Standing dead dry matter and N (kgDM/ha).</summary>
        public AGPBiomass StandingDead
        {
            get
            {
                return new AGPBiomass()
                {
                    Wt = leaf.StandingDeadHerbageWt + stem.StandingDeadHerbageWt + stolon.StandingDeadHerbageWt,
                    N = leaf.StandingDeadHerbageN + stem.StandingDeadHerbageN + stolon.StandingDeadHerbageN,
                    Digestibility = MathUtilities.Divide(leaf.StandingDeadDigestibility * leaf.StandingDeadHerbageWt +
                                                         stem.StandingDeadDigestibility * stem.StandingDeadHerbageWt +
                                                         stolon.StandingDeadDigestibility * stolon.StandingDeadHerbageWt,
                                                         leaf.StandingDeadHerbageWt + stem.StandingDeadHerbageWt + stolon.StandingDeadHerbageWt, 0.0)
                };
            }
        }

        /// <summary>Live dry matter and N available for harvesting.</summary>
        public AGPBiomass HarvestableLive
        {
            get
            {
                return new AGPBiomass()
                {
                    Wt = leaf.DMLiveHarvestable + stem.DMLiveHarvestable + stolon.DMLiveHarvestable,
                    N = leaf.NLiveHarvestable + stem.NLiveHarvestable + stolon.NLiveHarvestable
                };
            }
        }

        /// <summary>Dead dry matter and N available for harvesting.</summary>
        public AGPBiomass HarvestableDead
        {
            get
            {
                return new AGPBiomass()
                {
                    Wt = leaf.DMDeadHarvestable + stem.DMDeadHarvestable + stolon.DMDeadHarvestable,
                    N = leaf.NDeadHarvestable + stem.NDeadHarvestable + stolon.NDeadHarvestable
                };
            }
        }

        /// <summary>The amount of plant dry matter removed by harvest (kgDM/ha).</summary>
        [Units("kg/ha")]
        public double HarvestedWt { get { return leaf.DMRemoved + stem.DMRemoved + stolon.DMRemoved; } }

        /// <summary>Gets the fraction of available dry matter actually harvested ().</summary>
        //[Description("Fraction of available dry matter actually harvested")]
        [Units("0-1")]
        public double HarvestedFraction
        {
            get { return defoliatedFraction; }
        }

        /// <summary>The amount of N removed by harvest (kg/ha).</summary>
        [Units("kg/ha")]
        public double HarvestedN { get { return leaf.NRemoved + stem.NRemoved + stolon.NRemoved; } }

        /// <summary>Gets the average N concentration in harvested material (kgN/kgDM).</summary>
        //[Description("Average N concentration in harvested material")]
        [Units("kg/kg")]
        public double HarvestedNConc
        {
            get { return MathUtilities.Divide(HarvestedN, HarvestedWt, 0.0); }
        }

        /// <summary>Gets the average digestibility of harvested material (0-1).</summary>
        //[Description("Average digestibility of harvested material")]
        [Units("0-1")]
        public double HarvestedDigestibility
        {
            get { return defoliatedDigestibility; }
        }

        /// <summary>Gets the average metabolisable energy concentration of harvested material (MJ/kgDM).</summary>
        //[Description("Average metabolisable energy concentration of harvested material")]
        [Units("MJ/kg")]
        public double HarvestedME
        {
            get { return PotentialMEOfHerbage * defoliatedDigestibility; }
        }


        #region Tissue outputs  - - - - - - - - - - - - - - - - - - - - - - - - - - - - - - - - - - - - - - - - - - - -

        /// <summary>Emerging tissues from all above ground organs.</summary>
        [XmlIgnore]
        public TissuesHelper EmergingTissue { get; private set; }

        /// <summary>Developing tissues from all above ground organs.</summary>
        [XmlIgnore]
        public TissuesHelper DevelopingTissue { get; private set; }

        /// <summary>Mature tissues from all above ground organs.</summary>
        [XmlIgnore]
        public TissuesHelper MatureTissue { get; private set; }

        /// <summary>Dead tissues from all above ground organs.</summary>
        [XmlIgnore]
        public TissuesHelper DeadTissue { get; private set; }

        /// <summary>The root object.</summary>
        public PastureBelowGroundOrgan Root { get { return roots.First(); } }

        /// <summary>A list of organs that can be damaged.</summary>
        public List<IOrganDamage> Organs
        {
            get
            {
                var organsThatCanBeDamaged = new List<IOrganDamage>() { leaf, stem, stolon };
                return organsThatCanBeDamaged;
            }
        }

        /// <summary>Plant population.</summary>
        public double Population { get { return 0; } }

        /// <summary>Amount of assimilate available to be damaged.</summary>
        public double AssimilateAvailable => throw new NotImplementedException();

        #endregion  - - - - - - - - - - - - - - - - - - - - - - - - - - - - - - - - - - - - - - - - - - - - - - - - - -

        #endregion  --------------------------------------------------------------------------------------------------------

        #region Initialisation methods  ------------------------------------------------------------------------------------

        private List<RootZone> RootZonesInitialisations = new List<RootZone>();

        /// <summary>
        /// Add a zone where roots are to grow.
        /// </summary>
        public void AddZone(string zoneName, double rootDepth, double rootDM)
        {
            RootZonesInitialisations.Add(new RootZone() { ZoneName = zoneName, RootDepth = rootDepth, RootDM = rootDM, });
        }

        /// <summary>Performs the initialisation procedures for this species (set DM, N, LAI, etc.).</summary>
        /// <param name="sender">The sender model</param>
        /// <param name="e">The <see cref="EventArgs"/> instance containing the event data</param>
        [EventSubscribe("Commencing")]
        private void OnSimulationCommencing(object sender, EventArgs e)
        {
            EmergingTissue = new TissuesHelper(new GenericTissue[] { leaf.EmergingTissue, stem.EmergingTissue, stolon.EmergingTissue });
            DevelopingTissue = new TissuesHelper(new GenericTissue[] { leaf.DevelopingTissue, stem.DevelopingTissue, stolon.DevelopingTissue });
            MatureTissue = new TissuesHelper(new GenericTissue[] { leaf.MatureTissue, stem.MatureTissue, stolon.MatureTissue });
            DeadTissue = new TissuesHelper(new GenericTissue[] { leaf.DeadTissue, stem.DeadTissue, stolon.DeadTissue });

            // get the number of layers in the soil profile
            nLayers = mySoil.Thickness.Length;

            // set the base or main root zone (use 2 tissues, one live other dead), more zones can be added by user
            roots[0].Initialise(zone, InitialRootDM, InitialRootDepth,
                               MinimumGreenWt * MinimumGreenRootProp, 
                               WaterAvailableMethod, 
                               MaximumNUptake, kuNH4, kuNO3,
                               ReferenceKSuptake, ReferenceRLD, ExponentSoilMoisture);

            // add any other zones that have been given at initialisation
            foreach (RootZone rootZone in RootZonesInitialisations)
            {
                // find the zone and get its soil
                Zone zone = this.FindInScope(rootZone.ZoneName) as Zone;
                if (zone == null)
                    throw new Exception("Cannot find zone: " + rootZone.ZoneName);

                var newRootOrgan = Apsim.Clone(roots[0]) as PastureBelowGroundOrgan;
                // add the zone to the list
                newRootOrgan.Initialise(zone, 
                                        rootZone.RootDM, rootZone.RootDepth,
                                        MinimumGreenWt * MinimumGreenRootProp,
                                        WaterAvailableMethod, 
                                        MaximumNUptake, kuNH4, kuNO3,
                                        ReferenceKSuptake, ReferenceRLD, ExponentSoilMoisture);
                roots.Add(newRootOrgan);
            }

            // initialise soil water and N variables
            InitiliaseSoilArrays();

            // Set the minimum green DM
            leaf.Initialise(MinimumGreenWt * MinimumGreenLeafProp);
            stem.Initialise(MinimumGreenWt * (1.0 - MinimumGreenLeafProp));
            stolon.Initialise(0.0);

            // set initial plant state
            SetInitialState();

            // initialise parameter for DM allocation during reproductive season
            InitReproductiveGrowthFactor();

            // check whether there is a resource arbitrator, it will control the uptake
            if (soilArbitrator != null)
            {
                MyWaterUptakeSource = "SoilArbitrator";
                MyNitrogenUptakeSource = "SoilArbitrator";
            }
        }

        /// <summary>Initialises arrays to same length as soil layers.</summary>
        private void InitiliaseSoilArrays()
        {
            mySoilWaterAvailable = new double[nLayers];
            mySoilWaterUptake = new double[nLayers];
            mySoilNH4Uptake = new double[nLayers];
            mySoilNO3Uptake = new double[nLayers];
        }

        /// <summary>
        /// Sets the initial parameters for this plant, including DM and N content of various pools plus plant height and root depth.
        /// </summary>
        private void SetInitialState()
        {
            // 1. Choose the appropriate DM partition, based on species family
            double[] initialDMFractions;
            if (mySpeciesFamily == PlantFamilyType.Grass)
                initialDMFractions = initialDMFractionsGrasses;
            else if (mySpeciesFamily == PlantFamilyType.Legume)
                initialDMFractions = initialDMFractionsLegumes;
            else
                initialDMFractions = initialDMFractionsForbs;

            // Determine what biomass to reset the organs to. If a negative InitialShootDM
            // was specified by user then that means the plant isn't sown yet so reset
            // the organs to zero biomass. This is the reason Max is used below.
            var shootDM = Math.Max(0.0, InitialShootDM);
            var rootDM = Math.Max(0.0, InitialRootDM);

            // Perform the organ resets.
            leaf.Reset(emergingWt: initialDMFractions[0] * shootDM,
                       developingWt: initialDMFractions[1] * shootDM,
                       matureWt: initialDMFractions[2] * shootDM,
                       deadWt: initialDMFractions[3] * shootDM);

            stem.Reset(emergingWt: initialDMFractions[4] * shootDM,
                       developingWt: initialDMFractions[5] * shootDM,
                       matureWt: initialDMFractions[6] * shootDM,
                       deadWt: initialDMFractions[7] * shootDM);

            stolon.Reset(emergingWt: initialDMFractions[8] * shootDM,
                         developingWt: initialDMFractions[9] * shootDM,
                         matureWt: initialDMFractions[10] * shootDM,
                         deadWt: 0.0);

            roots[0].Reset(rootDM, InitialRootDepth);
    
            // Set initial phenological stage
            if (MathUtilities.IsGreaterThan(InitialShootDM, 0))
                phenologicStage = 1;
            else if (MathUtilities.FloatsAreEqual(InitialShootDM, 0))
                phenologicStage = 0;
            else
                phenologicStage = -1;

            if (phenologicStage >= 0)
                isAlive = true;

            // Calculate the values for LAI
            EvaluateLAI();
        }

        /// <summary>Set the plant state at germination.</summary>
        internal void SetEmergenceState()
        {
            leaf.ResetEmergence(emergingWt: MinimumGreenWt * emergenceDMFractions[0],
                                developingWt: MinimumGreenWt * emergenceDMFractions[1],
                                matureWt: MinimumGreenWt * emergenceDMFractions[1],
                                deadWt: MinimumGreenWt * emergenceDMFractions[3]);
            stem.ResetEmergence(emergingWt: MinimumGreenWt * emergenceDMFractions[4],
                                developingWt: MinimumGreenWt * emergenceDMFractions[5],
                                matureWt: MinimumGreenWt * emergenceDMFractions[6],
                                deadWt: MinimumGreenWt * emergenceDMFractions[7]);
            stolon.ResetEmergence(emergingWt: MinimumGreenWt * emergenceDMFractions[8],
                                  developingWt: MinimumGreenWt * emergenceDMFractions[9],
                                  matureWt: MinimumGreenWt * emergenceDMFractions[10],
                                  deadWt: 0.0);

            roots[0].Reset(roots[0].MinimumLiveDM, roots[0].RootDepthMinimum);

            // 4. Set phenological stage to vegetative
            phenologicStage = 1;

            // 5. Calculate the values for LAI
            EvaluateLAI();
        }

        /// <summary>Initialises the parameters to compute factor increasing shoot allocation during reproductive growth.</summary>
        /// <remarks>
        /// Reproductive phase of perennial is not simulated by the model, the ReproductiveGrowthFactor attempts to mimic the main
        ///  effect, which is a higher allocation of DM to shoot during this period. The beginning and length of the reproductive
        ///  phase is computed as function of latitude (it occurs later in spring and is shorter the further the location is from
        ///  the equator). The extent at which allocation to shoot increases is also a function of latitude, maximum allocation is
        ///  greater for higher latitudes. Shoulder periods occur before and after the main phase, in these allocation transitions
        ///  between default allocation and that of the main phase.
        /// </remarks>
        private void InitReproductiveGrowthFactor()
        {
            reproSeasonInterval = new double[3];

            // compute the day to start the main phase (period with maximum DM allocation to shoot)
            double doyWinterSolstice = (myMetData.Latitude < 0.0) ? 172 : 355;
            double reproAux = Math.Exp(-ReproSeasonTimingCoeff * (Math.Abs(myMetData.Latitude) - ReproSeasonReferenceLatitude));
            double doyIniPlateau = doyWinterSolstice + 0.5 * 365.25 / (1.0 + reproAux);

            // compute the duration of the main phase (minimum of about 15 days, maximum of six months)
            reproSeasonInterval[1] = (365.25 / 24.0);
            reproSeasonInterval[1] += (365.25 * 11.0 / 24.0) * Math.Pow(1.0 - (Math.Abs(myMetData.Latitude) / 90.0), ReproSeasonDurationCoeff);

            // compute the duration of the onset and outset phases (shoulders - maximum of six months)
            reproAux = Math.Min(365.25 / 2.0, reproSeasonInterval[1] * ReproSeasonShouldersLengthFactor);
            reproSeasonInterval[0] = reproAux * ReproSeasonOnsetDurationFactor;
            reproSeasonInterval[2] = reproAux * (1.0 - ReproSeasonOnsetDurationFactor);

            // get the day for the start of reproductive season
            doyIniReproSeason = doyIniPlateau - reproSeasonInterval[0];
            if (doyIniReproSeason < 0.0) doyIniReproSeason += 365.25;

            // compute the factor to augment shoot:root ratio at main phase
            reproAux = Math.Exp(-ReproSeasonAllocationCoeff * (Math.Abs(myMetData.Latitude) - ReproSeasonReferenceLatitude));
            allocationIncreaseRepro = ReproSeasonMaxAllocationIncrease / (1.0 + reproAux);
        }

        #endregion  --------------------------------------------------------------------------------------------------------

        #region Daily processes  -------------------------------------------------------------------------------------------

        /// <summary>EventHandler - preparation before the main daily processes.</summary>
        /// <param name="sender">The sender model</param>
        /// <param name="e">The <see cref="EventArgs"/> instance containing the event data</param>
        [EventSubscribe("DoDailyInitialisation")]
        private void OnDoDailyInitialisation(object sender, EventArgs e)
        {
            // 1. Zero out several variables
            RefreshVariables();
            leaf.OnDoDailyInitialisation();
            stem.OnDoDailyInitialisation();
            stolon.OnDoDailyInitialisation();
        }

        /// <summary>Zeroes out the value of several variables.</summary>
        internal void RefreshVariables()
        {
            // reset variables for whole plant
            defoliatedFraction = 0.0;
            defoliatedDigestibility = 0.0;

            grossPhotosynthesis = 0.0;
            dGrowthPot = 0.0;
            dGrowthAfterWaterLimitations = 0.0;
            dGrowthAfterNutrientLimitations = 0.0;
            dGrowthNet = 0.0;
            dNewGrowthN = 0.0;
            dGrowthShootDM = 0.0;
            dGrowthShootN = 0.0;
            dGrowthRootDM = 0.0;
            dGrowthRootN = 0.0;

            detachedShootDM = 0.0;
            detachedShootN = 0.0;
            detachedRootDM = 0.0;
            detachedRootN = 0.0;

            demandOptimumN = 0.0;
            demandLuxuryN = 0.0;
            fixedN = 0.0;

            senescedNRemobilised = 0.0;
            luxuryNRemobilised = 0.0;

            mySoilWaterAvailable = new double[nLayers];
            mySoilWaterUptake = new double[nLayers];
            mySoilNH4Uptake = new double[nLayers];
            mySoilNO3Uptake = new double[nLayers];

            // reset transfer variables for all tissues in each organ
            leaf.DoCleanTransferAmounts();
            stem.DoCleanTransferAmounts();
            stolon.DoCleanTransferAmounts();
            foreach (PastureBelowGroundOrgan root in roots)
                root.DoCleanTransferAmounts();
        }

        /// <summary>Performs the calculations for potential growth.</summary>
        /// <param name="sender">The sender model</param>
        /// <param name="e">The <see cref="EventArgs"/> instance containing the event data</param>
        [EventSubscribe("DoPotentialPlantGrowth")]
        private void OnDoPotentialPlantGrowth(object sender, EventArgs e)
        {
            if (isAlive && !isSwardControlled)
            {
                // check phenology of annuals
                if (isAnnual)
                    EvaluatePhenologyOfAnnuals();

                if (phenologicStage == 0)
                {
                    // plant has not emerged yet, check germination progress
                    if (DailyGerminationProgress() >= 1.0)
                    {
                        // germination completed
                        SetEmergenceState();
                    }
                }
                else
                {
                    // Evaluate tissue turnover and get remobilisation (C and N)
                    EvaluateTissueTurnoverRates();

                    // Get the potential gross growth
                    CalcDailyPotentialGrowth();

                    // Evaluate potential allocation of today's growth
                    EvaluateAllocationToShoot();
                    EvaluateAllocationToLeaf();

                    // Get the potential growth after water limitations
                    CalcGrowthAfterWaterLimitations();

                    // Get the N amount demanded for optimum growth and luxury uptake
                    EvaluateNitrogenDemand();
                }
            }
            //else { // Growth is controlled by Sward (all species) }
        }

        /// <summary>Performs the calculations for actual growth.</summary>
        /// <param name="sender">The sender model</param>
        /// <param name="e">The <see cref="EventArgs"/> instance containing the event data</param>
        [EventSubscribe("DoActualPlantGrowth")]
        private void OnDoActualPlantGrowth(object sender, EventArgs e)
        {
            if (isAlive && !isSwardControlled)
            {
                if (phenologicStage > 0)
                {
                    // Evaluate the nitrogen soil demand, supply, and uptake
                    DoNitrogenCalculations();

                    // Get the actual growth, after nutrient limitations but before senescence
                    CalcGrowthAfterNutrientLimitations();

                    // Evaluate actual allocation of today's growth
                    EvaluateNewGrowthAllocation();

                    // Get the effective growth, after all limitations and senescence
                    DoActualGrowthAndAllocation();

                    // Send detached material to other modules (litter to surfacesOM, roots to soilFOM) 
                    DoAddDetachedShootToSurfaceOM(detachedShootDM, detachedShootN);
                    roots[0].Tissue[0].DetachBiomass(detachedRootDM, detachedRootN);
                    //foreach (PastureBelowGroundOrgan root in rootZones)
                    //    root.DoDetachBiomass(root.DMDetached, root.NDetached);
                    // TODO: currently only the roots at the main/home zone are considered, must add the other zones too
                }
            }
            //else { // Growth is controlled by Sward (all species) }
        }

        #region - Plant growth processes  - - - - - - - - - - - - - - - - - - - - - - - - - - - - - - - - - - - - - - -

        /// <summary>Computes the daily progress through germination.</summary>
        /// <returns>The fraction of the germination phase completed (0-1)</returns>
        internal double DailyGerminationProgress()
        {
            cumulativeDDGermination += Math.Max(0.0, Tmean(0.5) - GrowthTminimum);
            return MathUtilities.Divide(cumulativeDDGermination, DegreesDayForGermination, 1.0);
        }

        /// <summary>Calculates the daily potential plant growth.</summary>
        internal void CalcDailyPotentialGrowth()
        {
            // Get today's gross potential photosynthetic rate (kgC/ha/day)
            grossPhotosynthesis = DailyPotentialPhotosynthesis();

            // Get respiration rates (kgC/ha/day)
            respirationMaintenance = DailyMaintenanceRespiration();
            respirationGrowth = DailyGrowthRespiration();

            // Get N fixation costs (base)
            if (isLegume)
                costNFixation = DailyNFixationCosts();

            // Get C remobilisation (kgC/ha/day) (got from tissue turnover) - TODO: implement C remobilisation
            remobilisedC = remobilisableC;

            // Net potential growth (kg/ha/day)
            dGrowthPot = Math.Max(0.0, grossPhotosynthesis - respirationGrowth + remobilisedC - respirationMaintenance);
            dGrowthPot /= CarbonFractionInDM;
        }

        /// <summary>Calculates the growth after water limitations.</summary>
        internal void CalcGrowthAfterWaterLimitations()
        {
            // get the limitation factor due to water deficiency (drought)
            glfWaterSupply = WaterDeficitFactor();

            // get the limitation factor due to water logging (lack of aeration)
            glfWaterLogging = WaterLoggingFactor();

            // adjust today's growth for limitations related to soil water
            dGrowthAfterWaterLimitations = dGrowthPot * Math.Min(glfWaterSupply, glfWaterLogging);
        }

        /// <summary>Calculates the actual plant growth (after all growth limitations, before senescence).</summary>
        /// <remarks>
        /// Here the limitation due to soil fertility are considered, the model simulates N deficiency only, but a generic user-settable
        ///  limitation factor (GlfSFertility) can be used to mimic limitation due to other soil related factors (e.g. phosphorus)
        /// The GLF due to N stress is modified here to account for N dilution effects:
        /// Many plants, especially grasses, can keep growth even when N supply is below optimum; the N concentration is reduced
        ///  in the plant tissues. This is represented hereby adjusting the effect of N deficiency using a power function. When the exponent
        ///  is 1.0, the reduction in growth is linearly proportional to N deficiency, a greater value results in less reduction in growth.
        /// For many plants the value should be smaller than 1.0. For grasses, the exponent is typically around 0.5.
        /// </remarks>
        internal void CalcGrowthAfterNutrientLimitations()
        {
            // get total N to allocate in new growth
            dNewGrowthN = fixedN + senescedNRemobilised + SoilUptakeN + luxuryNRemobilised;

            // get the limitation factor due to soil N deficiency
            double glfNit = 1.0;
            if (dGrowthAfterWaterLimitations > Epsilon)
            {
                if (dNewGrowthN > Epsilon)
                {
                    glfNSupply = Math.Min(1.0, Math.Max(0.0, MathUtilities.Divide(dNewGrowthN, demandOptimumN, 1.0)));

                    // adjust the glfN
                    glfNit = Math.Pow(glfNSupply, NDillutionCoefficient);
                }
                else
                {
                    glfNSupply = 0.0;
                    glfNit = 0.0;
                }
            }
            else
                glfNSupply = 1.0;

            // adjust today's growth for limitations related to soil nutrient supply
            dGrowthAfterNutrientLimitations = dGrowthAfterWaterLimitations * Math.Min(glfNit, GlfSoilFertility);
        }

        /// <summary>Computes the plant's gross potential growth rate.</summary>
        /// <returns>The potential amount of C assimilated via photosynthesis (kgC/ha)</returns>
        private double DailyPotentialPhotosynthesis()
        {
            // CO2 effects on Pmax
            glfCO2 = CO2EffectOnPhotosynthesis();

            // N concentration effects on Pmax
            glfNc = NConcEffectOnPhotosynthesis();

            // Temperature effects to Pmax
            double tempGlf1 = TemperatureLimitingFactor(Tmean(0.5));
            double tempGlf2 = TemperatureLimitingFactor(Tmean(0.75));

            //Temperature growth factor (for reporting purposes only)
            glfTemp = (0.25 * tempGlf1) + (0.75 * tempGlf2);

            // Potential photosynthetic rate (mg CO2/m^2 leaf/s)
            //   at dawn and dusk (first and last quarters of the day)
            double Pmax1 = ReferencePhotosyntheticRate * tempGlf1 * glfCO2 * glfNc;
            //   at bright light (half of sunlight length, middle of day)
            double Pmax2 = ReferencePhotosyntheticRate * tempGlf2 * glfCO2 * glfNc;

            // Day light length, converted to seconds
            double myDayLength = 3600 * myMetData.CalculateDayLength(-6);

            // Photosynthetically active radiation, converted from MJ/m2.day to J/m2.s
            double interceptedPAR = MathUtilities.Divide(FractionPAR * RadiationTopOfCanopy * 1000000.0, myDayLength, 0.0);

            // Photosynthetically active radiation, for the middle of the day (J/m2 leaf/s)
            interceptedPAR *= LightExtinctionCoefficient * (4.0 / 3.0);

            //Photosynthesis per leaf area under full irradiance at the top of the canopy (mg CO2/m^2 leaf/s)
            double Pl1 = SingleLeafPhotosynthesis(0.5 * interceptedPAR, Pmax1);
            double Pl2 = SingleLeafPhotosynthesis(interceptedPAR, Pmax2);

            // Photosynthesis per leaf area for the day (mg CO2/m^2 leaf/day)
            double Pl_Daily = myDayLength * (Pl1 + Pl2) * 0.5;

            // Radiation effects (for reporting purposes only)
            glfRadn = MathUtilities.Divide((0.25 * Pl1) + (0.75 * Pl2), (0.25 * Pmax1) + (0.75 * Pmax2), 1.0);

            // Photosynthesis for whole canopy, per ground area (mg CO2/m^2/day)
            double Pc_Daily = Pl_Daily * effectiveGreenCover / LightExtinctionCoefficient;

            //  Carbon assimilation per leaf area (g C/m^2/day)
            double carbonAssimilation = Pc_Daily * 0.001 * (12.0 / 44.0); // Convert from mgCO2 to gC           

            // Gross photosynthesis, converted to kg C/ha/day
            basePhotosynthesis = carbonAssimilation * 10; // convert from g/m2 to kg/ha (= 10000/1000)

            // Consider the extreme temperature effects (in practice only one temp stress factor is < 1)
            glfHeat = HeatStress();
            glfCold = ColdStress();

            // Consider reduction in photosynthesis for annual species, related to phenology
            if (isAnnual)
                basePhotosynthesis *= AnnualSpeciesGrowthFactor();

            // Actual gross photosynthesis (gross potential growth - kg C/ha/day)
            return basePhotosynthesis * Math.Min(glfHeat, glfCold) * GlfGeneric;
        }

        /// <summary>Compute the photosynthetic rate for a single leaf.</summary>
        /// <param name="IL">The instantaneous intercepted radiation (J/m2 leaf/s)</param>
        /// <param name="Pmax">The maximum photosynthetic rate (mg CO2/m^2 leaf/s)</param>
        /// <returns>The potential photosynthetic rate (mgCO2/m^2 leaf/s)</returns>
        private double SingleLeafPhotosynthesis(double IL, double Pmax)
        {
            double photoAux1 = PhotosyntheticEfficiency * IL + Pmax;
            double photoAux2 = 4 * PhotosynthesisCurveFactor * PhotosyntheticEfficiency * IL * Pmax;
            double Pl = (0.5 / PhotosynthesisCurveFactor) * (photoAux1 - Math.Sqrt(Math.Pow(photoAux1, 2) - photoAux2));
            return Pl;
        }

        /// <summary>Computes the plant's loss of C due to maintenance respiration.</summary>
        /// <returns>The amount of C lost to atmosphere (kgC/ha)</returns>
        private double DailyMaintenanceRespiration()
        {
            // Temperature effects on respiration
            tempEffectOnRespiration = TemperatureEffectOnRespiration(Tmean(0.5));

            // Total DM converted to C (kg/ha)
            double liveBiomassC = (AboveGroundLiveWt + BelowGroundLiveWt) * CarbonFractionInDM;
            double result = liveBiomassC * MaintenanceRespirationCoefficient * tempEffectOnRespiration * glfNc;
            return Math.Max(0.0, result);
        }

        /// <summary>Computes the plant's loss of C due to growth respiration.</summary>
        /// <returns>The amount of C lost to atmosphere (kgC/ha)</returns>
        private double DailyGrowthRespiration()
        {
            return grossPhotosynthesis * GrowthRespirationCoefficient;
        }

        /// <summary>Computes the turnover rates for each tissue pool of all plant organs.</summary>
        /// <remarks>
        /// The rates are passed on to each organ and the amounts potentially turned over are computed for each tissue.
        /// The turnover rates are affected by variations in soil water and air temperature. For leaves the number of leaves
        ///  per tiller (LiveLeavesPerTiller, a parameter specific for each species) also influences the turnover rate.
        /// The C and N amounts potentially available for remobilisation are also computed in here.
        /// </remarks>
        internal void EvaluateTissueTurnoverRates()
        {
            // Get the temperature factor for tissue turnover
            ttfTemperature = TempFactorForTissueTurnover(Tmean(0.5));

            // Get the moisture factor for shoot tissue turnover
            ttfMoistureShoot = MoistureEffectOnTissueTurnover();

            // TODO: find a way to use today's GLFwater, or to compute an alternative one

            // Get the moisture factor for littering rate (detachment)
            double ttfMoistureLitter = MoistureEffectOnDetachment();

            // Consider the number of leaves
            ttfLeafNumber = 3.0 / LiveLeavesPerTiller; // three refers to the number of stages used in the model

            // Get the moisture factor for root tissue turnover
            ttfMoistureRoot = 2.0 - Math.Min(glfWaterSupply, glfWaterLogging);

            //stocking rate affecting transfer of dead to litter (default to 0 for now - should be read in - TODO: Update/delete this function)
            double SR = 0;
            double StockFac2Litter = TurnoverStockFactor * SR;

            // Turnover rate for leaf and stem tissues
            gama = TissueTurnoverRateShoot * ttfTemperature * ttfMoistureShoot * ttfLeafNumber;

            // Get the factor due to defoliation (increases turnover)
            double defoliationFactor = DefoliationEffectOnTissueTurnover();

            // Turnover rate for stolons
            if (isLegume)
            {
                // base rate is the same as for the other above ground organs, but consider defoliation effect
                gamaS = gama + defoliationFactor * (1.0 - gama);
            }
            else
                gamaS = 0.0;

            // Turnover rate for roots
            gamaR = TissueTurnoverRateRoot * ttfTemperature * ttfMoistureRoot;
            gamaR += TurnoverDefoliationRootEffect * defoliationFactor * (1.0 - gamaR);

            // Turnover rate for dead material (littering or detachment)
            double digestDead = (leaf.DigestibilityDead * leaf.DMDead) + (stem.DigestibilityDead * stem.DMDead);
            digestDead = MathUtilities.Divide(digestDead, leaf.DMDead + stem.DMDead, 0.0);
            gamaD = DetachmentRateShoot * ttfMoistureLitter * digestDead / CarbonFractionInDM;
            gamaD += StockFac2Litter;

            if ((gama > 1.0) || (gamaS > 1.0) || (gamaD > 1.0) || (gamaR > 1.0))
                throw new ApsimXException(this, " AgPasture computed a tissue turnover rate greater than one");
            if ((gama < 0.0) || (gamaS < 0.0) || (gamaD < 0.0) || (gamaR < 0.0))
                throw new ApsimXException(this, " AgPasture computed a negative tissue turnover rate");

            // Check phenology effect for annuals
            if (isAnnual && phenologicStage > 0)
            {
                if (phenologicStage == 1)
                {
                    //vegetative, turnover is zero at emergence and increases with age
                    gama *= Math.Pow(phenoFactor, 0.5);
                    gamaR *= Math.Pow(phenoFactor, 2.0);
                    gamaD *= Math.Pow(phenoFactor, 2.0);
                }
                else if (phenologicStage == 2)
                {
                    //reproductive, turnover increases with age and reach one at maturity
                    gama += (1.0 - gama) * Math.Pow(phenoFactor, 2.0);
                    gamaR += (1.0 - gamaR) * Math.Pow(phenoFactor, 3.0);
                    gamaD += (1.0 - gamaD) * Math.Pow(phenoFactor, 3.0);
                }
            }

            // Check that senescence will not result in dmGreen < dmGreenmin
            if (gama > 0.0)
            {
                //only relevant for leaves+stems
                double currentGreenDM = leaf.DMLive + stem.DMLive;
                double currentMatureDM = leaf.Tissue[2].DM.Wt + stem.Tissue[2].DM.Wt;
                double dmGreenToBe = currentGreenDM - (currentMatureDM * gama);
                double minimumStandingLive = leaf.MinimumLiveDM + stem.MinimumLiveDM;
                if (dmGreenToBe < minimumStandingLive)
                {
                    double gamaBase = gama;
                    gama = MathUtilities.Divide(currentGreenDM - minimumStandingLive, currentMatureDM, 0.0);

                    // reduce stolon and root turnover too (half of the reduction in leaf/stem)
                    double dmFactor = 0.5 * (gamaBase + gama) / gamaBase;
                    gamaS *= dmFactor;
                    gamaR *= dmFactor;
                }
            }

            // Check minimum DM for roots too
            if (roots[0].DMLive * (1.0 - gamaR) < roots[0].MinimumLiveDM)
            {
                if (roots[0].DMLive <= roots[0].MinimumLiveDM)
                    gamaR = 0.0;
                else
                    gamaR = MathUtilities.Divide(roots[0].DMLive - roots[0].MinimumLiveDM, roots[0].DMLive, 0.0);
                // TODO: currently only the roots at the main/home zone are considered, must add the other zones too
            }

            // Make sure rates are within bounds
            gama = MathUtilities.Bound(gama, 0.0, 1.0);
            gamaS = MathUtilities.Bound(gamaS, 0.0, 1.0);
            gamaR = MathUtilities.Bound(gamaR, 0.0, 1.0);
            gamaD = MathUtilities.Bound(gamaD, 0.0, 1.0);

            // Do the actual turnover, update DM and N
            // - Leaves and stems
            double[] turnoverRates = new double[] { gama * RelativeTurnoverEmerging, gama, gama, gamaD };
            leaf.CalculateTissueTurnover(turnoverRates);
            stem.CalculateTissueTurnover(turnoverRates);

            // - Stolons
            if (isLegume)
            {
                turnoverRates = new double[] { gamaS * RelativeTurnoverEmerging, gamaS, gamaS, 1.0 };
                stolon.CalculateTissueTurnover(turnoverRates);
            }

            // - Roots (only 2 tissues)
            turnoverRates = new double[] { gamaR, 1.0 };

            var rootBiomassDetached = roots[0].DoTissueTurnover(turnoverRates);
            //foreach (PastureBelowGroundOrgan root in roots)
            //    root.DoTissueTurnover(turnoverRates);
            // TODO: currently only the roots at the main/home zone are considered, must add the other zones too

            // TODO: consider C remobilisation
            // ChRemobSugar = dSenescedRoot * KappaCRemob;
            // ChRemobProtein = dSenescedRoot * (roots.Tissue[0].Nconc - roots.NConcMinimum) * CNratioProtein * FacCNRemob;
            // senescedRootDM -= ChRemobSugar + ChRemobProtein;
            // CRemobilisable += ChRemobSugar + ChRemobProtein;

            // C remobilised from senesced tissues to be used in new growth (converted from carbohydrate to C)
            remobilisableC += 0.0;
            remobilisableC *= CarbonFractionInDM;

            // Get the amounts detached today
            detachedShootDM = leaf.DMDetached + stem.DMDetached + stolon.DMDetached;
            detachedShootN = leaf.NDetached + stem.NDetached + stolon.NDetached;
            detachedRootDM = rootBiomassDetached.Wt;
            detachedRootN = rootBiomassDetached.N;
            //foreach (PastureBelowGroundOrgan root in roots)
            //{
            //    detachedRootDM += root.DMDetached;
            //    detachedRootN += root.NDetached;
            // TODO: currently only the roots at the main/home zone are considered, must add the other zones too
            //}
        }

        /// <summary>Computes the allocation of new growth to all tissues in each organ.</summary>
        internal void EvaluateNewGrowthAllocation()
        {
            if (dGrowthAfterNutrientLimitations > Epsilon)
            {
                // Get the actual growth above and below ground
                dGrowthShootDM = dGrowthAfterNutrientLimitations * fractionToShoot;
                dGrowthRootDM = Math.Max(0.0, dGrowthAfterNutrientLimitations - dGrowthShootDM);

                // Get the fractions of new growth to allocate to each plant organ
                double toLeaf = fractionToShoot * fractionToLeaf;
                double toStem = fractionToShoot * (1.0 - FractionToStolon - fractionToLeaf);
                double toStolon = fractionToShoot * FractionToStolon;
                double toRoot = 1.0 - fractionToShoot;

                double dmToRoot = 0;
                double nToRoot = 0;

                // Allocate new DM growth to the growing tissues
                leaf.Tissue[0].DMTransferedIn += toLeaf * dGrowthAfterNutrientLimitations;
                stem.Tissue[0].DMTransferedIn += toStem * dGrowthAfterNutrientLimitations;
                stolon.Tissue[0].DMTransferedIn += toStolon * dGrowthAfterNutrientLimitations;
                dmToRoot = toRoot * dGrowthAfterNutrientLimitations;
                // TODO: currently only the roots at the main / home zone are considered, must add the other zones too

                // Evaluate allocation of N
                if (dNewGrowthN > demandOptimumN)
                {
                    // Available N was more than enough to meet basic demand (i.e. there is luxury uptake)
                    // allocate N taken up based on maximum N content
                    double Nsum = (toLeaf * leaf.NConcMaximum) + (toStem * stem.NConcMaximum)
                                + (toStolon * stolon.NConcMaximum) + (toRoot * roots[0].NConcMaximum);
                    if (Nsum > Epsilon)
                    {
                        leaf.Tissue[0].NTransferedIn += dNewGrowthN * toLeaf * leaf.NConcMaximum / Nsum;
                        stem.Tissue[0].NTransferedIn += dNewGrowthN * toStem * stem.NConcMaximum / Nsum;
                        stolon.Tissue[0].NTransferedIn += dNewGrowthN * toStolon * stolon.NConcMaximum / Nsum;
                        nToRoot = dNewGrowthN * toRoot * roots[0].NConcMaximum / Nsum;
                        // TODO: currently only the roots at the main / home zone are considered, must add the other zones too
                    }
                    else
                    {
                        // something went horribly wrong to get here
                        throw new ApsimXException(this, "Allocation of new growth could not be completed");
                    }
                }
                else
                {
                    // Available N was not enough to meet basic demand, allocate N taken up based on optimum N content
                    double Nsum = (toLeaf * leaf.NConcOptimum) + (toStem * stem.NConcOptimum)
                                + (toStolon * stolon.NConcOptimum) + (toRoot * roots[0].NConcOptimum);
                    if (Nsum > Epsilon)
                    {
                        leaf.Tissue[0].NTransferedIn += dNewGrowthN * toLeaf * leaf.NConcOptimum / Nsum;
                        stem.Tissue[0].NTransferedIn += dNewGrowthN * toStem * stem.NConcOptimum / Nsum;
                        stolon.Tissue[0].NTransferedIn += dNewGrowthN * toStolon * stolon.NConcOptimum / Nsum;
                        nToRoot = dNewGrowthN * toRoot * roots[0].NConcOptimum / Nsum;
                        // TODO: currently only the roots at the main / home zone are considered, must add the other zones too
                    }
                    else
                    {
                        // something went horribly wrong to get here
                        throw new ApsimXException(this, "Allocation of new growth could not be completed");
                    }
                }
                var rootGrowth = roots[0].Tissue[0].SetNewGrowthAllocation(dmToRoot, nToRoot);

                // Update N variables
                dGrowthShootN = leaf.Tissue[0].NTransferedIn + stem.Tissue[0].NTransferedIn + stolon.Tissue[0].NTransferedIn;
                dGrowthRootN = rootGrowth.N;
                //foreach (PastureBelowGroundOrgan root in roots)
                //    dGrowthRootN += root.Tissue[0].NTransferedIn;
                // TODO: currently only the roots at the main / home zone are considered, must add the other zones too

                // Evaluate root elongation and allocate new growth in each layer
                if (phenologicStage > 0)
                    roots[0].EvaluateRootElongation(dGrowthRootDM, detachedRootDM, TemperatureLimitingFactor(Tmean(0.5)));

                roots[0].DoRootGrowthAllocation(dGrowthRootDM, dGrowthRootN);
            }
            else
            {
                // no actual growth, just zero out some variables
                dGrowthShootDM = 0.0;
                dGrowthRootDM = 0.0;
            }
        }

        /// <summary>Calculates the plant actual growth and update DM, N, LAI and digestibility.</summary>
        internal void DoActualGrowthAndAllocation()
        {
            // Effective, or net, growth
            dGrowthNet = (dGrowthShootDM - detachedShootDM) + (dGrowthRootDM - detachedRootDM);

            // Save some variables for mass balance check
            double preTotalWt = AboveGroundWt + BelowGroundWt;
            double preTotalN = AboveGroundN + BelowGroundN;

            // Update each organ, returns test for mass balance
            if (leaf.Update() == false)
                throw new ApsimXException(this, "Growth and tissue turnover resulted in loss of mass balance for leaves");

            if (stem.Update() == false)
                throw new ApsimXException(this, "Growth and tissue turnover resulted in loss of mass balance for stems");

            if (stolon.Update() == false)
                throw new ApsimXException(this, "Growth and tissue turnover resulted in loss of mass balance for stolons");

            roots[0].DoOrganUpdate();

            // TODO: currently only the roots at the main / home zone are considered, must add the other zones too

            double postTotalWt = AboveGroundWt + BelowGroundWt;
            double postTotalN = AboveGroundN + BelowGroundN;

            // Since changing the N uptake method from basic to defaultAPSIM the tolerances below
            // need to be changed from the default of 0.00001 to 0.0001. Not sure why but was getting
            // mass balance errors on Jenkins (not my machine) when running 
            //    Examples\Tutorials\Sensitivity_MorrisMethod.apsimx
            // and
            //    Examples\Tutorials\Sensitivity_SobolMethod.apsimx

            // Check for loss of mass balance in the whole plant
            if (!MathUtilities.FloatsAreEqual(preTotalWt + dGrowthAfterNutrientLimitations - detachedShootDM - detachedRootDM - postTotalWt, 0, 0.0001))
                throw new ApsimXException(this, "  " + Name + " - Growth and tissue turnover resulted in loss of mass balance");

            if (!MathUtilities.FloatsAreEqual(preTotalN + dNewGrowthN - senescedNRemobilised - luxuryNRemobilised - detachedShootN - detachedRootN - postTotalN, 0, 0.0001))
                throw new ApsimXException(this, "  " + Name + " - Growth and tissue turnover resulted in loss of mass balance");

            // Update LAI
            EvaluateLAI();

            // Update digestibility
            EvaluateDigestibility();
        }

        /// <summary>Evaluates the phenological stage of annual plants.</summary>
        /// <remarks>
        /// This method keeps track of days after emergence as well as cumulative degrees days, it uses both to evaluate the progress
        ///  through each phase. The two approaches are used concomitantly to enable some basic sensitivity to environmental factors,
        ///  but also to ensure that plants will complete their cycle (as the controls used here are rudimentary).
        /// This method also update the value of phenoFactor, using the estimated progress through the current phenological stage.
        /// </remarks>
        private void EvaluatePhenologyOfAnnuals()
        {
            // check whether germination started
            if (myClock.Today.DayOfYear == doyGermination)
            {
                // just allowed to germinate
                phenologicStage = 0;
            }

            if (phenologicStage > 0)
            {
                double phenoFactor1;
                double phenoFactor2;

                // accumulate days count and degrees-day
                daysSinceEmergence += 1;
                cumulativeDDVegetative += Math.Max(0.0, Tmean(0.5) - GrowthTminimum);

                // Note, germination is considered together with perennials in DailyGerminationProgress

                // check development over vegetative growth
                if ((daysSinceEmergence == daysEmergenceToAnthesis) || (cumulativeDDVegetative >= degreesDayForAnthesis))
                {
                    phenologicStage = 2;
                    cumulativeDDVegetative = Math.Max(cumulativeDDVegetative, degreesDayForAnthesis);
                }

                phenoFactor1 = MathUtilities.Divide(daysSinceEmergence, daysEmergenceToAnthesis, 1.0);
                phenoFactor2 = MathUtilities.Divide(cumulativeDDVegetative, degreesDayForAnthesis, 1.0);

                // check development over reproductive growth
                if (phenologicStage > 1)
                {
                    if ((daysSinceEmergence == daysEmergenceToAnthesis + daysAnthesisToMaturity) || (cumulativeDDVegetative >= degreesDayForMaturity))
                    {
                        cumulativeDDVegetative = Math.Max(cumulativeDDVegetative, degreesDayForMaturity);
                        EndCrop();
                    }

                    phenoFactor1 = MathUtilities.Divide(daysSinceEmergence - daysEmergenceToAnthesis, daysAnthesisToMaturity, 1.0);
                    phenoFactor2 = MathUtilities.Divide(cumulativeDDVegetative - degreesDayForAnthesis, degreesDayForMaturity, 1.0);
                }

                // set the phenology factor (fraction of current phase)
                phenoFactor = Math.Max(phenoFactor1, phenoFactor2);
            }
        }

        #endregion  - - - - - - - - - - - - - - - - - - - - - - - - - - - - - - - - - - - - - - - - - - - - - - - - - -

        #region - Water uptake processes  - - - - - - - - - - - - - - - - - - - - - - - - - - - - - - - - - - - - - - -

        /// <summary>Computes the potential plant water uptake.</summary>
        internal void EvaluateSoilWaterUptake()
        {
            // 1. Get the amount of soil water available
            double supply = mySoilWaterAvailable.Sum();

            // 2. Get the amount of soil water demanded
            double demand = myWaterDemand;

            // 3. Estimate fraction of water used up
            double fractionUsed = 0.0;
            if (supply > Epsilon)
                fractionUsed = Math.Min(1.0, demand / supply);

            // 4. Get the amount of water actually taken up
            mySoilWaterUptake = MathUtilities.Multiply_Value(mySoilWaterAvailable, fractionUsed);
        }

        /// <summary>Gets the water uptake for each layer as calculated by an external module (SWIM).</summary>
        /// <param name="SoilWater">The soil water uptake data</param>
        [EventSubscribe("WaterUptakesCalculated")]
        private void OnWaterUptakesCalculated(WaterUptakesCalculatedType SoilWater)
        {
            foreach (WaterUptakesCalculatedUptakesType cropUptake in SoilWater.Uptakes)
            {
                if (cropUptake.Name == Name)
                {
                    for (int layer = 0; layer < cropUptake.Amount.Length; layer++)
                        mySoilWaterUptake[layer] = cropUptake.Amount[layer];
                }
            }
        }

        #endregion  - - - - - - - - - - - - - - - - - - - - - - - - - - - - - - - - - - - - - - - - - - - - - - - - - -

        #region - Nitrogen uptake processes - - - - - - - - - - - - - - - - - - - - - - - - - - - - - - - - - - - - - -

        /// <summary>Performs the nitrogen uptake calculations.</summary>
        internal void DoNitrogenCalculations()
        {
            if (MyNitrogenUptakeSource == "species")
            {
                throw new NotImplementedException();
            }
            else if (MyNitrogenUptakeSource == "SoilArbitrator")
            {
                // Nitrogen uptake was computed by the resource arbitrator

                // Evaluate whether remobilisation of luxury N is needed
                EvaluateLuxuryNRemobilisation();
            }
            else
            {
                // N uptake is computed by another module (e.g. SWIM) and supplied by OnNitrogenUptakesCalculated
                throw new NotImplementedException();
            }
        }

        /// <summary>Computes the amount of nitrogen demand for optimum N content as well as luxury uptake.</summary>
        internal void EvaluateNitrogenDemand()
        {
            double toRoot = dGrowthAfterWaterLimitations * (1.0 - fractionToShoot);
            double toStol = dGrowthAfterWaterLimitations * fractionToShoot * FractionToStolon;
            double toLeaf = dGrowthAfterWaterLimitations * fractionToShoot * fractionToLeaf;
            double toStem = dGrowthAfterWaterLimitations * fractionToShoot * (1.0 - FractionToStolon - fractionToLeaf);

            // N demand for new growth, with optimum N (kg/ha)
            demandOptimumN = (toLeaf * leaf.NConcOptimum) + (toStem * stem.NConcOptimum)
                       + (toStol * stolon.NConcOptimum) + (toRoot * roots[0].NConcOptimum);

            // get the factor to reduce the demand under elevated CO2
            double fN = NOptimumVariationDueToCO2();
            demandOptimumN *= fN;

            // N demand for new growth, with luxury uptake (maximum [N])
            demandLuxuryN = (toLeaf * leaf.NConcMaximum) + (toStem * stem.NConcMaximum)
                       + (toStol * stolon.NConcMaximum) + (toRoot * roots[0].NConcMaximum);
            // It is assumed that luxury uptake is not affected by CO2 variations
        }

        /// <summary>Computes the amount of atmospheric nitrogen fixed through symbiosis.</summary>
        internal void EvaluateNitrogenFixation()
        {
            double adjNDemand = demandOptimumN * GlfSoilFertility;
            if (isLegume && adjNDemand > Epsilon)
            {
                // Start with minimum fixation
                fixedN = MinimumNFixation * adjNDemand;

                // Evaluate N stress
                double Nstress = Math.Max(0.0, MathUtilities.Divide(SoilAvailableN, adjNDemand - fixedN, 1.0));

                // Update N fixation if under N stress
                if (Nstress < 0.99)
                    fixedN += (MaximumNFixation - MinimumNFixation) * (1.0 - Nstress) * adjNDemand;
            }
        }

        /// <summary>Calculates the costs of N fixation</summary>
        /// <remarks>
        /// This approach separates maintenance and activity costs, based roughly on results from:
        ///   Rainbird RM, Hitz WD, Hardy RWF 1984. Experimental determination of the respiration associated with soybean/rhizobium 
        ///     nitrogenase function, nodule maintenance, and total nodule nitrogen fixation. Plant Physiology 75(1): 49-53.
        ///   Voisin AS, Salon C, Jeudy C, Warembourg FR 2003. Symbiotic N2 fixation activity in relation to C economy of Pisum sativum L.
        ///     as a function of plant phenology. Journal of Experimental Botany 54(393): 2733-2744.
        ///   Minchin FR, Witty JF 2005. Respiratory/carbon costs of symbiotic nitrogen fixation in legumes. In: Lambers H, Ribas-Carbo 
        ///     M eds. Plant Respiration. Advances in Photosynthesis and Respiration, Springer Netherlands. Pp. 195-205.
        /// NOTE: This procedure will use today's DM for maintenance costs, but yesterday's fixedN for activity (as today's fixation has 
        ///  not been calculated yet).
        /// </remarks>
        /// <returns>The amount of carbon spent on N fixation (kg/ha)</returns>
        private double DailyNFixationCosts()
        {
            double fixationCost = 0.0;
            if ((SymbiontCostFactor > Epsilon) || (NFixingCostFactor > Epsilon))
            {
                //  respiration cost of symbiont (presence of rhizobia is assumed to be proportional to root mass)
                double Tfactor = TemperatureEffectOnRespiration(Tmean(0.5));
                double maintenanceCost = BelowGroundLiveWt * CarbonFractionInDM * SymbiontCostFactor * Tfactor;

                //  respiration cost of actual N fixation (assumed as a simple linear function of N fixed)
                double activityCost = fixedN * NFixingCostFactor;

                fixationCost = maintenanceCost + activityCost;
            }

            return fixationCost;
        }

        /// <summary>Evaluates the use of remobilised nitrogen and computes soil nitrogen demand.</summary>
        internal void EvaluateSoilNitrogenDemand()
        {
            double fracRemobilised = 0.0;
            double adjNDemand = demandLuxuryN * GlfSoilFertility;
            var remobilisableSenescedN = RemobilisableSenescedN;
            if (adjNDemand - fixedN < Epsilon)
            {
                // N demand is fulfilled by fixation alone
                senescedNRemobilised = 0.0;
                mySoilNDemand = 0.0;
            }
            else if (adjNDemand - (fixedN + remobilisableSenescedN) < Epsilon)
            {
                // N demand is fulfilled by fixation plus N remobilised from senesced material
                senescedNRemobilised = Math.Max(0.0, adjNDemand - fixedN);
                mySoilNDemand = 0.0;
                fracRemobilised = MathUtilities.Divide(senescedNRemobilised, remobilisableSenescedN, 0.0);
            }
            else
            {
                // N demand is greater than fixation and remobilisation, N uptake is needed
                senescedNRemobilised = remobilisableSenescedN;
                mySoilNDemand = adjNDemand * GlfSoilFertility - (fixedN + senescedNRemobilised);
                fracRemobilised = 1.0;
            }

            // Update N remobilised in each organ
            if (senescedNRemobilised > Epsilon)
            {
                leaf.DeadTissue.NRemobilised = leaf.DeadTissue.NRemobilisable * fracRemobilised;
                stem.DeadTissue.NRemobilised = stem.DeadTissue.NRemobilisable * fracRemobilised;
                stolon.DeadTissue.NRemobilised = stolon.DeadTissue.NRemobilisable * fracRemobilised;
                roots[0].Tissue[roots[0].Tissue.Length - 1].DoRemobiliseN(fracRemobilised);
                //foreach (PastureBelowGroundOrgan root in roots)
                //    root.Tissue[root.Tissue.Length - 1].DoRemobiliseN(fracRemobilised);
                // TODO: currently only the roots at the main / home zone are considered, must add the other zones too
            }
        }

        /// <summary>Computes the amount of luxury nitrogen remobilised into new growth.</summary>
        internal void EvaluateLuxuryNRemobilisation()
        {
            // check whether there is still demand for N (only match demand for growth at optimum N conc.)
            // check whether there is any luxury N remobilisable
            double Nmissing = demandOptimumN * GlfSoilFertility - (fixedN + senescedNRemobilised + SoilUptakeN);
            if ((Nmissing > Epsilon) && (RemobilisableLuxuryN > Epsilon))
            {
                // all N already considered is not enough to match demand for growth, check remobilisation of luxury N
                if (Nmissing >= RemobilisableLuxuryN)
                {
                    // N luxury is just or not enough for optimum growth, use up all there is
                    if (RemobilisableLuxuryN > Epsilon)
                    {
                        luxuryNRemobilised = RemobilisableLuxuryN;
                        Nmissing -= luxuryNRemobilised;

                        // remove the luxury N
                        for (int tissue = 0; tissue < 3; tissue++)
                        {
                            leaf.Tissue[tissue].NRemobilised = leaf.Tissue[tissue].NRemobilisable;
                            stem.Tissue[tissue].NRemobilised = stem.Tissue[tissue].NRemobilisable;
                            stolon.Tissue[tissue].NRemobilised = stolon.Tissue[tissue].NRemobilisable;
                            if (tissue == 0)
                            {
                                roots[0].Tissue[tissue].DoRemobiliseN(1.0);
                                //foreach (PastureBelowGroundOrgan root in roots)
                                //    root.Tissue[tissue].DoRemobiliseN(1.0);
                                // TODO: currently only the roots at the main / home zone are considered, must add the other zones too
                            }
                        }
                    }
                }
                else
                {
                    // Available luxury N is enough for optimum growth, go through tissues and get what is needed, start on mature
                    double Nluxury;
                    double Nusedup;
                    double fracRemobilised;
                    for (int tissue = 2; tissue >= 0; tissue--)
                    {
                        Nluxury = leaf.Tissue[tissue].NRemobilisable + stem.Tissue[tissue].NRemobilisable + stolon.Tissue[tissue].NRemobilisable;
                        if (tissue == 0)
                        {
                            Nluxury += roots[0].Tissue[tissue].NRemobilisable;
                            //foreach (PastureBelowGroundOrgan root in roots)
                            //    Nluxury += root.Tissue[tissue].NRemobilisable;
                            // TODO: currently only the roots at the main / home zone are considered, must add the other zones too
                        }
                        Nusedup = Math.Min(Nluxury, Nmissing);
                        fracRemobilised = MathUtilities.Divide(Nusedup, Nluxury, 0.0);
                        leaf.Tissue[tissue].NRemobilised = leaf.Tissue[tissue].NRemobilisable * fracRemobilised;
                        stem.Tissue[tissue].NRemobilised = stem.Tissue[tissue].NRemobilisable * fracRemobilised;
                        stolon.Tissue[tissue].NRemobilised = stolon.Tissue[tissue].NRemobilisable * fracRemobilised;
                        if (tissue == 0)
                        {
                            roots[0].Tissue[tissue].DoRemobiliseN(fracRemobilised);
                            //foreach (PastureBelowGroundOrgan root in roots)
                            //    root.Tissue[tissue].DoRemobiliseN(fracRemobilised);
                            // TODO: currently only the roots at the main / home zone are considered, must add the other zones too
                        }

                        luxuryNRemobilised += Nusedup;
                        Nmissing -= Nusedup;
                        if (Nmissing <= Epsilon) tissue = 0;
                    }
                }
            }
        }

        #endregion  - - - - - - - - - - - - - - - - - - - - - - - - - - - - - - - - - - - - - - - - - - - - - - - - - -

        #region - Organic matter processes  - - - - - - - - - - - - - - - - - - - - - - - - - - - - - - - - - - - - - -

        /// <summary>Adds a given amount of detached plant material (DM and N) to the surface organic matter.</summary>
        /// <param name="amountDM">The DM amount to send (kg/ha)</param>
        /// <param name="amountN">The N amount to send (kg/ha)</param>
        private void DoAddDetachedShootToSurfaceOM(double amountDM, double amountN)
        {
            if (amountDM + amountN > 0.0)
            {
                if (BiomassRemoved != null)
                {
                    BiomassRemovedType biomassData = new BiomassRemovedType();
                    string[] type = { mySpeciesFamily.ToString() };
                    float[] dltdm = { (float)amountDM };
                    float[] dltn = { (float)amountN };
                    float[] dltp = { 0f }; // P not considered here
                    float[] fraction = { 1f }; // fraction is always 1.0 here

                    biomassData.crop_type = "grass"; //TODO: this could be the Name, what is the diff between name and type??
                    biomassData.dm_type = type;
                    biomassData.dlt_crop_dm = dltdm;
                    biomassData.dlt_dm_n = dltn;
                    biomassData.dlt_dm_p = dltp;
                    biomassData.fraction_to_residue = fraction;
                    BiomassRemoved.Invoke(biomassData);
                }
            }
        }

        #endregion  - - - - - - - - - - - - - - - - - - - - - - - - - - - - - - - - - - - - - - - - - - - - - - - - - -

        #region - DM allocation and related processes - - - - - - - - - - - - - - - - - - - - - - - - - - - - - - - - -

        /// <summary>Gets the allocations into shoot and leaves of today's growth.</summary>
        internal void GetAllocationFractions()
        {
            // this is used when Sward is controlling growth. TODO: delete this when removing control from SWARD
            EvaluateAllocationToShoot();
            EvaluateAllocationToLeaf();
        }

        /// <summary>Calculates the fraction of new growth allocated to shoot.</summary>
        /// <remarks>
        /// Allocation of new growth to shoot is a function of the current and a target (ideal) Shoot-Root ratio; it is further
        ///  modified according to soil's growth limiting factors (plants favour root growth when water or N are limiting).
        /// The target Shoot-Root ratio will be adjusted (increased) during spring for mimicking changes in DM allocation during
        ///  the reproductive season if usingReproSeasonFactor.
        /// The allocation to shoot may be further modified to ensure a minimum allocation (= 1.0 - MaxRootAllocation).
        /// </remarks>
        private void EvaluateAllocationToShoot()
        {
            if (BelowGroundLiveWt > Epsilon)
            {
                // get the soil related growth limiting factor (the smaller this is the higher the allocation of DM to roots)
                double glfMin = Math.Min(Math.Min(glfWaterSupply, glfWaterLogging), glfNSupply);

                // get the actual effect of limiting factors on SR (varies between one and ShootRootGlfFactor)
                double glfFactor = 1.0 - ShootRootGlfFactor * (1.0 - Math.Pow(glfMin, 1.0 / ShootRootGlfFactor));

                // get the current shoot/root ratio (partition will try to make this value closer to targetSR)
                double currentSR = MathUtilities.Divide(AboveGroundLiveWt, BelowGroundLiveWt, double.MaxValue);

                // get the factor for the reproductive season of perennials (increases shoot allocation during spring)
                double reproFac = 1.0;
                if (usingReproSeasonFactor && !isAnnual)
                    reproFac = CalcReproductiveGrowthFactor();

                // get today's target SR
                double targetSR = TargetShootRootRatio * reproFac;

                // update today's shoot:root partition
                double growthSR = MathUtilities.Divide(targetSR * glfFactor * targetSR, currentSR, double.MaxValue - 1.5);

                // compute fraction to shoot
                fractionToShoot = growthSR / (1.0 + growthSR);
            }
            else
            {
                // use default value, this should not happen (might happen if plant is dead)
                fractionToShoot = 1.0;
            }

            // check for maximum root allocation (kept here mostly for backward compatibility)
            if ((1.0 - fractionToShoot) > MaxRootAllocation)
                fractionToShoot = 1.0 - MaxRootAllocation;
        }

        /// <summary>Computes the fraction of new shoot DM that is allocated to leaves.</summary>
        /// <remarks>
        /// This method is used to reduce the proportion of leaves as plants grow, this is used for species that 
        ///  allocate proportionally more DM to stolon/stems when the whole plant's DM is high.
        /// To avoid too little allocation to leaves in case of grazing the current leaf:stem ratio is evaluated
        ///  and used to modify the targeted value in a similar way as shoot:root ratio.
        /// </remarks>
        private void EvaluateAllocationToLeaf()
        {
            // compute new target FractionLeaf
            double targetFLeaf = FractionLeafMaximum;
            if ((FractionLeafMinimum < FractionLeafMaximum) && (AboveGroundLiveWt > FractionLeafDMThreshold))
            {
                double fLeafAux = (AboveGroundLiveWt - FractionLeafDMThreshold) / (FractionLeafDMFactor - FractionLeafDMThreshold);
                fLeafAux = Math.Pow(fLeafAux, FractionLeafExponent);
                targetFLeaf = FractionLeafMinimum + (FractionLeafMaximum - FractionLeafMinimum) / (1.0 + fLeafAux);
            }

            if (leaf.DMLive > 0.0)
            {
                // get current leaf:stem ratio
                double currentLS = MathUtilities.Divide(leaf.DMLive, stem.DMLive + stolon.DMLive, double.MaxValue);

                // get today's target leaf:stem ratio
                double targetLS = targetFLeaf / (1.0 - targetFLeaf);

                // adjust leaf:stem ratio, to avoid excess allocation to stem/stolons
                double newLS = MathUtilities.Divide(targetLS * targetLS, currentLS, double.MaxValue - 1.5);

                fractionToLeaf = newLS / (1.0 + newLS);
            }
            else
                fractionToLeaf = FractionLeafMaximum;
        }

        /// <summary>Calculates the plant height as function of DM.</summary>
        /// <returns>The plant height (mm)</returns>
        internal double HeightfromDM()
        {
            double TodaysHeight = PlantHeightMaximum;

            if (isAlive)
            {
                if (Harvestable.Wt <= PlantHeightMassForMax)
                {
                    double massRatio = Harvestable.Wt / PlantHeightMassForMax;
                    double heightF = PlantHeightExponent - (PlantHeightExponent * massRatio) + massRatio;
                    heightF *= Math.Pow(massRatio, PlantHeightExponent - 1);
                    TodaysHeight = Math.Max(TodaysHeight * heightF, PlantHeightMinimum);
                }
            }
            else
                TodaysHeight = 0.0;
            return TodaysHeight;
        }

        /// <summary>Computes the values of LAI (leaf area index) for green and dead plant material.</summary>
        /// <remarks>This method considers leaves plus an additional effect of stems and stolons</remarks>
        private void EvaluateLAI()
        {
            // Get the amount of green tissue of leaves (converted from kg/ha to kg/m2)
            double greenTissue = leaf.DMLive / 10000.0;

            // Get a proportion of green tissue from stolons
            greenTissue += stolon.DMLive * StolonEffectOnLAI / 10000.0;

            // Consider some green tissue from stems (if DM is very low)
            if (!isLegume && AboveGroundLiveWt < ShootMaxEffectOnLAI)
            {
                double shootFactor = MaxStemEffectOnLAI * Math.Sqrt(1.0 - (AboveGroundLiveWt / ShootMaxEffectOnLAI));
                greenTissue += stem.DMLive * shootFactor / 10000.0;

                /* This adjust helps on resilience after unfavoured conditions (implemented by F.Li, not present in EcoMod)
                   It is assumed that green cover will be bigger for the same amount of DM when compared to using only leaves
                     due to the recruitment of green tissue from stems. Thus it mimics:
                     - greater light extinction coefficient, leaves will be more horizontal than in dense high swards
                     - more parts (stems) turning green for photosynthesis
                     - thinner leaves during growth burst following unfavoured conditions
                     » TODO: It would be better if variations in SLA or ext. coeff. would be explicitly considered (RCichota, 2014)
                */
            }

            // Get the leaf area index for all green tissues
            greenLAI = greenTissue * SpecificLeafArea;

            // Get the leaf area index for dead tissues
            deadLAI = (leaf.DMDead / 10000.0) * SpecificLeafArea;
        }

        #endregion  - - - - - - - - - - - - - - - - - - - - - - - - - - - - - - - - - - - - - - - - - - - - - - - - - -

        #endregion  --------------------------------------------------------------------------------------------------------

        #region Intermittent processes  ------------------------------------------------------------------------------------

        /// <summary>Kills a fraction of this plant.</summary>
        /// <param name="fractionToKill">The fraction of crop to be killed (0-1)</param>
        public void KillCrop(double fractionToKill)
        {
            if (fractionToKill < 1.0)
            {
                // transfer fraction of live tissues into dead, will be detached later
                leaf.DoKillOrgan(fractionToKill);
                stem.DoKillOrgan(fractionToKill);
                stolon.DoKillOrgan(fractionToKill);
                foreach (PastureBelowGroundOrgan root in roots)
                    root.DoKillOrgan(fractionToKill);
            }
            else
            {
                // kill off the plant
                EndCrop();
            }
        }

        /// <summary>Resets this plant state to its initial values.</summary>
        public void Reset()
        {
            leaf.DoResetOrgan();
            stem.DoResetOrgan();
            stolon.DoResetOrgan();
            foreach (PastureBelowGroundOrgan root in roots)
                root.DoResetOrgan();
            SetInitialState();
        }

        /// <summary>Removes plant material simulating a graze event.</summary>
        /// <param name="type">The type of amount being defined (SetResidueAmount or SetRemoveAmount)</param>
        /// <param name="amount">The DM amount (kg/ha)</param>
        /// <exception cref="System.Exception"> Type of amount to remove on graze not recognized (use 'SetResidueAmount' or 'SetRemoveAmount'</exception>
        public void RemoveBiomass(string type, double amount)
        {
            if (isAlive && Harvestable.Wt > Epsilon)
            {
                // Get the amount required to remove
                double amountRequired;
                if (type.ToLower() == "setresidueamount")
                {
                    // Remove all DM above given residual amount
                    amountRequired = Math.Max(0.0, AboveGroundWt - amount);
                }
                else if (type.ToLower() == "setremoveamount")
                {
                    // Remove a given amount
                    amountRequired = Math.Max(0.0, amount);
                }
                else
                {
                    throw new ApsimXException(this, "Type of amount to remove on graze not recognized (use \'SetResidueAmount\' or \'SetRemoveAmount\'");
                }

                // Get the actual amount to remove
                double amountToRemove = Math.Max(0.0, Math.Min(amountRequired, Harvestable.Wt));

                // Do the actual removal
                if (!MathUtilities.FloatsAreEqual(amountToRemove, 0, 0.0001))
                    RemoveBiomass(amountToRemove);

            }
            else
                mySummary.WriteWarning(this, " Could not graze due to lack of DM available");
        }

        /// <summary>Removes a given amount of biomass (and N) from the plant.</summary>
        /// <param name="amountToRemove">The amount of biomass to remove (kg/ha)</param>
        public Biomass RemoveBiomass(double amountToRemove)
        {
            // get existing DM and N amounts
            double preRemovalDMShoot = AboveGroundWt;
            double preRemovalNShoot = AboveGroundN;

            if (amountToRemove > Epsilon)
            {
                // Compute the fraction of each tissue to be removed
                double[] fracRemoving = new double[6];
                if (amountToRemove - Harvestable.Wt > -Epsilon)
                {
                    // All existing DM is removed
                    amountToRemove = Harvestable.Wt;
                    fracRemoving[0] = MathUtilities.Divide(leaf.DMLiveHarvestable, Harvestable.Wt, 0.0);
                    fracRemoving[1] = MathUtilities.Divide(stem.DMLiveHarvestable, Harvestable.Wt, 0.0);
                    fracRemoving[2] = MathUtilities.Divide(stolon.DMLiveHarvestable, Harvestable.Wt, 0.0);
                    fracRemoving[3] = MathUtilities.Divide(leaf.DMDeadHarvestable, Harvestable.Wt, 0.0);
                    fracRemoving[4] = MathUtilities.Divide(stem.DMDeadHarvestable, Harvestable.Wt, 0.0);
                    fracRemoving[5] = MathUtilities.Divide(stolon.DMDeadHarvestable, Harvestable.Wt, 0.0);
                }
                else
                {
                    // Initialise the fractions to be removed (these will be normalised later)
                    fracRemoving[0] = leaf.DMLiveHarvestable * PreferenceForGreenOverDead * PreferenceForLeafOverStems;
                    fracRemoving[1] = stem.DMLiveHarvestable * PreferenceForGreenOverDead;
                    fracRemoving[2] = stolon.DMLiveHarvestable * PreferenceForGreenOverDead;
                    fracRemoving[3] = leaf.DMDeadHarvestable * PreferenceForLeafOverStems;
                    fracRemoving[4] = stem.DMDeadHarvestable;
                    fracRemoving[5] = stolon.DMDeadHarvestable;

                    // Get fraction potentially removable (maximum fraction of each tissue in the removing amount)
                    double[] fracRemovable = new double[6];
                    fracRemovable[0] = leaf.DMLiveHarvestable / amountToRemove;
                    fracRemovable[1] = stem.DMLiveHarvestable / amountToRemove;
                    fracRemovable[2] = stolon.DMLiveHarvestable / amountToRemove;
                    fracRemovable[3] = leaf.DMDeadHarvestable / amountToRemove;
                    fracRemovable[4] = stem.DMDeadHarvestable / amountToRemove;
                    fracRemovable[5] = stolon.DMDeadHarvestable / amountToRemove;

                    // Normalise the fractions of each tissue to be removed, they should add to one
                    double totalFrac = fracRemoving.Sum();
                    for (int i = 0; i < 6; i++)
                        fracRemoving[i] = Math.Min(fracRemovable[i], fracRemoving[i] / totalFrac);

                    // Iterate until sum of fractions to remove is equal to one
                    //  The initial normalised fractions are based on preference and existing DM. Because the value of fracRemoving is limited
                    //   to fracRemovable, the sum of fracRemoving may not be equal to one, as it should be. We need to iterate adjusting the
                    //   values of fracRemoving until we get a sum close enough to one. The previous values are used as weighting factors for
                    //   computing new ones at each iteration.
                    int count = 1;
                    totalFrac = fracRemoving.Sum();
                    while (1.0 - totalFrac > Epsilon)
                    {
                        count += 1;
                        for (int i = 0; i < 6; i++)
                            fracRemoving[i] = Math.Min(fracRemovable[i], fracRemoving[i] / totalFrac);
                        totalFrac = fracRemoving.Sum();
                        if (count > 1000)
                        {
                            mySummary.WriteWarning(this, " AgPasture could not remove or graze all the DM required for " + Name);
                            break;
                        }
                    }
                }

                // Get digestibility of DM being harvested (do this before updating pools)
                double greenDigestibility = (leaf.DigestibilityLive * fracRemoving[0]) + (stem.DigestibilityLive * fracRemoving[1])
                                            + (stolon.DigestibilityLive * fracRemoving[2]);
                double deadDigestibility = (leaf.DigestibilityDead * fracRemoving[3]) + (stem.DigestibilityDead * fracRemoving[4]) + (stolon.DigestibilityDead * fracRemoving[5]);
                defoliatedDigestibility = greenDigestibility + deadDigestibility;

                // Remove biomass from the organs.
                leaf.RemoveBiomass(
                    new OrganBiomassRemovalType() 
                    {
                        FractionLiveToRemove = Math.Max(0.0, MathUtilities.Divide(amountToRemove * fracRemoving[0], leaf.DMLiveHarvestable, 0.0)),
                        FractionDeadToRemove = Math.Max(0.0, MathUtilities.Divide(amountToRemove * fracRemoving[3], leaf.DMDeadHarvestable, 0.0))
                    });
                stem.RemoveBiomass(
                    new OrganBiomassRemovalType()
                    {
                        FractionLiveToRemove = Math.Max(0.0, MathUtilities.Divide(amountToRemove * fracRemoving[1], stem.DMLiveHarvestable, 0.0)),
                        FractionDeadToRemove = Math.Max(0.0, MathUtilities.Divide(amountToRemove * fracRemoving[4], stem.DMDeadHarvestable, 0.0))
                    });
                stolon.RemoveBiomass(
                    new OrganBiomassRemovalType()
                    {
                        FractionLiveToRemove = Math.Max(0.0, MathUtilities.Divide(amountToRemove * fracRemoving[2], stolon.DMLiveHarvestable, 0.0)),
                        FractionDeadToRemove = Math.Max(0.0, MathUtilities.Divide(amountToRemove * fracRemoving[5], stolon.DMDeadHarvestable, 0.0))
                    });

                // Update LAI and herbage digestibility
                EvaluateLAI();
                EvaluateDigestibility();
            }

            // Set outputs and check balance
            var defoliatedDM = preRemovalDMShoot - AboveGroundWt;
            var defoliatedN = preRemovalNShoot - AboveGroundN;
            if (!MathUtilities.FloatsAreEqual(defoliatedDM, amountToRemove))
                throw new ApsimXException(this, "  AgPasture " + Name + " - removal of DM resulted in loss of mass balance");
            else
                mySummary.WriteMessage(this, " Biomass removed from " + Name + " by grazing: " + defoliatedDM.ToString("#0.0") + "kg/ha");

            return new Biomass()
            {
                StructuralWt = defoliatedDM,
                StructuralN = defoliatedN,
                DMDOfStructural = defoliatedDigestibility
            };
        }

        /// <summary>
        /// Remove biomass from an organ.
        /// </summary>
        /// <param name="organName">Name of organ.</param>
        /// <param name="biomassRemoveType">Name of event that triggered this biomass remove call.</param>
        /// <param name="biomassToRemove">Biomass to remove.</param>
        public void RemoveBiomass(string organName, string biomassRemoveType, OrganBiomassRemovalType biomassToRemove)
        {
            var organ = Organs.Find(o => o.Name == organName);
            if (organ == null)
                throw new Exception("Cannot find organ to remove biomass from. Organ: " + organName);
            if (organ is PastureAboveGroundOrgan)
                (organ as PastureAboveGroundOrgan).RemoveBiomass(biomassToRemove);
            else if (organ is PastureBelowGroundOrgan)
                (organ as PastureBelowGroundOrgan).RemoveBiomass(biomassRemoveType, biomassToRemove);
        }

        #endregion  --------------------------------------------------------------------------------------------------------

        #region Auxiliary functions and processes  -------------------------------------------------------------------------

        /// <summary>Computes a growth factor for annual species, related to phenology/population.</summary>
        /// <returns>A growth factor (0-1)</returns>
        private double AnnualSpeciesGrowthFactor()
        {
            double rFactor = 1.0;
            if (phenologicStage == 1 && daysSinceEmergence < daysAnnualsFactor)
            {
                // reduction at the beginning due to population effects ???
                rFactor -= 0.5 * (1.0 - (daysSinceEmergence / daysAnnualsFactor));
            }
            else if (phenologicStage == 2)
            {
                // decline of photosynthesis when approaching maturity
                rFactor -= (daysSinceEmergence - daysEmergenceToAnthesis) / daysAnthesisToMaturity;
            }

            return rFactor;
        }

        /// <summary>Computes the relative effect of atmospheric CO2 on photosynthesis.</summary>
        /// <returns>A factor to adjust photosynthesis (0-1)</returns>
        private double CO2EffectOnPhotosynthesis()
        {
            if (Math.Abs(myMetData.CO2 - ReferenceCO2) < 0.01)
                return 1.0;

            double termActual = myMetData.CO2 / (myMetData.CO2 + CO2EffectScaleFactor);
            double termReference = (ReferenceCO2 + CO2EffectScaleFactor) / ReferenceCO2;
            return termActual * termReference;
        }

        /// <summary>Computes the relative effect of leaf N concentration on photosynthesis.</summary>
        /// <remarks>
        /// This mimics the effect that N concentration have on the amount of chlorophyll (assumed directly proportional to N conc.).
        /// The effect is itself adjusted by a factor function of atmospheric CO2 (plants need less N at high CO2).
        /// </remarks>
        /// <returns>A factor to adjust photosynthesis (0-1)</returns>
        private double NConcEffectOnPhotosynthesis()
        {
            // get variation in N optimum due to CO2
            double fN = NOptimumVariationDueToCO2();

            // get chlorophyll effect
            double effect = 0.0;
            if (leaf.NConcLive > leaf.NConcMinimum)
            {
                if (leaf.NConcLive < leaf.NConcOptimum * fN)
                    effect = MathUtilities.Divide(leaf.NConcLive - leaf.NConcMinimum, (leaf.NConcOptimum * fN) - leaf.NConcMinimum, 1.0);
                else
                    effect = 1.0;
            }

            effect = MathUtilities.Bound(effect, 0.0, 1.0);
            return effect;
        }

        /// <summary>Computes the variation in optimum N in leaves due to atmospheric CO2.</summary>
        /// <returns>A factor to adjust optimum N in leaves (0-1)</returns>
        private double NOptimumVariationDueToCO2()
        {
            if (Math.Abs(myMetData.CO2 - ReferenceCO2) < 0.01)
                return 1.0;

            double factorCO2 = Math.Pow((CO2EffectOffsetFactor - ReferenceCO2) / (myMetData.CO2 - ReferenceCO2), CO2EffectExponent);
            double effect = (CO2EffectMinimum + factorCO2) / (1 + factorCO2);

            return effect;
        }

        /// <summary>Computes the variation in stomata conductance due to variation in atmospheric CO2.</summary>
        /// <returns>The stomata conductance (m/s)</returns>
        private double CO2EffectOnConductance()
        {
            if (Math.Abs(myMetData.CO2 - ReferenceCO2) < 0.5)
                return 1.0;
            //Hard coded here, not used, should go to Micromet!   - TODO
            double Gmin = 0.2;      //Fc = Gmin when CO2->unlimited
            double Gmax = 1.25;     //Fc = Gmax when CO2 = 0;
            double beta = 2.5;      //curvature factor,

            double aux1 = (1 - Gmin) * Math.Pow(ReferenceCO2, beta);
            double aux2 = (Gmax - 1) * Math.Pow(myMetData.CO2, beta);
            double Fc = (Gmax - Gmin) * aux1 / (aux2 + aux1);
            return Gmin + Fc;
        }

        /// <summary>Today's weighted average temperature.</summary>
        /// <param name="wTmax">The weight of Tmax with respect to Tmin</param>
        /// <returns>The average Temperature (oC)</returns>
        private double Tmean(double wTmax)
        {
            wTmax = MathUtilities.Bound(wTmax, 0.0, 1.0);
            return (myMetData.MaxT * wTmax) + (myMetData.MinT * (1.0 - wTmax));
        }

        /// <summary>Computes the reduction factor for photosynthesis due to heat damage.</summary>
        /// <remarks>Stress computed as function of daily maximum temperature, recovery based on average temperature</remarks>
        /// <returns>A factor to adjust photosynthesis (0-1)</returns>
        private double HeatStress()
        {
            if (usingHeatStressFactor)
            {
                double heatFactor;
                if (myMetData.MaxT > HeatFullTemperature)
                {
                    // very high temperature, full stress
                    heatFactor = 0.0;
                    cumulativeDDHeat = 0.0;
                }
                else if (myMetData.MaxT > HeatOnsetTemperature)
                {
                    // high temperature, add some stress
                    heatFactor = highTempStress * (HeatFullTemperature - myMetData.MaxT) / (HeatFullTemperature - HeatOnsetTemperature);
                    cumulativeDDHeat = 0.0;
                }
                else
                {
                    // cool temperature, same stress as yesterday
                    heatFactor = highTempStress;
                }

                // check recovery factor
                double recoveryFactor = 0.0;
                if (myMetData.MaxT <= HeatOnsetTemperature)
                    recoveryFactor = (1.0 - heatFactor) * (cumulativeDDHeat / HeatRecoverySumDD);

                // accumulate temperature
                cumulativeDDHeat += Math.Max(0.0, HeatRecoveryTReference - Tmean(0.5));

                // heat stress
                highTempStress = Math.Min(1.0, heatFactor + recoveryFactor);

                return highTempStress;
            }
            return 1.0;
        }

        /// <summary>Computes the reduction factor for photosynthesis due to cold damage (frost).</summary>
        /// <remarks>Stress computed as function of daily minimum temperature, recovery based on average temperature</remarks>
        /// <returns>A factor to adjust photosynthesis (0-1)</returns>
        private double ColdStress()
        {
            if (usingColdStressFactor)
            {
                double coldFactor;
                if (myMetData.MinT < ColdFullTemperature)
                {
                    // very low temperature, full stress
                    coldFactor = 0.0;
                    cumulativeDDCold = 0.0;
                }
                else if (myMetData.MinT < ColdOnsetTemperature)
                {
                    // low temperature, add some stress
                    coldFactor = lowTempStress * (myMetData.MinT - ColdFullTemperature) / (ColdOnsetTemperature - ColdFullTemperature);
                    cumulativeDDCold = 0.0;
                }
                else
                {
                    // warm temperature, same stress as yesterday
                    coldFactor = lowTempStress;
                }

                // check recovery factor
                double recoveryFactor = 0.0;
                if (myMetData.MinT >= ColdOnsetTemperature)
                    recoveryFactor = (1.0 - coldFactor) * (cumulativeDDCold / ColdRecoverySumDD);

                // accumulate temperature
                cumulativeDDCold += Math.Max(0.0, Tmean(0.5) - ColdRecoveryTReference);

                // cold stress
                lowTempStress = Math.Min(1.0, coldFactor + recoveryFactor);

                return lowTempStress;
            }
            else
                return 1.0;
        }

        /// <summary>Growth limiting factor due to temperature.</summary>
        /// <param name="temperature">The temperature</param>
        /// <returns>A factor to adjust photosynthesis (0-1)</returns>
        /// <exception cref="System.Exception">Photosynthesis pathway is not valid</exception>
        private double TemperatureLimitingFactor(double temperature)
        {
            double result = 0.0;
            double growthTmax = GrowthToptimum + (GrowthToptimum - GrowthTminimum) / GrowthTEffectExponent;
            if (PhotosyntheticPathway == PhotosynthesisPathwayType.C3)
            {
                if (temperature > GrowthTminimum && temperature < growthTmax)
                {
                    double val1 = Math.Pow((temperature - GrowthTminimum), GrowthTEffectExponent) * (growthTmax - temperature);
                    double val2 = Math.Pow((GrowthToptimum - GrowthTminimum), GrowthTEffectExponent) * (growthTmax - GrowthToptimum);
                    result = val1 / val2;
                }
            }
            else if (PhotosyntheticPathway == PhotosynthesisPathwayType.C4)
            {
                if (temperature > GrowthTminimum)
                {
                    if (temperature > GrowthToptimum)
                        temperature = GrowthToptimum;

                    double val1 = Math.Pow((temperature - GrowthTminimum), GrowthTEffectExponent) * (growthTmax - temperature);
                    double val2 = Math.Pow((GrowthToptimum - GrowthTminimum), GrowthTEffectExponent) * (growthTmax - GrowthToptimum);
                    result = val1 / val2;
                }
            }
            else
                throw new ApsimXException(this, "Photosynthetic pathway is not valid");
            return result;
        }

        /// <summary>Computes the effects of temperature on respiration.</summary>
        /// <param name="temperature">The temperature</param>
        /// <returns>A factor to adjust plant respiration (0-1)</returns>
        private double TemperatureEffectOnRespiration(double temperature)
        {
            double result;
            if (temperature <= 0.0)
            {
                // too cold, no respiration
                result = 0.0;
            }
            else
            {
                double scalef = 1.0 - Math.Exp(-1.0);
                double baseEffect = 1.0 - Math.Exp(-Math.Pow(temperature / RespirationTReference, myRespirationExponent));
                result = baseEffect / scalef;
            }

            return result;
        }

        /// <summary>Effect of temperature on tissue turnover.</summary>
        /// <param name="temperature">The temperature</param>
        /// <returns>A factor to adjust tissue turnover (0-1)</returns>
        private double TempFactorForTissueTurnover(double temperature)
        {
            double result = 0.0;
            if (temperature > TurnoverTemperatureMin && temperature <= TurnoverTemperatureRef)
            {
                result = Math.Pow((temperature - TurnoverTemperatureMin) / (TurnoverTemperatureRef - TurnoverTemperatureMin), TurnoverTemperatureExponent);
            }
            else if (temperature > TurnoverTemperatureRef)
            {
                result = 1.0;
            }
            return result;
        }

        /// <summary>Computes the growth limiting factor due to soil moisture deficit.</summary>
        /// <returns>A limiting factor for plant growth (0-1)</returns>
        internal double WaterDeficitFactor()
        {
            double factor = MathUtilities.Divide(mySoilWaterUptake.Sum(), myWaterDemand, 1.0);
            return Math.Max(0.0, Math.Min(1.0, factor));
        }

        /// <summary>Computes the growth limiting factor due to excess of water in the soil (water logging/lack of aeration).</summary>
        /// <remarks>
        /// Growth is limited if soil water content is above a given threshold (defined by MinimumWaterFreePorosity), which
        ///  will be the soil DUL is MinimumWaterFreePorosity is set to a negative value. When water content is greater than
        ///  this water-free porosity growth will be limited. The function is based on the cumulative water logging, which means
        ///  that limitation are more severe if water logging conditions are persistent. Maximum increment in one day equals the 
        ///  SoilWaterSaturationFactor and cannot be greater than one. Recovery happens every if water content is below the full
        ///  saturation, and is proportional to the water-free porosity.
        /// </remarks>
        /// <returns>A limiting factor for plant growth (0-1)</returns>
        internal double WaterLoggingFactor()
        {
            double todaysEffect;
            double mySWater = 0.0;  // actual soil water content
            double myWSat = 0.0;    // water content at saturation
            double myWMinP = 0.0;   // water content at minimum water-free porosity
            double fractionLayer;   // fraction of layer with roots 

            // gather water status over the root zone
            for (int layer = 0; layer <= roots[0].BottomLayer; layer++)
            {
                fractionLayer = FractionLayerWithRoots(layer);
                mySWater += mySoil.Water[layer] * fractionLayer;
                myWSat += mySoil.SATmm[layer] * fractionLayer;
                if (MinimumWaterFreePorosity <= -Epsilon)
                    myWMinP += mySoil.DULmm[layer] * fractionLayer;
                else
                    myWMinP = mySoil.SATmm[layer] * (1.0 - MinimumWaterFreePorosity) * fractionLayer;
            }

            if (mySWater > myWMinP)
            {
                todaysEffect = SoilSaturationEffectMax * (mySWater - myWMinP) / (myWSat - myWMinP);
                // allow some recovery of any water logging from yesterday is the soil is not fully saturated
                todaysEffect -= SoilSaturationRecoveryFactor * (myWSat - mySWater) / (myWSat - myWMinP) * cumWaterLogging;
            }
            else
                todaysEffect = -SoilSaturationRecoveryFactor;

            cumWaterLogging = MathUtilities.Bound(cumWaterLogging + todaysEffect, 0.0, 1.0);

            return 1.0 - cumWaterLogging;
        }

        /// <summary>Computes the effect of water stress on tissue turnover.</summary>
        /// <remarks>Tissue turnover is higher under water stress, GLFwater is used to mimic that effect.</remarks>
        /// <returns>A factor for adjusting tissue turnover (0-1)</returns>
        private double MoistureEffectOnTissueTurnover()
        {
            double effect = 1.0;
            if (Math.Min(glfWaterSupply, glfWaterLogging) < TurnoverDroughtThreshold)
            {
                effect = (TurnoverDroughtThreshold - Math.Min(glfWaterSupply, glfWaterLogging)) / TurnoverDroughtThreshold;
                effect = 1.0 + TurnoverDroughtEffectMax * effect;
            }

            return effect;
        }

        /// <summary>Computes the effect of defoliation on stolon/root turnover rate.</summary>
        /// <remarks>
        /// This approach spreads the effect over a few days after a defoliation, starting large and decreasing with time.
        /// It is assumed that a defoliation of 100% of harvestable material will result in a full decay of stolons.
        /// </remarks>
        /// <returns>A factor for adjusting tissue turnover (0-1)</returns>
        private double DefoliationEffectOnTissueTurnover()
        {
            double defoliationEffect = 0.0;
            cumDefoliationFactor += myDefoliatedFraction;
            if (cumDefoliationFactor > 0.0)
            {
                double todaysFactor = Math.Pow(cumDefoliationFactor, TurnoverDefoliationCoefficient + 1.0);
                todaysFactor /= (TurnoverDefoliationCoefficient + 1.0);
                if (cumDefoliationFactor - todaysFactor < TurnoverDefoliationEffectMin)
                {
                    defoliationEffect = cumDefoliationFactor;
                    cumDefoliationFactor = 0.0;
                }
                else
                {
                    defoliationEffect = cumDefoliationFactor - todaysFactor;
                    cumDefoliationFactor = todaysFactor;
                }
            }

            // clear fraction defoliated after use
            myDefoliatedFraction = 0.0;

            return defoliationEffect;
        }

        /// <summary>Compute the effect of drought on detachment rate.</summary>
        /// <remarks>Drought will decrease the rate of littering.</remarks>
        /// <returns>A factor for adjusting the detachment rate(0-1)</returns>
        private double MoistureEffectOnDetachment()
        {
            double effect = Math.Pow(glfWaterSupply, DetachmentDroughtCoefficient);
            effect *= Math.Max(0.0, 1.0 - DetachmentDroughtEffectMin);
            return DetachmentDroughtEffectMin + effect;
        }

        /// <summary>Calculates the factor increasing shoot allocation during reproductive growth.</summary>
        /// <remarks>
        /// This mimics the changes in DM allocation during reproductive season; allocation to shoot increases up to a maximum
        ///  value (defined by allocationIncreaseRepro). This value is used during the main phase, two shoulder periods are
        ///  defined on either side of the main phase (duration is given by reproSeasonInterval, translated into days of year),
        ///  Onset phase goes between doyA and doyB, main phase between doyB and doyC, and outset between doyC and doyD.
        /// Note: The days have to be set as doubles or the division operations will be rounded and be slightly wrong.
        /// </remarks>
        /// <returns>A factor to adjust DM allocation to shoot</returns>
        private double CalcReproductiveGrowthFactor()
        {
            double result = 1.0;
            int yearLength = 365 + (DateTime.IsLeapYear(myClock.Today.Year) ? 1 : 0);
            double doy = myClock.Today.DayOfYear;
            double doyA = doyIniReproSeason;
            double doyB = doyA + reproSeasonInterval[0];
            double doyC = doyB + reproSeasonInterval[1];
            double doyD = doyC + reproSeasonInterval[2];

            if (doy > doyA)
            {
                if (doy <= doyB)
                    result += allocationIncreaseRepro * (doy - doyA) / (doyB - doyA);
                else if (doy <= doyC)
                    result += allocationIncreaseRepro;
                else if (doy <= doyD)
                    result += allocationIncreaseRepro * (1 - (doy - doyC) / (doyD - doyC));
            }
            else
            {
                // check whether the high allocation period goes across the year (should only be needed for southern hemisphere)
                if ((doyC > yearLength) && (doy <= doyC - yearLength))
                    result += allocationIncreaseRepro;
                else if ((doyD > yearLength) && (doy <= doyD - yearLength))
                    result += allocationIncreaseRepro * (1 - (yearLength + doy - doyC) / (doyD - doyC));
            }

            return result;
        }

        /// <summary>Computes the ground cover for the plant, or plant part.</summary>
        /// <param name="givenLAI">The LAI</param>
        /// <returns>The fraction of light effectively intercepted (MJ/MJ)</returns>
        private double CalcPlantCover(double givenLAI)
        {
            if (givenLAI < Epsilon) return 0.0;
            return (1.0 - Math.Exp(-LightExtinctionCoefficient * givenLAI));
        }

        /// <summary>Computes how much of the layer is actually explored by roots (considering depth only).</summary>
        /// <param name="layer">The index for the layer being considered</param>
        /// <returns>The fraction of the layer that is explored by roots (0-1)</returns>
        internal double FractionLayerWithRoots(int layer)
        {
            double fractionInLayer = 0.0;
            if (layer < roots[0].BottomLayer)
            {
                fractionInLayer = 1.0;
            }
            else if (layer == roots[0].BottomLayer)
            {
                double depthTillTopThisLayer = 0.0;
                for (int z = 0; z < layer; z++)
                    depthTillTopThisLayer += mySoil.Thickness[z];
                fractionInLayer = (roots[0].Depth - depthTillTopThisLayer) / mySoil.Thickness[layer];
                fractionInLayer = Math.Min(1.0, Math.Max(0.0, fractionInLayer));
            }

            return fractionInLayer;
        }

        /// <summary>Gets the index of the layer at the bottom of the root zone.</summary>
        private int RootZoneBottomLayer()
        {
            int result = 0;
            double currentDepth = 0.0;
            for (int layer = 0; layer < nLayers; layer++)
            {
                if (roots[0].Depth > currentDepth)
                {
                    result = layer;
                    currentDepth += mySoil.Thickness[layer];
                }
                else
                    layer = nLayers;
            }

            return result;
        }

        /// <summary>Computes the vapour pressure deficit.</summary>
        /// <returns>The vapour pressure deficit (hPa?)</returns>
        private double VPD()
        {
            //TODO: this can possibly be deleted (not use and calculated in MicroClimate)
            double VPDmint = svp(myMetData.MinT) - myMetData.VP;
            VPDmint = Math.Max(VPDmint, 0.0);

            double VPDmaxt = svp(myMetData.MaxT) - myMetData.VP;
            VPDmaxt = Math.Max(VPDmaxt, 0.0);

            double vdp = 0.66 * VPDmaxt + 0.34 * VPDmint;
            return vdp;
        }

        /// <summary>Saturate vapour pressure in the air.</summary>
        /// <param name="temp">The air temperature (oC)</param>
        /// <returns>The saturated vapour pressure (hPa?)</returns>
        private double svp(double temp)
        {
            return 6.1078 * Math.Exp(17.269 * temp / (237.3 + temp));
        }

        /// <summary>Computes the average digestibility of above-ground plant material.</summary>
        private void EvaluateDigestibility()
        {
            double result = 0.0;
            if (AboveGroundWt > Epsilon)
            {
                result = (leaf.DigestibilityTotal * leaf.DMTotal)
                       + (stem.DigestibilityTotal * stem.DMTotal)
                       + (stolon.DigestibilityTotal * stolon.DMTotal);
                result /= AboveGroundWt;
            }
        }

        /// <summary>Compute the average digestibility of harvested plant material.</summary>
        /// <param name="leafLiveWt">removed DM of live leaves</param>
        /// <param name="leafDeadWt">removed DM of dead leaves</param>
        /// <param name="stemLiveWt">removed DM of live stems</param>
        /// <param name="stemDeadWt">removed DM of dead stems</param>
        /// <param name="stolonLiveWt">removed DM of live stolons</param>
        /// <param name="stolonDeadWt">removed DM of dead stolons</param>
        /// <returns>The digestibility of plant material (0-1)</returns>
        private double calcHarvestDigestibility(double leafLiveWt, double leafDeadWt, double stemLiveWt, double stemDeadWt, double stolonLiveWt, double stolonDeadWt)
        {
            double result = 0.0;
            double removedWt = leafLiveWt + leafDeadWt + stemLiveWt + stemDeadWt + stolonLiveWt + stolonDeadWt;
            if (removedWt > Epsilon)
            {
                result = (leaf.DigestibilityLive * leafLiveWt) + (leaf.DigestibilityDead * leafDeadWt)
                       + (stem.DigestibilityLive * stemLiveWt) + (stem.DigestibilityDead * stemDeadWt)
                       + (stolon.DigestibilityLive * stolonLiveWt) + (stolon.DigestibilityDead * stolonDeadWt);
                result /= removedWt;
            }

            return result;
        }

        /// <summary>
        /// Set the plant leaf area index.
        /// </summary>
        /// <param name="deltaLAI">Delta LAI.</param>
        public void ReduceCanopy(double deltaLAI)
        {
            if (LAI > 0)
            {
                var prop = deltaLAI / LAI;
                leaf.RemoveBiomass(new OrganBiomassRemovalType() { FractionLiveToRemove = prop * leaf.DMLive });
            }
        }

        /// <summary>
        /// Set the plant root length density.
        /// </summary>
        /// <param name="deltaRLD">New root length density.</param>
        public void ReduceRootLengthDensity(double deltaRLD)
        {
            throw new NotImplementedException();
        }

        /// <summary>
        /// Remove an amount of assimilate from the plant.
        /// </summary>
        /// <param name="deltaAssimilate">The amount of assimilate to remove (g/m2).</param>
        public void RemoveAssimilate(double deltaAssimilate)
        {
            throw new NotImplementedException();
        }

        /// <summary>
        /// Reduce the plant population.
        /// </summary>
        /// <param name="newPlantPopulation">The new plant population.</param>
        public void ReducePopulation(double newPlantPopulation)
        {
            throw new Exception("AgPasture does not simulate a plant population and so plant population cannot be reduced.");
        }

        #endregion  --------------------------------------------------------------------------------------------------------
    }
}<|MERGE_RESOLUTION|>--- conflicted
+++ resolved
@@ -393,11 +393,6 @@
 
                 List<ZoneWaterAndN> zones = new List<ZoneWaterAndN>();
 
-<<<<<<< HEAD
-                // Get the zone this plant is in
-                Zone parentZone = FindAncestor<Zone>();
-=======
->>>>>>> 501ee190
                 foreach (ZoneWaterAndN zone in soilstate.Zones)
                 {
                     PastureBelowGroundOrgan myRoot = roots.Find(root => root.myZoneName == zone.Zone.Name);
