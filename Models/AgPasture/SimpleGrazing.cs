<<<<<<< HEAD
using System;
using System.Linq;
using System.Collections.Generic;
using Models.PMF;
using Models.Core;
using Models.Soils;
using Models.Surface;
using Models.Functions;
using Models.PMF.Interfaces;
using Models.ForageDigestibility;
using Newtonsoft.Json;
using APSIM.Shared.Utilities;

namespace Models.AgPasture
{

=======
using APSIM.Shared.Utilities;
using Models.Core;
using Models.ForageDigestibility;
using Models.Functions;
using Models.PMF;
using Models.PMF.Interfaces;
using Models.Soils;
using Models.Surface;
using Newtonsoft.Json;
using System;
using System.Collections.Generic;
using System.Linq;
namespace Models.AgPasture
{
>>>>>>> ff911af5
    /// <summary>
    /// A model for cutting pasture / plants and calculating and returning excreta to the
    /// soil based on the biomass cut. If this model is put at the top level of the simulation
    /// all child zones (paddocks) are treated uniformly (e.g. for urine patch modelling)
    /// </summary>
    [Serializable]
    [ViewName("UserInterface.Views.PropertyView")]
    [PresenterName("UserInterface.Presenters.PropertyPresenter")]
    [ValidParent(ParentType = typeof(Zone))]
    public class SimpleGrazing : Model
    {
        [Link] Clock clock = null;
        [Link] ISummary summary = null;
        [Link] Forages forages = null;
        [Link] ScriptCompiler compiler = null;

        private double residualBiomass;
        private IBooleanFunction expressionFunction;
        private int simpleGrazingFrequency;
        private List<ZoneWithForage> zones;

        /// <summary>Average potential ME concentration in herbage material (MJ/kg)</summary>
        private const double PotentialMEOfHerbage = 16.0;

        /// <summary>Grazing rotation type enum for drop down.</summary>
        public enum GrazingRotationTypeEnum
        {
            /// <summary>A simple rotation.</summary>
            SimpleRotation,

            /// <summary>A rotation based on a target mass.</summary>
            TargetMass,

            /// <summary>Timing of grazing is controlled elsewhere.</summary>
            TimingControlledElsewhere,

            /// <summary>Flexible grazing using an expression.</summary>
            Flexible
        }

        /// <summary>class for encapsulating a urine return.</summary>
        public class UrineDungReturnType : EventArgs
        {
            /// <summary>Grazed dry matter (kg/ha)</summary>
            public double GrazedDM { get; set;  }

            /// <summary>N in grazed dry matter (kg/ha).</summary>
            public double GrazedN { get; set;  }

            /// <summary>Metabolisable energy in grazed dry matter.</summary>
            public double GrazedME { get; set; }
        }

        /// <summary>Invoked when a grazing occurs.</summary>
        public event EventHandler Grazed;

        /// <summary>Invoked when urine and dung is to be returned to soil.</summary>
        /// <remarks>
        /// This event provides a mechanism for another model to perform a
        /// urine and dung return to the soil. If no other model subscribes to this 
        /// event then SimpleGrazing will do the return. This mechanism
        /// allows a urine patch model to work.
        /// </remarks>
        public event EventHandler<UrineDungReturnType> DoUrineDungReturn;

        ////////////// GUI parameters shown to user //////////////

        /// <summary>Use a strict rotation, a target pasture mass, or both?</summary>
        [Separator("Grazing parameters")]
        [Description("Use a simple rotation, a target pasture mass, or both?")]
        [Units("-")]
        public GrazingRotationTypeEnum GrazingRotationType { get; set; }

        /// <summary></summary>
        [Separator("Settings for the 'Simple Rotation'")]
        [Description("Frequency of grazing (days) or \"end of month\"")]
        [Units("days")]
        [Display(VisibleCallback = nameof(IsSimpleGrazingTurnedOn))]
        public string SimpleGrazingFrequencyString { get; set; }

        /// <summary></summary>
        [Description("Minimum grazeable dry matter to trigger grazing (kgDM/ha). Set to zero to turn off.")]
        [Units("kgDM/ha")]
        [Display(VisibleCallback = "IsSimpleGrazingTurnedOn")]
        public double SimpleMinGrazable { get; set; }

        /// <summary></summary>
        [Description("Residual pasture mass after grazing (kgDM/ha)")]
        [Units("kgDM/ha")]
        [Display(VisibleCallback = "IsSimpleGrazingTurnedOn")]
        public double SimpleGrazingResidual { get; set; }

        /// <summary></summary>
        [Separator("Settings for the 'Target Mass' - all values by month from January")]
        [Description("Target mass of pasture to trigger grazing event, monthly values (kgDM/ha)")]
        [Units("kgDM/ha")]
        [Display(VisibleCallback = "IsTargetMassTurnedOn")]
        public double[] PreGrazeDMArray { get; set; }

        /// <summary></summary>
        [Description("Residual mass of pasture post grazing, monthly values (kgDM/ha)")]
        [Units("kgDM/ha")]
        [Display(VisibleCallback = "IsTargetMassTurnedOn")]
        public double[] PostGrazeDMArray { get; set; }

        /// <summary></summary>
        [Separator("Settings for flexible grazing")]
        [Description("Expression for timing of grazing (e.g. AGPRyegrass.CoverTotal > 0.95)")]
        [Display(VisibleCallback = "IsFlexibleGrazingTurnedOn")]
        public string FlexibleExpressionForTimingOfGrazing { get; set; }

        /// <summary></summary>
        [Description("Residual pasture mass after grazing (kgDM/ha)")]
        [Units("kgDM/ha")]
        [Display(VisibleCallback = "IsFlexibleGrazingTurnedOn")]
        public double FlexibleGrazePostDM { get; set; }

        /// <summary></summary>
        [Separator("Optional rules for rotation length")]
        [Description("Monthly maximum rotation length (days)")]
        [Units("days")]
        [Display(VisibleCallback = nameof(IsMaximumRotationLengthArrayTurnedOn))]
        public double[] MaximumRotationLengthArray { get; set; }

        /// <summary></summary>
        [Description("Monthly minimum rotation length (days)")]
        [Units("days")]
        [Display(VisibleCallback = nameof(IsMinimumRotationLengthArrayTurnedOn))]
        public double[] MinimumRotationLengthArray { get; set; }

        /// <summary></summary>
        [Separator("Optional no-grazing window")]
        [Description("Start of the no-grazing window (dd-mmm)")]
        [Display(VisibleCallback = "IsNotTimingControlledElsewhere")]
        public string NoGrazingStartString { get; set; }

        /// <summary></summary>
        [Description("End of the no-grazing window (dd-mmm)")]
        [Display(VisibleCallback = "IsNotTimingControlledElsewhere")]
        public string NoGrazingEndString { get; set; }

        /// <summary></summary>
        [Separator("Urine and Dung.")]

        [Description("Fraction of defoliated Biomass going to soil. Remainder is exported as animal product or to lanes/camps (0-1).")]
        public double[] FractionDefoliatedBiomassToSoil { get; set; } = new double[] { 1 };

        /// <summary></summary>
        [Description("Fraction of defoliated N going to soil. Remainder is exported as animal product or to lanes/camps (0-1).")]
        public double[] FractionDefoliatedNToSoil { get; set; }   

        /// <summary></summary>
        [Description("Proportion of excreted N going to dung (0-1). Yearly or 12 monthly values. Blank means use C:N ratio of dung.")]
        [Display(VisibleCallback = "IsFractionExcretedNToDungEnabled")]
        public double[] FractionExcretedNToDung { get; set; }

        /// <summary></summary>
        [Description("C:N ratio of biomass for dung. If set to zero it will calculate the C:N using digestibility. ")]
        [Display(VisibleCallback = "IsCNRatioDungEnabled")]
        public double CNRatioDung { get; set; }

        /// <summary></summary>
        [Description("Depth that urine is added (mm)")]
        [Units("mm")]
        public double DepthUrineIsAdded { get; set; }

        /// <summary></summary>
        [Separator("Plant population modifier")]
        [Description("Enter the fraction of population decline due to defoliation (0-1):")]
        public double FractionPopulationDecline { get; set; }

        /// <summary> </summary>
        [Separator("Trampling")]
        [Description("Turn trampling on?")]
        public bool TramplingOn { get; set; }

        /// <summary> </summary>
        [Description("Maximum proportion of litter moved to the soil")]
        [Display(VisibleCallback = "IsTramplingTurnedOn")]
        public double MaximumPropLitterMovedToSoil { get; set; } = 0.1;

        /// <summary> </summary>
        [Description("Pasture removed at the maximum rate (e.g. 900 for heavy cattle, 1200 for ewes)")]
        [Display(VisibleCallback = "IsTramplingTurnedOn")]
        public double PastureConsumedAtMaximumRateOfLitterRemoval { get; set; } = 1200;

        /// <summary></summary>
        [Separator("Grazing species weighting")]
        [Description("Optional relative weighting for grazing of forages. Must sum to the number of forages (inc. SurfaceOrganicMatter).")]
        public double[] SpeciesCutProportions { get; set; }

        ////////////// Callbacks to enable/disable GUI parameters //////////////

        /// <summary></summary>
        public bool IsSimpleGrazingTurnedOn
        {
            get
            {
                return GrazingRotationType == GrazingRotationTypeEnum.SimpleRotation;
            }
        }

        /// <summary></summary>
        public bool IsTargetMassTurnedOn
        {
            get
            {
                return GrazingRotationType == GrazingRotationTypeEnum.TargetMass;
            }
        }

        /// <summary></summary>
        public bool IsNotTimingControlledElsewhere
        {
            get
            {
                return GrazingRotationType != GrazingRotationTypeEnum.TimingControlledElsewhere;
            }
        }

        /// <summary></summary>
        public bool IsFlexibleGrazingTurnedOn
        {
            get
            {
                return GrazingRotationType == GrazingRotationTypeEnum.Flexible;
            }
        }

        /// <summary></summary>
        public bool IsCNRatioDungEnabled
        {
            get
            {
                return FractionExcretedNToDung == null;
            }
        }

        /// <summary></summary>
        public bool IsFractionExcretedNToDungEnabled
        {
            get
            {
                return double.IsNaN(CNRatioDung) || CNRatioDung == 0;
            }
        }

        /// <summary>
        /// Is maximum rotation length input array enabled in the GUI?
        /// </summary>
        public bool IsMaximumRotationLengthArrayTurnedOn => IsTargetMassTurnedOn || IsFlexibleGrazingTurnedOn;

        /// <summary>
        /// Is minimum rotation length array enabled in the GUI?
        /// </summary>
        public bool IsMinimumRotationLengthArrayTurnedOn => IsTargetMassTurnedOn || IsFlexibleGrazingTurnedOn;

        /// <summary></summary>
        public bool IsTramplingTurnedOn { get { return TramplingOn; } }

        ////////////// Outputs //////////////

        /// <summary>Number of days since grazing.</summary>
        [JsonIgnore]
        public int DaysSinceGraze { get; private set; }

        /// <summary></summary>
        [JsonIgnore]
        public int GrazingInterval { get; private set; }

        /// <summary>DM grazed</summary>
        [JsonIgnore]
        [Units("kgDM/ha")]
        public double GrazedDM => zones.Sum(z => z.GrazedDM);

        /// <summary>N in the DM grazed.</summary>
        [JsonIgnore]
        [Units("kgN/ha")]
        public double GrazedN => zones.Sum(z => z.GrazedN);

        /// <summary>N in the DM grazed.</summary>
        [JsonIgnore]
        [Units("MJME/ha")]
        public double GrazedME => zones.Sum(z => z.GrazedME);

        /// <summary>N in urine returned to the paddock.</summary>
        [JsonIgnore]
        [Units("kgN/ha")]
        public double AmountUrineNReturned => zones.Sum(z => z.AmountUrineNReturned);

        /// <summary>C in dung returned to the paddock.</summary>
        [JsonIgnore]
        [Units("kgDM/ha")]
        public double AmountDungWtReturned => zones.Sum(z => z.AmountDungWtReturned);

        /// <summary>N in dung returned to the paddock.</summary>
        [JsonIgnore]
        [Units("kgN/ha")]
        public double AmountDungNReturned => zones.Sum(z => z.AmountDungNReturned);

        /// <summary>Mass of herbage just before grazing.</summary>
        [JsonIgnore]
        [Units("kgDM/ha")]
        public double PreGrazeDM { get; private set; }

        /// <summary>Mass of harvestable herbage just before grazing.</summary>
        [JsonIgnore]
        [Units("kgDM/ha")]
        public double PreGrazeHarvestableDM { get; private set; }

        /// <summary>Mass of herbage just after grazing.</summary>
        [JsonIgnore]
        [Units("kgDM/ha")]
        public double PostGrazeDM { get; private set; }

        /// <summary>Proportion of each species biomass to the total biomass.</summary>
        [JsonIgnore]
        [Units("0-1")]
        public double[] ProportionOfTotalDM { get; private set; }

        /// <summary>Did grazing happen today?</summary>
        [JsonIgnore]
        [Units("0-1")]
        public bool GrazedToday{ get; private set; }


        ////////////// Methods //////////////

        /// <summary>This method is invoked at the beginning of the simulation.</summary>
        [EventSubscribe("Commencing")]
        private void OnSimulationCommencing(object sender, EventArgs e)
        {
            if (forages == null)
                throw new Exception("No forages component found in simulation.");
            var parentZone = Parent as Zone;
            if (parentZone == null)
                summary.WriteMessage(this, "When SimpleGrazing is in the top level of the simulation (above the paddocks) it is assumed that the child paddocks are zones within a paddock.",
                                     MessageType.Information);
            double areaOfAllZones = forages.ModelsWithDigestibleBiomass.Select(f => f.Zone)
                                                                       .Distinct()
                                                                       .Sum(z => z.Area);
            zones = forages.ModelsWithDigestibleBiomass.GroupBy(f => f.Zone,
                                                                f => f,
                                                                (z, f) => new ZoneWithForage(z, f.ToList(), areaOfAllZones))
                                                       .ToList();


            if (GrazingRotationType == GrazingRotationTypeEnum.TargetMass)
            {
                if (PreGrazeDMArray == null || PreGrazeDMArray.Length != 12)
                    throw new Exception("There must be 12 values input for the pre-grazing DM");
                if (PostGrazeDMArray == null || PostGrazeDMArray.Length != 12)
                    throw new Exception("There must be 12 values input for the post-grazing DM");
            }
            else if (GrazingRotationType == GrazingRotationTypeEnum.Flexible)
            {
                if (string.IsNullOrEmpty(FlexibleExpressionForTimingOfGrazing))
                    throw new Exception("You must specify an expression for timing of grazing.");
                if (CSharpExpressionFunction.Compile(FlexibleExpressionForTimingOfGrazing, this, compiler, out IBooleanFunction f, out string errors))
                    expressionFunction = f;
                else
                    throw new Exception(errors);
            }

            if (FractionExcretedNToDung != null && FractionExcretedNToDung.Length != 1 && FractionExcretedNToDung.Length != 12)
                throw new Exception("You must specify either a single value for 'proportion of defoliated nitrogen going to dung' or 12 monthly values.");

            // If we are at the top level of the simulation then look in first zone for number of forages.
            int numForages;
            if (Parent is Simulation)
                numForages = zones.First().NumForages;
            else
                numForages = zones.Where(z => z.Zone == this.Parent).First().NumForages;
            if (SpeciesCutProportions == null)
                SpeciesCutProportions = MathUtilities.CreateArrayOfValues(1.0, numForages);

            if (SpeciesCutProportions.Sum() != numForages)
                throw new Exception("The species cut weightings must add up to the number of species.");

            if (SimpleGrazingFrequencyString != null && SimpleGrazingFrequencyString.Equals("end of month", StringComparison.InvariantCultureIgnoreCase))
                simpleGrazingFrequency = 0;
            else
                simpleGrazingFrequency = Convert.ToInt32(SimpleGrazingFrequencyString);

            if (FractionDefoliatedNToSoil == null || FractionDefoliatedNToSoil.Length == 0)
                FractionDefoliatedNToSoil = new double[] { 1};

            if (FractionDefoliatedBiomassToSoil == null || FractionDefoliatedBiomassToSoil.Length == 0)
                FractionDefoliatedBiomassToSoil = new double[] { 0 };

            // Initialise the days since grazing.
            if (GrazingRotationType == GrazingRotationTypeEnum.SimpleRotation)
                DaysSinceGraze = simpleGrazingFrequency;
            else if ((GrazingRotationType == GrazingRotationTypeEnum.TargetMass ||
                      GrazingRotationType == GrazingRotationTypeEnum.Flexible) &&
                      MinimumRotationLengthArray != null)
                DaysSinceGraze = Convert.ToInt32(MinimumRotationLengthArray[clock.Today.Month - 1]);
        }

        /// <summary>This method is invoked at the beginning of each day to perform management actions.</summary>
        [EventSubscribe("StartOfDay")]
        private void OnStartOfDay(object sender, EventArgs e)
        {
            DaysSinceGraze += 1;
            ProportionOfTotalDM = new double[zones.First().NumForages];

            foreach (var zone in zones)
                zone.OnStartOfDay();
        }

        /// <summary>This method is invoked at the beginning of each day to perform management actions.</summary>
        [EventSubscribe("DoManagement")]
        private void OnDoManagement(object sender, EventArgs e)
        {
            foreach (var zone in zones)
                zone.DoManagement();
            
            // Determine if we can graze today.
            GrazedToday = false;
            if (GrazingRotationType == GrazingRotationTypeEnum.SimpleRotation)
                GrazedToday = SimpleRotation();
            else if (GrazingRotationType == GrazingRotationTypeEnum.TargetMass)
                GrazedToday = TargetMass();
            else if (GrazingRotationType == GrazingRotationTypeEnum.Flexible)
                GrazedToday = FlexibleTiming();

            if (NoGrazingStartString != null &&
                NoGrazingEndString != null &&
                DateUtilities.WithinDates(NoGrazingStartString, clock.Today, NoGrazingEndString))
                GrazedToday = false;

            // Perform grazing if necessary.
            if (GrazedToday)
                GrazeToResidual(residualBiomass);
        }

        /// <summary>Perform grazing.</summary>
        /// <param name="residual">The residual biomass to graze to (kg/ha).</param>
        public void GrazeToResidual(double residual)
        {
            GrazingInterval = DaysSinceGraze;  // i.e. yesterday's value
            DaysSinceGraze = 0;

            foreach (var zone in zones)
                zone.RemoveDMFromPlants(residual, SpeciesCutProportions);

            DoUrineDungTrampling();

            // Calculate post-grazed dry matter.
            PostGrazeDM = zones.Sum(z => z.TotalDM);

            // Calculate proportions of each species to the total biomass.
            for (int i = 0; i < zones.First().NumForages; i++)
                ProportionOfTotalDM[i] = zones.Select(z => z.ProportionsToTotal[i]).Average();

            summary.WriteMessage(this, string.Format("Grazed {0:0.0} kgDM/ha, N content {1:0.0} kgN/ha, ME {2:0.0} MJME/ha", GrazedDM, GrazedN, GrazedME), MessageType.Diagnostic);

            // Reduce plant population if necessary.
            if (MathUtilities.IsGreaterThan(FractionPopulationDecline, 0.0))
                foreach (var zone in zones)
                    zone.ReducePopulation(FractionPopulationDecline);

            // Invoke grazed event.
            Grazed?.Invoke(this, new EventArgs());
        }

        /// <summary>Add urine to the soil.</summary>
        private void DoUrineDungTrampling()
        {
            if (DoUrineDungReturn == null)
            {
                if (Parent is Zone)
                {
                    foreach (var zone in zones)
                        zone.DoUrineDungTrampling(clock.Today.Month, FractionDefoliatedBiomassToSoil,
                                                  FractionDefoliatedNToSoil, FractionExcretedNToDung, 
                                                  CNRatioDung, DepthUrineIsAdded, TramplingOn, 
                                                  PastureConsumedAtMaximumRateOfLitterRemoval, MaximumPropLitterMovedToSoil);
                }
                else
                    throw new Exception("Currently, when SimpleGrazing is at the top level of a simulation it must have a SimpleCow sibling present.");
            }
            else
            {
                // Another model (e.g. urine patch) will do the urine return.
                DoUrineDungReturn.Invoke(this,
                    new UrineDungReturnType()
                    {
                        GrazedDM = GrazedDM,
                        GrazedN = GrazedN,
                        GrazedME = GrazedME
                    });
            }
        }

        /// <summary>Calculate whether simple rotation can graze today.</summary>
        /// <returns>True if can graze.</returns>
        private bool SimpleRotation()
        {
            bool isEndOfMonth = clock.Today.AddDays(1).Day == 1;
            if ((simpleGrazingFrequency == 0 && isEndOfMonth) ||
                (DaysSinceGraze >= simpleGrazingFrequency && simpleGrazingFrequency > 0))
            {
                residualBiomass = SimpleGrazingResidual;
                if (MathUtilities.IsGreaterThan(PreGrazeHarvestableDM, SimpleMinGrazable))
                    return true;
                else
                {
                    summary.WriteMessage(this, "Defoliation will not happen because there is not enough plant material.", MessageType.Diagnostic);
                    DaysSinceGraze = 0;
                }
            }
            return false;
        }

        /// <summary>Calculate whether a target mass rotation can graze today.</summary>
        /// <returns>True if can graze.</returns>
        private bool TargetMass()
        {
            residualBiomass = PostGrazeDMArray[clock.Today.Month - 1];

            // Don't graze if days since last grazing is < minimum
            if (MinimumRotationLengthArray != null && DaysSinceGraze < MinimumRotationLengthArray[clock.Today.Month - 1])
                return false;

            // Do graze if days since last grazing is > maximum
            if (MaximumRotationLengthArray != null && DaysSinceGraze > MaximumRotationLengthArray[clock.Today.Month - 1])
                return true;

            // Do graze if expression is true
            return PreGrazeHarvestableDM > PreGrazeDMArray[clock.Today.Month - 1];
        }

        /// <summary>Calculate whether a target mass and length rotation can graze today.</summary>
        /// <returns>True if can graze.</returns>
        private bool FlexibleTiming()
        {
            residualBiomass = FlexibleGrazePostDM;

            // Don't graze if days since last grazing is < minimum
            if (MinimumRotationLengthArray != null && DaysSinceGraze < MinimumRotationLengthArray[clock.Today.Month - 1])
                return false;

            // Do graze if days since last grazing is > maximum
            if (MaximumRotationLengthArray != null && DaysSinceGraze > MaximumRotationLengthArray[clock.Today.Month - 1])
                return true;

            // Do graze if expression is true
            else
                return expressionFunction.Value();
        }


        private class ZoneWithForage
        {
            private SurfaceOrganicMatter surfaceOrganicMatter;
            private Solute urea;
            private IPhysical physical;
            private List<ModelWithDigestibleBiomass> forages;
            private double areaOfAllZones;
            private double grazedDM;
            private double grazedN;
            private double grazedME;
            private double preGrazeDM;
            private double amountDungNReturned;
            private double amountDungWtReturned;
            private double amountUrineNReturned;
            private double dmRemovedToday;
            private double areaWeighting;
            private List<DigestibleBiomass> grazedForages = new List<DigestibleBiomass>();

            /// <summary>onstructor</summary>
            /// <param name="zone">Our zone.</param>
            /// <param name="forages">Our forages.</param>
            /// <param name="areaOfAllZones">The area of all zones in the simulation.</param>
            public ZoneWithForage(Zone zone, List<ModelWithDigestibleBiomass> forages, double areaOfAllZones)
            {
                this.Zone = zone;
                this.forages = forages;
                this.areaOfAllZones = areaOfAllZones;
                surfaceOrganicMatter = zone.FindInScope<SurfaceOrganicMatter>();
                urea = zone.FindInScope<Solute>("Urea");
                physical = zone.FindInScope<IPhysical>();
                areaWeighting = zone.Area / areaOfAllZones;
            }

            public Zone Zone { get; private set; }

            /// <summary>The number of forages in our care</summary>
            public int NumForages => forages.Count;

            /// <summary>Dry matter of all forages in zone, weighted for area on zone (kg/ha)</summary>
            public double TotalDM => forages.Sum(f => f.Material.Sum(m => m.Total.Wt) * 10) * areaWeighting;

            /// <summary>Harvestable dry matter of all forages in zone, weighted for area on zone (kg/ha)</summary>
            public double HarvestableDM => forages.Sum(f => f.Material.Sum(m => m.Consumable.Wt) * 10) * areaWeighting;

            /// <summary>Proportions of each species within the zone to the total dm within the zone (0-1).</summary>
            public List<double> ProportionsToTotal => forages.Select(f => f.Material.Sum(m => m.Total.Wt) / TotalDM).ToList();

            /// <summary>Area weighted grazed dry matter (kg/ha)</summary>
            public double GrazedDM => grazedDM * areaWeighting;

            /// <summary>Area weighted grazed nitrogen (kg N/ha)</summary>
            public double GrazedN => grazedN * areaWeighting;

            /// <summary>Area weighted metabolisable energy in grazed dry matter (kg/ha)</summary>
            public double GrazedME => grazedME * areaWeighting;

            /// <summary>Area weighted nitrogen in dung (kg N/ha)</summary>
            public double AmountDungNReturned => amountDungNReturned * areaWeighting;

            /// <summary>Area weighted dry matter in dung (kg/ha)</summary>
            public double AmountDungWtReturned => amountDungWtReturned * areaWeighting;

            /// <summary>Area weighted nitrogen in uring (kg N/ha)</summary>
            public double AmountUrineNReturned => amountUrineNReturned * areaWeighting;

            /// <summary>
            /// Called at start of day.
            /// </summary>
            public void OnStartOfDay()
            {
                grazedDM = 0.0;
                grazedN = 0.0;
                grazedME = 0.0;
                amountDungNReturned = 0;
                amountDungWtReturned = 0;
                amountUrineNReturned = 0;
                grazedForages.Clear();
            }

            /// <summary>
            /// Called at DoManagement event.
            /// </summary>
            public void DoManagement()
            {
                // Calculate pre-grazed dry matter.
                preGrazeDM = TotalDM;
            }

            /// <summary>
            /// Reduce the forage population,
            /// </summary>
            /// <param name="fractionPopulationDecline">The fraction to reduce to population to.</param>
            public void ReducePopulation(double fractionPopulationDecline)
            {
                foreach (var forage in forages)
                {
                    if ((forage as IModel) is IHasPopulationReducer populationReducer)
                        populationReducer.ReducePopulation(populationReducer.Population * (1.0 - fractionPopulationDecline));
                    else
                        throw new Exception($"Model {forage.Name} is unable to reduce its population due to grazing. Not implemented.");
                }
            }

            /// <summary>Remove biomass from the specified forage.</summary>
            /// <param name="residual">The residual to cut to (kg/ha).</param>
            /// <param name="speciesCutProportions">The proportions to cut each species.</param>
            public void RemoveDMFromPlants(double residual, double[] speciesCutProportions)
            {
                // This is a simple implementation. It proportionally removes biomass from organs.
                // What about non harvestable biomass?
                // What about PreferenceForGreenOverDead and PreferenceForLeafOverStems?
                double removeAmount = Math.Max(0, preGrazeDM - residual);
                dmRemovedToday = removeAmount;
                if (MathUtilities.IsGreaterThan(removeAmount * 0.1, 0.0))
                {
                    // Remove a proportion of required DM from each species
                    double totalHarvestableWt = 0.0;
                    double totalWeightedHarvestableWt = 0.0;
                    for (int i = 0; i < forages.Count; i++)
                    {
                        var harvestableWt = forages[i].Material.Sum(m => m.Consumable.Wt);  // g/m2
                        totalHarvestableWt += harvestableWt;
                        totalWeightedHarvestableWt += speciesCutProportions[i] * harvestableWt;
                    }

                    for (int i = 0; i < forages.Count; i++)
                    {
                        var harvestableWt = forages[i].Material.Sum(m => m.Consumable.Wt);  // g/m2
                        var proportion = harvestableWt * speciesCutProportions[i] / totalWeightedHarvestableWt;
                        var amountToRemove = removeAmount * proportion;
                        if (MathUtilities.IsGreaterThan(amountToRemove * 0.1, 0.0))
                        {
                            var grazed = forages[i].RemoveBiomass(amountToRemove * 0.1);
                            double grazedDigestibility = grazed.Digestibility;
                            var grazedMetabolisableEnergy = PotentialMEOfHerbage * grazedDigestibility;

                            grazedDM += grazed.Total.Wt * 10;  // kg/ha
                            grazedN += grazed.Total.N * 10;    // kg/ha
                            grazedME += grazedMetabolisableEnergy * grazed.Total.Wt * 10;

                            grazedForages.Add(grazed);
                        }
                    }

                    // Check the amount grazed is the same as requested amount to graze.
                    if (!MathUtilities.FloatsAreEqual(grazedDM, removeAmount, 0.0001))
                        throw new Exception("Mass balance check fail. The amount of biomass removed by SimpleGrazing is not equal to amount that should have been removed.");
                }
            }

            /// <summary>
            /// Perform urine and dung return and trampling.
            /// </summary>
            /// <param name="month"></param>
            /// <param name="fractionDefoliatedBiomassToSoil"></param>
            /// <param name="fractionDefoliatedNToSoil"></param>
            /// <param name="fractionExcretedNToDung"></param>
            /// <param name="CNRatioDung"></param>
            /// <param name="depthUrineIsAdded"></param>
            /// <param name="doTrampling"></param>
            /// <param name="pastureConsumedAtMaximumRateOfLitterRemoval"></param>
            /// <param name="maximumPropLitterMovedToSoil"></param>
            public void DoUrineDungTrampling(int month, double[] fractionDefoliatedBiomassToSoil,
                                    double[] fractionDefoliatedNToSoil,
                                    double[] fractionExcretedNToDung,
                                    double CNRatioDung,
                                    double depthUrineIsAdded,
                                    bool doTrampling,
                                    double pastureConsumedAtMaximumRateOfLitterRemoval,
                                    double maximumPropLitterMovedToSoil)
            {
                if (grazedForages.Any())
                {
                    double returnedToSoilWt = 0;
                    double returnedToSoilN = 0;
                    foreach (var grazedForage in grazedForages)
                    {
                        returnedToSoilWt += GetValueFromMonthArray(fractionDefoliatedBiomassToSoil, month) *
                                            (1 - grazedForage.Digestibility) * grazedForage.Total.Wt * 10;  // g/m2 to kg/ha
                        returnedToSoilN += GetValueFromMonthArray(fractionDefoliatedNToSoil, month) * grazedForage.Total.N * 10;  // g/m2 to kg/ha
                    }

                    double dungNReturned;
                    if (CNRatioDung == 0 || double.IsNaN(CNRatioDung))
                        dungNReturned = GetValueFromMonthArray(fractionExcretedNToDung, month) * returnedToSoilN;
                    else
                    {
                        const double CToDMRatio = 0.4; // 0.4 is C:DM ratio.
                        dungNReturned = Math.Min(returnedToSoilN, returnedToSoilWt * CToDMRatio / CNRatioDung);
                    }

                    amountDungNReturned += dungNReturned;
                    amountDungWtReturned += returnedToSoilWt;
                    amountUrineNReturned += returnedToSoilN - dungNReturned;

                    // We will do the urine and dung return.
                    // find the layer that the fertilizer is to be added to.
                    int layer = SoilUtilities.LayerIndexOfDepth(physical.Thickness, depthUrineIsAdded);
                    var ureaValues = urea.kgha;
                    ureaValues[layer] += AmountUrineNReturned;
                    urea.SetKgHa(SoluteSetterType.Fertiliser, ureaValues);

                    // Send dung to surface
                    var SOMData = new BiomassRemovedType();
                    SOMData.crop_type = "RuminantDung_PastureFed";
                    SOMData.dm_type = new string[] { SOMData.crop_type };
                    SOMData.dlt_crop_dm = new float[] { (float)AmountDungWtReturned };
                    SOMData.dlt_dm_n = new float[] { (float)AmountDungNReturned };
                    SOMData.dlt_dm_p = new float[] { 0.0F };
                    SOMData.fraction_to_residue = new float[] { 1.0F };
                    surfaceOrganicMatter.OnBiomassRemoved(SOMData);

                    if (doTrampling)
                    {
                        var proportionLitterMovedToSoil = Math.Min(MathUtilities.Divide(pastureConsumedAtMaximumRateOfLitterRemoval, dmRemovedToday, 0),
                                                                   maximumPropLitterMovedToSoil);
                        surfaceOrganicMatter.Incorporate(proportionLitterMovedToSoil, depth: 100);
                    }
                }
            }

            /// <summary>Return a value from an array that can have either 1 yearly value or 12 monthly values.</summary>
            private static double GetValueFromMonthArray(double[] arr, int month)
            {
                if (arr.Length == 1)
                    return arr[0];
                else
                    return arr[month - 1];
            }
        }
    }
}<|MERGE_RESOLUTION|>--- conflicted
+++ resolved
@@ -1,4 +1,3 @@
-<<<<<<< HEAD
 using System;
 using System.Linq;
 using System.Collections.Generic;
@@ -15,22 +14,6 @@
 namespace Models.AgPasture
 {
 
-=======
-using APSIM.Shared.Utilities;
-using Models.Core;
-using Models.ForageDigestibility;
-using Models.Functions;
-using Models.PMF;
-using Models.PMF.Interfaces;
-using Models.Soils;
-using Models.Surface;
-using Newtonsoft.Json;
-using System;
-using System.Collections.Generic;
-using System.Linq;
-namespace Models.AgPasture
-{
->>>>>>> ff911af5
     /// <summary>
     /// A model for cutting pasture / plants and calculating and returning excreta to the
     /// soil based on the biomass cut. If this model is put at the top level of the simulation
