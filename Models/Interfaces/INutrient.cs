--- conflicted
+++ resolved
@@ -24,13 +24,10 @@
         /// Incorporate FOM
         /// </summary>
         void DoIncorpFOM(FOMLayerType FOMdata);
-<<<<<<< HEAD
-=======
         /// <summary>
         /// Reset all Pools
         /// </summary>
         void Reset();
 
->>>>>>> 1903537a
     }
 }