﻿using APSIM.Shared.Utilities;
using Models.Core;
using Models.Interfaces;
using Models.PMF.Interfaces;
using Models.Soils.Arbitrator;
using System;
using System.Collections.Generic;
using System.Linq;
using Newtonsoft.Json;

namespace Models.PMF
{
    ///<summary>
    /// The Arbitrator class determines the allocation of dry matter (DM) and Nitrogen between each of the organs in the crop model. Each organ can have up to three different pools of biomass:
    /// 
    /// * **Structural biomass** which is essential for growth and remains within the organ once it is allocated there.
    /// * **Metabolic biomass** which generally remains within an organ but is able to be re-allocated when the organ senesces and may be retranslocated when demand is high relative to supply.
    /// * **Storage biomass** which is partitioned to organs when supply is high relative to demand and is available for retranslocation to other organs whenever supply from uptake, fixation, or re-allocation is lower than demand.
    /// 
    /// The process followed for biomass arbitration is shown in the figure below. Arbitration calculations are triggered by a series of events (shown below) that are raised every day.  For these calculations, at each step the Arbitrator exchange information with each organ, so the basic computations of demand and supply are done at the organ level, using their specific parameters. 
    /// 
    /// 1. **doPotentialPlantGrowth**.  When this event occurs, each organ class executes code to determine their potential growth, biomass supplies and demands.  In addition to demands for structural, non-structural and metabolic biomass (DM and N) each organ may have the following biomass supplies: 
    /// 	* **Fixation supply**.  From photosynthesis (DM) or symbiotic fixation (N)
    /// 	* **Uptake supply**.  Typically uptake of N from the soil by the roots but could also be uptake by other organs (eg foliage application of N).
    /// 	* **Retranslocation supply**.  Storage biomass that may be moved from organs to meet demands of other organs.
    /// 	* **Reallocation supply**. Biomass that can be moved from senescing organs to meet the demands of other organs.
    /// 2. **doPotentialPlantPartitioning.** On this event the Arbitrator first executes the DoDMSetup() method to gather the DM supplies and demands from each organ, these values are computed at the organ level.  It then executes the DoPotentialDMAllocation() method which works out how much biomass each organ would be allocated assuming N supply is not limiting and sends these allocations to the organs.  Each organ then uses their potential DM allocation to determine their N demand (how much N is needed to produce that much DM) and the arbitrator calls DoNSetup() to gather the N supplies and demands from each organ and begin N arbitration.  Firstly DoNReallocation() is called to redistribute N that the plant has available from senescing organs.  After this step any unmet N demand is considered as plant demand for N uptake from the soil (N Uptake Demand).
    /// 3. **doNutrientArbitration.** When this event occurs, the soil arbitrator gets the N uptake demands from each plant (where multiple plants are growing in competition) and their potential uptake from the soil and determines how much of their demand that the soil is able to provide.  This value is then passed back to each plant instance as their Nuptake and doNUptakeAllocation() is called to distribute this N between organs.  
    /// 4. **doActualPlantPartitioning.**  On this event the arbitrator call DoNRetranslocation() and DoNFixation() to satisfy any unmet N demands from these sources.  Finally, DoActualDMAllocation is called where DM allocations to each organ are reduced if the N allocation is insufficient to achieve the organs minimum N concentration and final allocations are sent to organs. 
    /// 
    /// ![Schematic showing the procedure for arbitration of biomass partitioning.  Pink boxes represent events that occur every day and their numbering shows the order of calculations. Blue boxes represent the methods that are called when these events occur.  Orange boxes contain properties that make up the organ/arbitrator interface.  Green boxes are organ specific properties.](ArbitratorSequenceDiagram.png)
    /// </summary>
    [Serializable]
    [ViewName("UserInterface.Views.PropertyView")]
    [PresenterName("UserInterface.Presenters.PropertyPresenter")]
    [ValidParent(ParentType = typeof(IPlant))]
<<<<<<< HEAD
    public class OrganArbitrator : Model, IUptake, IArbitrator, ITotalDMFixationSupply, ICustomDocumentation
=======
    public class OrganArbitrator : Model, IUptake, IArbitrator
>>>>>>> dc1f0ef3
    {
        ///1. Links
        ///------------------------------------------------------------------------------------------------

        /// <summary>The top level plant object in the Plant Modelling Framework</summary>
        [Link]
        private Plant plant = null;

        ///// <summary>The method used to arbitrate N allocations</summary>
        //[Link(Type = LinkType.Child, ByName = true)]
        //protected IArbitrationMethod nArbitrator = null;

        ///// <summary>The method used to arbitrate N allocations</summary>
        //[Link(Type = LinkType.Child, ByName = true)]
        //protected IArbitrationMethod dmArbitrator = null;

        /// <summary>The method used to call N arbitrations methods</summary>
        [Link(Type = LinkType.Child, ByName = true)]
        protected BiomassTypeArbitrator nArbitration = null;

        /// <summary>The method used to call DM arbitrations methods</summary>
        [Link(Type = LinkType.Child, ByName = true)]
        protected BiomassTypeArbitrator dmArbitration = null;

        /// <summary>The method used to call water uptakes</summary>
        [Link(Type = LinkType.Child, ByName = true)]
        protected IUptakeMethod waterUptakeMethod = null;

        /// <summary>The method used to call water uptakes</summary>
        [Link(Type = LinkType.Child, ByName = true)]
        protected IUptakeMethod nitrogenUptakeMethod = null;

        ///2. Private And Protected Fields
        /// -------------------------------------------------------------------------------------------------

        /// <summary>The kgha2gsm</summary>
        protected const double kgha2gsm = 0.1;

        /// <summary>The list of organs</summary>
        protected List<IArbitration> Organs = new List<IArbitration>();

        ///4. Public Events And Enums
        /// -------------------------------------------------------------------------------------------------

        /// <summary>Occurs when a plant is about to be sown.</summary>
        public event EventHandler SetDMSupply;
        /// <summary>Occurs when a plant is about to be sown.</summary>
        public event EventHandler SetNSupply;
        /// <summary>Occurs when a plant is about to be sown.</summary>
        public event EventHandler SetDMDemand;
        /// <summary>Occurs when a plant is about to be sown.</summary>
        public event EventHandler SetNDemand;

        
        ///5. Public Properties
        /// --------------------------------------------------------------------------------------------------

        /// <summary>The variables for DM</summary>
        [JsonIgnore]
        public BiomassArbitrationType DM { get; private set; }

        /// <summary>The variables for N</summary>
        [JsonIgnore]
        public BiomassArbitrationType N { get; private set; }

        //// <summary>Gets the dry mass supply relative to dry mass demand.</summary>
        /// <value>The dry mass supply.</value>
        [JsonIgnore]
        public double FDM { get { return DM == null ? 0 : MathUtilities.Divide(DM.TotalPlantSupply, DM.TotalPlantDemand, 0); } }

        /// <summary>Gets the dry mass supply relative to dry structural demand plus metabolic demand.</summary>
        /// <value>The dry mass supply.</value>
        [JsonIgnore]
        public double StructuralCarbonSupplyDemand { get { return DM == null ? 0 : MathUtilities.Divide(DM.TotalPlantSupply, (DM.TotalStructuralDemand + DM.TotalMetabolicDemand), 0); } }

        /// <summary>Gets the delta wt.</summary>
        /// <value>The delta wt.</value>
        public double DeltaWt { get { return DM == null ? 0 : (DM.End - DM.Start); } }

        /// <summary>Gets the n supply relative to N demand.</summary>
        /// <value>The n supply.</value>
        [JsonIgnore]
        public double FN { get { return N == null ? 0 : MathUtilities.Divide(N.TotalPlantSupply, N.TotalPlantDemand, 0); } }


        /// <summary>Total DM supply from photosynthesis needed for partitioning fraction function</summary>
        [JsonIgnore]
        public double TotalDMFixationSupply { get { return DM.TotalFixationSupply; } }
        ///6. Public methods
        /// -----------------------------------------------------------------------------------------------------------

        /// <summary>Things the plant model does when the simulation starts</summary>
        /// <param name="sender">The sender.</param>
        /// <param name="e">The <see cref="EventArgs"/> instance containing the event data.</param>
        [EventSubscribe("Commencing")]
        virtual protected void OnSimulationCommencing(object sender, EventArgs e) { Clear(); }
        
        /// <summary>Called when crop is ending</summary>
        /// <param name="sender">The sender.</param>
        /// <param name="data">The <see cref="EventArgs"/> instance containing the event data.</param>
        [EventSubscribe("PlantSowing")]
        virtual protected void OnPlantSowing(object sender, SowingParameters data)
        {
            List<IArbitration> organsToArbitrate = new List<IArbitration>();

            foreach (IOrgan organ in plant.Organs)
                if (organ is IArbitration)
                    organsToArbitrate.Add(organ as IArbitration);

            Organs = organsToArbitrate;
            DM = new BiomassArbitrationType("DM", Organs);
            N = new BiomassArbitrationType("N", Organs);
        }

        
        /// First get all demands and supplies, send potential DM allocations and do N reallocation so N uptake demand can be calculated
        
        /// <summary>Does the water limited dm allocations.  Water constaints to growth are accounted for in the calculation of DM supply
        /// and does initial N calculations to work out how much N uptake is required to pass to SoilArbitrator</summary>
        /// <param name="sender">The sender.</param>
        /// <param name="e">The <see cref="EventArgs"/> instance containing the event data.</param>
        [EventSubscribe("DoPotentialPlantPartioning")]
        virtual protected void OnDoPotentialPlantPartioning(object sender, EventArgs e)
        {
            if (plant.IsEmerged)
            {
                DM.Clear();
                N.Clear();

                DMSupplies();
                DMDemands();

                dmArbitration.DoPotentialPartitioning(Organs.ToArray(), DM);

                NSupplies();
                NDemands();

                nArbitration.DoPotentialPartitioning(Organs.ToArray(), N);
            }
        }
        
        /// <summary>
        /// Calculate the potential sw uptake for today
        /// </summary>
        public List<ZoneWaterAndN> GetWaterUptakeEstimates(SoilState soilstate)
        {
            if (plant.IsAlive)
            {
                return waterUptakeMethod.GetUptakeEstimates(soilstate, Organs.ToArray());
            }
            return null;
        }

        /// <summary>
        /// Set the sw uptake for today
        /// </summary>
        public virtual void SetActualWaterUptake(List<ZoneWaterAndN> zones)
        {
            waterUptakeMethod.SetActualUptakes(zones, Organs.ToArray());
            //WDemand = waterUptakeMethod.WDemand;
            //WAllocated = waterUptakeMethod.WAllocated;

            // Give the water uptake for each zone to Root so that it can perform the uptake
            // i.e. Root will do pass the uptake to the soil water balance.
            foreach (ZoneWaterAndN Z in zones)
                plant.Root.DoWaterUptake(Z.Water, Z.Zone.Name);

        }

        /// <summary>
        /// Calculate the potential N uptake for today. Should return null if crop is not in the ground.
        /// </summary>
        public virtual List<Soils.Arbitrator.ZoneWaterAndN> GetNitrogenUptakeEstimates(SoilState soilstate)
        {
            if (plant.IsEmerged)
            {
                return nitrogenUptakeMethod.GetUptakeEstimates(soilstate, Organs.ToArray());
            }
            return null;
        }

        /// <summary>
        /// Set the sw uptake for today
        /// </summary>
        public virtual void SetActualNitrogenUptakes(List<ZoneWaterAndN> zones)
        {
            if (plant.IsEmerged)
            {
                nitrogenUptakeMethod.SetActualUptakes(zones, Organs.ToArray());
                //Allocate N that the SoilArbitrator has allocated the plant to each organ
                nArbitration.DoUptakes(Organs.ToArray(), N);
                plant.Root.DoNitrogenUptake(zones);
            }
        }

        /// <summary>Does the nutrient allocations.</summary>
        /// <param name="sender">The sender.</param>
        /// <param name="e">The <see cref="EventArgs"/> instance containing the event data.</param>
        [EventSubscribe("DoActualPlantPartioning")]
        virtual protected void OnDoActualPlantPartioning(object sender, EventArgs e)
        {
            if (plant.IsEmerged)
            {
                //ordering within the arbitration items is important - uses the order in the tree
                //Do the rest of the N partitioning, revise DM allocations if N is limited and do DM and N allocations
                nArbitration.DoActualPartitioning(Organs.ToArray(), N);

                dmArbitration.DoAllocations(Organs.ToArray(), DM);
                nArbitration.DoAllocations(Organs.ToArray(), N);
            }
        }

        /// <summary>Called when crop is ending</summary>
        /// <param name="sender">The sender.</param>
        /// <param name="e">The <see cref="EventArgs"/> instance containing the event data.</param>
        [EventSubscribe("PlantEnding")]
        virtual protected void OnPlantEnding(object sender, EventArgs e)
        {
            Clear();
        }

        /// Local methods for setting up supplies and demands
        /// <summary>Accumulate all of the Organ DM Supplies </summary>
        public virtual void DMSupplies()
        {
            // Setup DM supplies from each organ
            SetDMSupply?.Invoke(this, new EventArgs());
            BiomassSupplyType[] supplies = Organs.Select(organ => organ.DMSupply).ToArray();

            double totalWt = Organs.Sum(o => o.Total.Wt);
            DM.GetSupplies(supplies, totalWt);

        }

        /// <summary>Calculate all of the Organ DM Demands </summary>
        public virtual void DMDemands()
        {
            // Setup DM demands for each organ  
            SetDMDemand?.Invoke(this, new EventArgs());
            BiomassPoolType[] demands = Organs.Select(organ => organ.DMDemand).ToArray();
            DM.GetDemands(demands);
        }

        /// <summary>Calculate all of the Organ N Supplies </summary>
        public virtual void NSupplies()
        {
            // Setup N supplies from each organ
            SetNSupply?.Invoke(this, new EventArgs());
            BiomassSupplyType[] supplies = Organs.Select(organ => organ.NSupply).ToArray();
            double totalN = Organs.Sum(o => o.Total.N);
            N.GetSupplies(supplies, totalN);

        }

        /// <summary>Calculate all of the Organ N Demands </summary>
        public virtual void NDemands()
        {
            // Setup N demands
            SetNDemand?.Invoke(this, new EventArgs());
            BiomassPoolType[] demands = Organs.Select(organ => organ.NDemand).ToArray();
            N.GetDemands(demands);

        }

        /// <summary>Clears this instance.</summary>
        virtual protected void Clear()
        {
            DM = new BiomassArbitrationType("DM", Organs);
            N = new BiomassArbitrationType("N", Organs);
        }
    }
}<|MERGE_RESOLUTION|>--- conflicted
+++ resolved
@@ -34,11 +34,7 @@
     [ViewName("UserInterface.Views.PropertyView")]
     [PresenterName("UserInterface.Presenters.PropertyPresenter")]
     [ValidParent(ParentType = typeof(IPlant))]
-<<<<<<< HEAD
-    public class OrganArbitrator : Model, IUptake, IArbitrator, ITotalDMFixationSupply, ICustomDocumentation
-=======
     public class OrganArbitrator : Model, IUptake, IArbitrator
->>>>>>> dc1f0ef3
     {
         ///1. Links
         ///------------------------------------------------------------------------------------------------
