--- conflicted
+++ resolved
@@ -24,55 +24,6 @@
         /// <summary>The ancestor CAMP model and some relations</summary>
         [Link(Type = LinkType.Path, Path = "[Phenology].Phyllochron.BasePhyllochron")]
         IFunction basePhyllochron = null;
-<<<<<<< HEAD
-=======
-
-        [Link(Type = LinkType.Path, Path = "[Phenology].PhyllochronPpSensitivity")]
-        IFunction phylloPpSens = null;
-
-        /// <summary>
-        /// The phyllochron leaf stage factor break points
-        /// </summary>
-        [Link(Type = LinkType.Path, Path = "[Phenology].Phyllochron.LeafStageFactor.XYPairs")]
-        XYPairs pLS = null;
-
-        /// <summary>
-        /// Calculates how much Tt has accumulated from emergence to the specified HaunStage
-        /// </summary>
-        /// <param name="x"></param>
-        /// <param name="Pp"></param>
-        /// <param name="bP"></param>
-        /// <param name="pPpS"></param>
-        /// <param name="invert"></param>
-        private double convertHStoTt(double x, double Pp, double bP, double pPpS, bool invert = false)
-        {
-            double PpFactor = 1.0;
-            if (Pp == 8)
-                PpFactor = 1 + pPpS;
-            List<double> HS = new List<double>();
-            HS.Add(0);
-            HS.AddRange(pLS.X.ToList<double>());
-            HS.Add(30);
-            List<double> yLSF = new List<double>();
-            yLSF.Add(pLS.Y[0]);
-            yLSF.AddRange(pLS.Y.ToList<double>());
-            yLSF.Add(pLS.Y.Last());
-            List<double> Tt = new List<double>();
-            Tt.Add(0);
-            for (int b = 1; b < HS.Count; b++)
-            {
-                double dxHS = HS[b] - HS[b - 1];
-                double mLSF = (yLSF[b] + yLSF[b - 1]) / 2;
-                Tt.Add(Tt[b - 1] + dxHS * bP * mLSF * PpFactor);
-            }
-            bool DidInterpolate = false;
-            if (invert == false)
-                return MathUtilities.LinearInterpReal(x, HS.ToArray<double>(), Tt.ToArray<double>(), out DidInterpolate);
-            else
-                return MathUtilities.LinearInterpReal(x, Tt.ToArray<double>(), HS.ToArray<double>(), out DidInterpolate);
-        }
-
->>>>>>> 999c7c9f
 
         /// <summary>
         /// Takes observed (or estimated) final leaf numbers and phyllochron for genotype with (V) and without (N) vernalisation in long (L)
@@ -94,20 +45,9 @@
 
             // Get some other parameters from phenology
             double BasePhyllochron = basePhyllochron.Value();
-<<<<<<< HEAD
             
             // Base Phyllochron duration of the Emergence Phase
             double EmergDurat = EnvData.TtEmerge/BasePhyllochron;
-=======
-            double PhylloPpSens = phylloPpSens.Value();
-
-            //////////////////////////////////////////////////////////////////////////////////////
-            // Calculate phase durations (in Base Phyllochrons)
-            //////////////////////////////////////////////////////////////////////////////////////
-
-            // ThermalTime duration of Emergence (EmergBP)
-            double HSEmerg = EnvData.TtEmerge / BasePhyllochron;
->>>>>>> 999c7c9f
 
             //Base Phyllochron duration of vernalisation treatment
             double VernTreatDurat = (EnvData.VrnTreatTemp * EnvData.VrnTreatDuration) / BasePhyllochron;
@@ -115,7 +55,6 @@
             // The soonest a wheat plant may exhibit vern saturation
             double MinVS = 1.1;
 
-<<<<<<< HEAD
             //////////////////////////////////////////////////////////////////////////////////////
             // Calculate phase durations (in Phyllochrons)
             //////////////////////////////////////////////////////////////////////////////////////
@@ -126,159 +65,6 @@
             double TS_LN = camp.calcTSHS(FLNset.LN);
             double TS_SV = camp.calcTSHS(FLNset.SV);
             double TS_SN = camp.calcTSHS(FLNset.SN);
-=======
-            // Minimum Therval time duration from vernalisation saturation to terminal spikelet under long day conditions (MinVsTs)
-            // ^^^^^^^^^^^^^^^^^^^^^^^^^^^^^^^^^^^^^^^^^^^^^^^^^^^^^^^^^^^^^^^^^^^^^^^^^^^^^^^^^^^^^^^^^^^^^^^^^^^^^^^^^^^^^^^^^^^^
-            // Assume maximum of 3, Data from Lincoln CE (CRWT153) showed varieties that harve a high TSHS hit VS ~3HS prior to TS 
-            double MinVsTsHS = Math.Min(3.0, FLNset.LV / 2.0);
-
-            // The soonist a wheat plant may exhibit termenal spikelet
-            double MinTSHS = MinVS + MinVsTsHS;
-
-            // The Intercept of the assumed relationship between FLN and TSHS for genotype (IntFLNvsTSHS)
-            // ^^^^^^^^^^^^^^^^^^^^^^^^^^^^^^^^^^^^^^^^^^^^^^^^^^^^^^^^^^^^^^^^^^^^^^^^^^^^^^^^^^^^^^^^
-            // At low FLNs the function for calculating TSHS (TSHS = FLN/1.1 - 2.86) will give values < MinTSHS
-            // To account for this we assume the intercept (2.86 by default) is lower at low FLN values 
-            Params.IntFLNvsTSHS = Math.Min(2.85, FLNset.LV - MinTSHS * 1.1);
-
-            // Calculate Terminal spikelet duration (TSHS) for each treatment from FLNData
-            // ^^^^^^^^^^^^^^^^^^^^^^^^^^^^^^^^^^^^^^^^^^^^^^^^^^^
-            double TSHS_LV = camp.calcTSHS(FLNset.LV, Params.IntFLNvsTSHS);
-            double TSHS_LN = camp.calcTSHS(FLNset.LN, Params.IntFLNvsTSHS);
-            double TSHS_SV = camp.calcTSHS(FLNset.SV, Params.IntFLNvsTSHS);
-            double TSHS_SN = camp.calcTSHS(FLNset.SN, Params.IntFLNvsTSHS);
-
-            // Photoperiod sensitivity (PPS) is the Tt difference between TS at 8 and 16 h pp under full vernalisation.
-            // ^^^^^^^^^^^^^^^^^^^^^^^^^^^^^
-            double PPS = Math.Max(0, TSHS_SV - TSHS_LV);
-
-            // Vernalisation Saturation duration (VS) for each environment from TS and photoperiod response
-            // ^^^^^^^^^^^^^^^^^^^^^^^^^^^^^^^^^^^^^^^^
-            // Terminal spikelet duration less the minimum duration from VS to TS under long day treatment
-            double VSHS_LV = Math.Max(MinVS, TSHS_LV - MinVsTsHS);
-            double VSHS_LN = Math.Max(MinVS, TSHS_LN - MinVsTsHS);
-            // Terminal spikelet duration less the minimum duration from VS to TS and the photoperiod extension of VS to TS under short day treatment
-            double VSHS_SV = Math.Max(MinVS, TSHS_SV - (MinVsTsHS + PPS));
-            double VSHS_SN = Math.Max(MinVS, TSHS_SN - (MinVsTsHS + PPS));
-
-            ////////////////////////////////////////////////////////////////////////
-            // Calculate Photoperiod sensitivities
-            ////////////////////////////////////////////////////////////////////////
-
-            // Maximum delta for Upregulation of Vrn3 (MaxDVrn3)
-            // ^^^^^^^^^^^^^^^^^^^^^^^^^^^^^^^^^^^^^^^^^^^^^^^^^
-            // Occurs under long Pp conditions, Assuming Vrn3 increases from 0 - VernSatThreshold between VS to TS and this takes 
-            // MinBPVsTs under long Pp conditions.
-            Params.MaxDVrn3 = camp.VrnSatThreshold / MinVsTsHS;
-
-
-            // Base delta for upredulation of Vrn3 (BaseDVrn3)
-            // ^^^^^^^^^^^^^^^^^^^^^^^^^^^^^^^^^^^^^^^^^^^^^^^
-            // Occurs under short Pp conditions, Assuming Vrn3 increases from 0 - VernSatThreshold from VS to TS 
-            // and this take MinBPVSTs plus the additional BP from short Pp delay.
-            Params.BaseDVrn3 = camp.VrnSatThreshold / (MinVsTsHS + PPS);
-
-            //// Under long day conditions Vrn3 expresses at its maximum rate and plant moves quickley from VS to TS.
-            //// Genotypic variation in MaxDVrn3 will contribute to differences in earlyness per se
-            //// Under shord day condition Vrn3 expressssion may be slower, taking longer to get from VS to TS
-            //// Photoperiod sensitiviey of a genotype is determined by differences in BaseVrn3 and MaxVrn3.  
-            //// if the two values are the same the genotype will not show photoperiod sensitivity
-            //// the greater the difference the more resonse the genotype will show to photoperiod
-
-            //////////////////////////////////////////////////////////////////
-            // Calculate Base development rate 
-            //////////////////////////////////////////////////////////////////
-
-            // Base delta for upregulation of Vrn1 (BaseDVrn1) 
-            // ^^^^^^^^^^^^^^^^^^^^^^^^^^^^^^^^^^^^^^^^^^^^^^^
-            // The rate of expression is calculated as the amount of expression divided by the duration
-            // Under short Pp treatment Vrn2 is absent so the amount of Vrn1 expression required for VS to occur is given by VernalisationThreshold
-            // Under non vernalising conditions Vrn1 expression will happen at the base rate.  
-            // VrnX expression is absent in short days so baseVrn1 is the only contributor to the timing of VS
-            // BaseVrn1 expression starts when the seed is imbibed so the duration of expression is emergence plus VS
-            Params.BaseDVrn1 = camp.VrnSatThreshold / (VSHS_SN + HSEmerg);
-
-            // Genotypic variation in BaseDVrn1 contributes to intrinsic earlyness.
-            // A genotype with high BaseDVrn1 will reach VS quickly regardless of vernalisation exposure
-            // A genotype with low BaseDVrn1 will reach VS slowly if not vernalised but the duration of VS may be decreased
-            // by exposure to vernalising temperatures depending on cold vernalisation sensitivity
-
-            //////////////////////////////////////////////////////////////////////////////////////////
-            // Cold Vernalisation Sensitivity Calculations
-            //////////////////////////////////////////////////////////////////////////////////////////
-
-            // Calcualtions of vernalisation sensitivity use data from short Pp treatments because Vrn2 and Vrnx are absent
-            // in these conditions and measured vernalistion response will be the result of Vrn1 expression alone.
-
-            // Vernalisation Sensitivity (VS) measured simply as the difference between SV and SN treatuemnts
-            // ^^^^^^^^^^^^^^^^^^^^^^^^^^^^^^
-            double VS = VSHS_SN - VSHS_SV;
-
-            // To determine the effects of vernalisation treatment on Vrn1 expression we need to seperate these from baseVrn1 expression
-            // BaseVrn1 expression at VSBP ('BaseVrn1AtVSBP_SV')
-            // ^^^^^^^^^^^^^^^^^^^^^^^^^^^^^^^^^^^^^^^^^^^^^^^^^
-            double BaseVrn1AtVSBP_SV = (VSHS_SV + HSEmerg) * Params.BaseDVrn1;
-
-            // Any accelleration in VS due to cold exposure under short Photoperiod will be due to methatalated Vrn1 expression
-            // The amount of Vrn1 required for VS is given by the Vernalisation Threshold so the amount of methalated Vrn expression
-            // at VS must be this threshold less the amount of vrn1 contributed by base Vrn1 expression over this duration
-            // Methalated Cold Vrn1 expression under short Pp vernalisiation treatment (MethColdVern1AtTrans_SV)
-            // ^^^^^^^^^^^^^^^^^^^^^^^^^^^^^^^^^^^^^^^^^^^^^^^^^^^^^^^^^^^^^^^^^^^^^^^^^^^^^^^^^^^^^^^^^^^^^^^^^
-            double MethColdVern1AtTrans_SV = Math.Max(0.0, camp.VrnSatThreshold - BaseVrn1AtVSBP_SV);
-
-            // Cold Vrn 1 expression must first be upregulated to a methalation threshold and any further expression beyond this 
-            // threshold is methalated into a persistant vernalisation response.  Thus the total expression of cold Vrn1 due to
-            // the vernalisation treatment applied is givin by MethColdVern1AtTrans_SV plus the Methalation Threshold
-            // Cold Vern1 expression at VSBP under short Pp vernalised conditions (ColdVrn1AtVSBP_SV)
-            // ^^^^^^^^^^^^^^^^^^^^^^^^^^^^^^^^^^^^^^^^^^^^^^^^^^^^^^^^^^^^^^^^^^^^^^^^^^^^^^^^^^^^^^
-            double ColdVrn1AtVSBP_SV = camp.MethalationThreshold + MethColdVern1AtTrans_SV;
-
-            // The Base Phyllochron duration over which vernalisation temperatures will have an effect is the minimum of the cold 
-            // treatment duration (VernTreatBP) and the BP when vernalisation occurs as cold exposure after this is irrelevent
-            // Effective BP duration of cold treatment (EffectiveColdBP)
-            // ^^^^^^^^^^^^^^^^^^^^^^^^^^^^^^^^^^^^^^^^^^^^^^^^^^^^^^^^^
-            double EffectiveColdBP = Math.Min(VSHS_SV + HSEmerg, HSVern);
-
-            // Then we calculate the rate as the amount divided by the duration
-            // Rate of cold Vrn1 expression at the vernalisation treatment temperture ('DVrn1AtVrnTreatTemp')
-            // ^^^^^^^^^^^^^^^^^^^^^^^^^^^^^^^^^^^^^^^^^^^^^^^^^^^^^^^^^^^^^^^^^^^^^^^^^^^^^^^^^^^^^^^^^^^^^^
-            double DVrn1AtVrnTreatTemp = ColdVrn1AtVSBP_SV / EffectiveColdBP;
-
-            // This rate is dependent on the temperature of the duration treatment and can be extrapolated to the maximum rate (at 0oC)
-            // using the exponential funciton proposed by Brown etal 2013 Annals of Botany.
-            // dVrn1 = MaxdVrn1 * np.exp(k*VrnTreatTemp) as DVrn1 At VrnTreatTemp' is known 
-            // MaxDVrn1 is set to vero for genotypes with VS < 0.5 as these varieties are insensitive and calculated rates of MaxDVrn1 are simply amplifying noise
-            // Maximum upregulation delta Vrn1 (MaxDVrn1)
-            // ^^^^^^^^^^^^^^^^^^^^^^^^^^^^^^^^^^^^^^^^^^
-            if (VS > 0)
-                Params.MaxDVrn1 = DVrn1AtVrnTreatTemp / Math.Exp(camp.k * EnvData.VrnTreatTemp);
-            else
-                Params.MaxDVrn1 = 0.0;
-
-            // Genotypic variation in MaxDVrn1 combine with BaseDVrn1 to determine cold temperature vernalisatin sensitiviy
-            // A genotype with low BaseDVrn1 and high MaxDVrn1 will show high vernalisation sensitivity and sensitivity will decline 
-            // either BaseDVrn1 increasees of MaxDVrn1 decreases.
-
-            ////////////////////////////////////////////////////////////////////////////
-            // Photoperiod effects on vernalisation
-            ////////////////////////////////////////////////////////////////////////////
-
-            // The parameters calculated above deal with photoperiod sensitivity in fully vernalised crops and vernalisation sensitivity
-            // under short photoperiod where cold is the only factor driving vernalisation response.
-            // Under long days photoperiod can also interact with vernalisation, either slowing the rate of vernalisation or speding it up
-
-            // Vernalisation photoperiod sensitivy parameter (VPPS) is calculated to determine what effect photoperiod will have.
-            // ^^^^^^^^^^^^^^^^^^^^^^^^^^^^^^^^^^^^^^^^^^^^^^^^^^^^
-            double VPPS = 1 - ((VSHS_LN + HSEmerg) * Params.BaseDVrn1);
-
-            // Genotypes that have a negative VPPS demonstrate short day vernalisation.  Under long days vernalisation requirement is reduced
-            // This is caused by the expression of Vrn2 which must be blocked by additional expression of Vrn1 meaning vernalisation takes longer.  
-            // The assumed mechanisum for Vrn2 is that it is expressed to a potential level and that one unit of Vrn1 will block the effective 
-            // expression of Vrn2 so actual Vrn2 expression will always be lower than potential
-            // We can make some assumptions about the amounts of Vrn2 expression under long Pp conditions to calcualte rates                                
-            // Firstly, under un-vernalised conditions we can calculate the potential Vrn2 expression simply from
-            // the amount of BaseVrn1 expression up to VSBP
->>>>>>> 999c7c9f
 
             // Minimum phyllochron duration from vernalisation saturation to terminal spikelet under long day conditions (MinVsTs)
             // ^^^^^^^^^^^^^^^^^^^^^^^^^^^^^^^^^^^^^^^^^^^^^^^^^^^^^^^^^^^^^^^^^^^^^^^^^^^^^^^^^^^^^^^^^^^^^^^^^^^^^^^^^^^^^^^^^^^^
@@ -324,7 +110,6 @@
             // The Vrn2 Expression that must be matched by Vrn1 before effective Vrn3 expression starts.  
             Params.MaxVrn2 = (endVrn2_LN + EmergDurat) * Params.BaseDVrnVeg ;
 
-<<<<<<< HEAD
             //////////////////////////////////////////////////////////////////////////////////////
             // Calculate cold upregulation of Vrn1
             //////////////////////////////////////////////////////////////////////////////////////
@@ -345,16 +130,6 @@
             double coldDVrn1Max = coldDVrn1_LV / Math.Exp(camp.k * EnvData.VrnTreatTemp);
             // The relative increase in delta Vrn1 caused by cold upregulation of Vrn1
             Params.ColdVrn1Fact = coldDVrn1Max / Params.BaseDVrnVeg;
-=======
-            // If we assume the expression of VrnX upregulates Vrn1 an equivelent amount then the amount of VrnX expression can be
-            // Estimated as the difference between Base Vrn1 at VS and the Vernalisation threshold.  The duration of expression is
-            // VSBP assuming VrnX is expressed from emergence until VS.
-            // Maximum rate of Vrnx Expression (MaxDVrnX)
-            // ^^^^^^^^^^^^^^^^^^^^^^^^^^^^^^^^^^^^^^^^^^
-            Params.MaxDVrnX = (camp.VrnSatThreshold - BaseVrn1AtVS_LN) / (VSHS_LN);
-
-            Params.MaxMethColdVern1 = 1 - BaseVrn1AtVS_LV;
->>>>>>> 999c7c9f
 
             return Params;
         }
