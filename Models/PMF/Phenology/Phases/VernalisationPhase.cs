﻿using System;
using System.Collections.Generic;
using APSIM.Shared.Documentation;
using Models.Core;
using Models.Functions;
using Newtonsoft.Json;

namespace Models.PMF.Phen
{
    /// <summary>
    /// This phase goes from the specified start stage to the specified end stage
    /// and reaches end when vernalisation saturation occurs.
    /// </summary>
    [Serializable]
    [ViewName("UserInterface.Views.PropertyView")]
    [PresenterName("UserInterface.Presenters.PropertyPresenter")]
    [ValidParent(ParentType = typeof(Phenology))]
    public class VernalisationPhase : Model, IPhase, IPhaseWithTarget
    {
        [Link]
        private IVrnExpression CAMP = null;

        private bool firstDay = true;
        private double relativeVernalisationAtEmergence { get; set; }

        /// <summary>The phenological stage at the start of this phase.</summary>
        [Description("Start")]
        public string Start { get; set; }

        /// <summary>The phenological stage at the end of this phase.</summary>
        [Description("End")]
        public string End { get; set; }

        /// <summary>Is the phase emerged from the ground?</summary>
        [Description("Is the phase emerged?")]
        public bool IsEmerged { get; set; } = true;

        /// <summary>Fraction of phase that is complete (0-1).</summary>
        [JsonIgnore]
        public double FractionComplete { get; set; }

        /// <summary>Accumulated units of progress through this phase.</summary>
        [JsonIgnore]
        public double ProgressThroughPhase { get; set; }

        /// <summary>Thermal time target to end this phase.</summary>
        [JsonIgnore]
        public double Target { get; set; }

        /// <summary>Summarise gene expression from CAMP into phenological progress</summary>
        /// <remarks>Returns true when target is met.</remarks>
        public bool DoTimeStep(ref double propOfDayToUse)
        {
            Target = 1 + CAMP.Vrn2;
            double RelativeVernalisation = Math.Min((CAMP.BaseVrn + CAMP.Vrn1 + CAMP.Vrn3) / Target, CAMP.MaxVrn);
            if (firstDay)
            {
                relativeVernalisationAtEmergence = RelativeVernalisation;
                firstDay = false;
            }
<<<<<<< HEAD
            double ProgressThroughPhase = Math.Min(1, (RelativeVernalisation - relativeVernalisationAtEmergence) / (1 - relativeVernalisationAtEmergence));
            FractionComplete = ProgressThroughPhase;
=======
            Target = Math.Max(CAMP.pVrn2, 1.0);
            double RelativeVrn1Expression = Math.Min(1, (CAMP.Vrn1 - fractionVrn1AtEmergence) / (Target - fractionVrn1AtEmergence));

            double HS = phenology.FindChild<IFunction>("HaunStage").Value();
            double RelativeBasicVegetative = Math.Min(1, HS / 1.1);

            FractionComplete = Math.Min(RelativeBasicVegetative, RelativeVrn1Expression);

            ProgressThroughPhase = RelativeVrn1Expression;

>>>>>>> 999c7c9f
            return CAMP.IsVernalised;
        }

        /// <summary>Resets the phase.</summary>
        public void ResetPhase()
        {
            firstDay = true;
            relativeVernalisationAtEmergence = 0.0;
        }

        /// <summary>Called when [simulation commencing].</summary>
        [EventSubscribe("Commencing")]
        private void OnSimulationCommencing(object sender, EventArgs e)
        {
            ResetPhase();
        }

        /// <summary>
        /// Document the model.
        /// </summary>
        public override IEnumerable<ITag> Document()
        {
            yield return new Paragraph($"The {Name} phase goes from the {Start} stage to the {End} stage and reaches {End} when vernalisation saturation occurs.");
        }
    }
}<|MERGE_RESOLUTION|>--- conflicted
+++ resolved
@@ -58,21 +58,8 @@
                 relativeVernalisationAtEmergence = RelativeVernalisation;
                 firstDay = false;
             }
-<<<<<<< HEAD
             double ProgressThroughPhase = Math.Min(1, (RelativeVernalisation - relativeVernalisationAtEmergence) / (1 - relativeVernalisationAtEmergence));
             FractionComplete = ProgressThroughPhase;
-=======
-            Target = Math.Max(CAMP.pVrn2, 1.0);
-            double RelativeVrn1Expression = Math.Min(1, (CAMP.Vrn1 - fractionVrn1AtEmergence) / (Target - fractionVrn1AtEmergence));
-
-            double HS = phenology.FindChild<IFunction>("HaunStage").Value();
-            double RelativeBasicVegetative = Math.Min(1, HS / 1.1);
-
-            FractionComplete = Math.Min(RelativeBasicVegetative, RelativeVrn1Expression);
-
-            ProgressThroughPhase = RelativeVrn1Expression;
-
->>>>>>> 999c7c9f
             return CAMP.IsVernalised;
         }
 
