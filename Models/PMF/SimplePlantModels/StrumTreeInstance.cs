﻿using DocumentFormat.OpenXml.Drawing.Charts;
using Models.Climate;
using Models.Core;
using Models.Functions;
using Models.PMF.Interfaces;
using Models.PMF.Organs;
using Models.PMF.Phen;
using Models.Soils;
using Newtonsoft.Json;
using System;
using System.Collections.Generic;
using System.Linq;

namespace Models.PMF.SimplePlantModels
{
    /// <summary>
    /// Data structure that contains information for a specific crop type in Scrum
    /// </summary>
    [ValidParent(ParentType = typeof(Zone))]
    [Serializable]
    [ViewName("UserInterface.Views.PropertyView")]
    [PresenterName("UserInterface.Presenters.PropertyPresenter")]
    public class StrumTreeInstance: Model
    {
        /// <summary>Years from planting to reach Maximum dimension (years)</summary>
        [Separator("Tree Age")]
        [Description("Tree Age At Start of Simulation (years)")]
        public double AgeAtSimulationStart { get; set; }

        /// <summary>Years from planting to reach Maximum dimension (years)</summary>
        [Description("Years from planting to reach Maximum dimension (years)")]
        public int YearsToMaxDimension { get; set; }

        /// <summary>Years from planting to reach Maximum dimension (years)</summary>
        [Description("Trunk mass when maximum dimension reached (t/ha)")] 
        public double TrunkMassAtMaxDimension { get; set; }

        /// <summary>Bud Break (Days after Winter Solstice)</summary>
        [Separator("Tree Phenology.  Specify when canopy stages occur in days since the winter solstice")]
        [Description("Bud Break (Days after Winter Solstice)")]
        public int BudBreakDAWS { get; set; }

        /// <summary>Start Full Canopy (Days after Winter Solstice)</summary>
        [Description("Start Full Canopy (Days after Winter Solstice)")]
        public int StartFullCanopyDAWS { get; set; }

        /// <summary>Start of leaf fall (Days after Winter Solstice)</summary>
        [Description("Start of leaf fall (Days after Winter Solstice)")]
        public int StartLeafFallDAWS { get; set; }

        /// <summary>Start Fruit Growth (Days after Winter Solstice)</summary>
        [Description("End of Leaf fall (Days after Winter Solstice)")]
        public int EndLeafFallDAWS { get; set; }

        /// <summary>Grow roots into neighbouring zone (yes or no)</summary>
        [Separator("Tree Dimnesions")]
        [Description("Grow roots into neighbouring zone (yes or no)")]
<<<<<<< HEAD
        public bool RootThyNeighbour { get; set; }
=======
        public bool GRINZ { get; set; }
>>>>>>> df949de9

        /// <summary>Root depth at harvest (mm)</summary>
        [Description("Root depth when mature (mm)")]
        public double MaxRD { get; set; }

        /// <summary>Root Biomass proportion (0-1)</summary>
        [Description("Root Biomass proportion (0-1)")]
        public double Proot { get; set; }

        /// <summary>Hight of the bottom of the canop (mm)</summary>
        [Description("Hight of the bottom of the canopy (mm)")]
        public double CanopyBaseHeight { get; set; }

        /// <summary>Hight of mature tree after pruning (mm)</summary>
        [Description("Hight of mature tree after pruning (mm)")]
        public double MaxPrunedHeight { get; set; }

        /// <summary>maximum hight of mature tree before pruning (mm)</summary>
        [Description("maximum hight of mature tree before pruning (mm)")]
        public double MaxHeight { get; set; }

        /// <summary>Width of mature tree after pruning (mm)</summary>
        [Description("Width of mature tree after pruning  (mm)")]
        public double MaxPrunedWidth { get; set; }

        /// <summary>Width of mature tree before pruning (mm)</summary>
        [Description("Width of mature tree before pruning (mm)")]
        public double MaxWidth { get; set; }
        
        /// <summary>Root Nitrogen Concentration</summary>
        [Separator("Tree Nitrogen contents")]
        [Description("Root Nitrogen concentration (g/g)")]
        public double RootNConc { get; set; }

        /// <summary>Stover Nitrogen Concentration at maturity</summary>
        [Description("Leaf Nitrogen concentration at maturity (g/g)")]
        public double LeafNConc { get; set; }

        /// <summary>Stover Nitrogen Concentration at maturity</summary>
        [Description("Trunk and branch Nitrogen concentration (g/g)")]
        public double TrunkNConc { get; set; }

        /// <summary>Product Nitrogen Concentration at maturity</summary>
        [Description("Fruit Nitrogen concentration at maturity (g/g)")]
        public double FruitNConc { get; set; }

        /// <summary>Maximum green cover</summary>
        [Separator("Canopy parameters")]
        [Description("Extinction coefficient (0-1)")]
        public double ExtinctCoeff { get; set; }

        /// <summary>Maximum cover of tree canopyl (0-1)</summary>
        [Description("Maximum cover of tree canopy (0-1)")]
        public double MaxCover { get; set; }

        /// <summary>Maximum canopy conductance (between 0.001 and 0.016) </summary>
        [Separator("Water demand and response")]
        [Description("Maximum canopy conductance (between 0.001 and 0.016)")]
        public double GSMax { get; set; }

        /// <summary>Net radiation at 50% of maximum conductance (between 50 and 200)</summary>
        [Description("Net radiation at 50% of maximum conductance (between 50 and 200)")]
        public double R50 { get; set; }

        /// <summary>"Does the crop respond to water stress?"</summary>
        [Description("Does the crop respond to water stress?")]
        public bool WaterStress { get; set; }

        /// <summary>Maximum green cover</summary>
        [Separator("Fruit parameters")]
        [Description("Fruit number retained (/m2 post thinning)")]
        public int Number { get; set; }

        /// <summary>Maximum green cover</summary>
        [Description("Potential Fruit Size (mm diameter)")]
        public double Size { get; set; }

        /// <summary>Fruit Density </summary>
        [Description("Fruit Density (g/cm3)")]
        public double Density { get; set; }

        /// <summary>Fruit DM conc </summary>
        [Description("Product DM conc (g/g)")]
        public double DMC { get; set; }

        /// <summary>Maximum Bloom </summary>
        [Description("Maximum Bloom (Days After Winter Solstice)")]
        public int DAWSMaxBloom { get; set; }

        /// <summary>Start Linear Growth </summary>
        [Description("Start Linear Growth (Days After Winter Solstice)")]
        public int DAWSLinearGrowth { get; set; }

        /// <summary>Maximum Size </summary>
        [Description("Max Size (Days After Winter Solstice)")]
        public int DAWSMaxSize { get; set; }


        /// <summary>Cutting Event</summary>
        public event EventHandler<EventArgs> PhenologyHarvest;

        /// <summary>Grazing Event</summary>
        public event EventHandler<EventArgs> PhenologyPrune;


        /// <summary>The plant</summary>
        [Link(Type = LinkType.Scoped, ByName = true)]
        private Plant strum = null;

        [Link(Type = LinkType.Scoped, ByName = true)]
        private Phenology phenology = null;

        [Link(Type = LinkType.Scoped, ByName = true)]
        private Weather weather = null;

        [Link(Type = LinkType.Scoped)]
        private Soil soil = null;

        [Link]
        private ISummary summary = null;

        [Link(Type = LinkType.Scoped)]
        private Root root = null;

        [Link(Type = LinkType.Ancestor)]
        private Zone zone = null;

        [Link(Type = LinkType.Ancestor)]
        private Simulation simulation = null;

        /// <summary>The cultivar object representing the current instance of the SCRUM crop/// </summary>
        private Cultivar tree = null;

        private int harvestDAWS = 320;
        private int pruneDAWS = 360;

        
        [JsonIgnore]
        private Dictionary<string, string> blankParams = new Dictionary<string, string>()
        {
            {"SpringDormancy","[STRUM].Phenology.SpringDormancy.DAWStoProgress = " },
            {"CanopyExpansion","[STRUM].Phenology.CanopyExpansion.DAWStoProgress = " },
            {"FullCanopy","[STRUM].Phenology.FullCanopy.DAWStoProgress = " },
            {"LeafFall", "[STRUM].Phenology.LeafFall.DAWStoProgress = " },
            {"MaxRootDepth","[STRUM].Root.MaximumRootDepth.FixedValue = "},
            {"Proot","[STRUM].Root.DMDemands.Structural.DMDemandFunction.PartitionFraction.AcitveGrowth.Constant.FixedValue = " },
            {"MaxPrunedHeight","[STRUM].MaxPrunedHeight.FixedValue = " },
            {"CanopyBaseHeight","[STRUM].Height.CanopyBaseHeight.Maximum.FixedValue = " },
            {"MaxSeasonalHeight","[STRUM].Height.SeasonalGrowth.Maximum.FixedValue = " },
            {"MaxPrunedWidth","[STRUM].Width.PrunedWidth.Maximum.FixedValue = "},
            {"MaxSeasonalWidth","[STRUM].Width.SeasonalGrowth.Maximum.FixedValue = " },
            {"ProductNConc","[STRUM].Fruit.MaxNConcAtHarvest.FixedValue = "},
            {"ResidueNConc","[STRUM].Leaf.MaxNConcAtStartLeafFall.FixedValue = "},
            {"RootNConc","[STRUM].Root.MaximumNConc.FixedValue = "},
            {"WoodNConc","[STRUM].Trunk.MaximumNConc.FixedValue = "},
            {"ExtinctCoeff","[STRUM].Leaf.ExtinctionCoefficient.UnstressedCoeff.FixedValue = "},
            {"MaxLAI","[STRUM].Leaf.Area.Maximum.FixedValue = " },
            {"GSMax","[STRUM].Leaf.Gsmax350 = " },
            {"R50","[STRUM].Leaf.R50 = " },
            {"InitialTrunkWt","[STRUM].Trunk.InitialWt.Structural.FixedValue = "},
            {"InitialRootWt", "[STRUM].Root.InitialWt.Structural.FixedValue = " },
            {"InitialFruitWt","[STRUM].Fruit.InitialWt.Structural.FixedValue = "},
            {"InitialLeafWt", "[STRUM].Leaf.InitialWt.FixedValue = " },
            {"YearsToMaturity","[STRUM].RelativeAnnualDimension.XYPairs.X[2] = " },
            {"YearsToMaxRD","[STRUM].Root.RootFrontVelocity.RootGrowthDuration.YearsToMaxDepth.FixedValue = " },
            {"Number","[STRUM].Fruit.Number.RetainedPostThinning.FixedValue = " },
            {"Size","[STRUM].Fruit.MaximumSize.FixedValue = " },
            {"Density","[STRUM].Fruit.Density.FixedValue = " },
            {"DryMatterContent", "[STRUM].Fruit.MinimumDMC.FixedValue = " },
            {"DAWSMaxBloom","[STRUM].Fruit.DMDemands.Structural.RelativeFruitMass.Delta.Integral.XYPairs.X[2] = "},
            {"DAWSLinearGrowth","[STRUM].Fruit.DMDemands.Structural.RelativeFruitMass.Delta.Integral.XYPairs.X[3] = "},
            {"DAWSEndLinearGrowth","[STRUM].Fruit.DMDemands.Structural.RelativeFruitMass.Delta.Integral.XYPairs.X[4] = "},
            {"DAWSMaxSize","[STRUM].Fruit.DMDemands.Structural.RelativeFruitMass.Delta.Integral.XYPairs.X[5] = "},
            {"WaterStressPhoto","[STRUM].Leaf.Photosynthesis.Fw.XYPairs.Y[1] = "},
            {"WaterStressExtinct","[STRUM].Leaf.ExtinctionCoefficient.WaterStressFactor.XYPairs.Y[1] = "},
            {"WaterStressNUptake","[STRUM].Root.NUptakeSWFactor.XYPairs.Y[1] = "},
        };

        /// <summary>
        /// Method that sets scurm running
        /// </summary>
        public void Establish()
        {
            double soilDepthMax = 0;
            
            var soilCrop = soil.FindDescendant<SoilCrop>(strum.Name + "Soil");
            var physical = soil.FindDescendant<Physical>("Physical");
            if (soilCrop == null)
                throw new Exception($"Cannot find a soil crop parameterisation called {strum.Name}Soil");

            double[] xf = soilCrop.XF;

            // Limit root depth for impeded layers
            for (int i = 0; i < physical.Thickness.Length; i++)
            {
                if (xf[i] > 0)
                    soilDepthMax += physical.Thickness[i];
                else
                    break;
            }

            double rootDepth = Math.Min(MaxRD, soilDepthMax);
            if (GRINZ)
            {  //Must add root zone prior to sowing the crop.  For some reason they (silently) dont add if you try to do so after the crop is established
                string neighbour = "";
                List<Zone> zones = simulation.FindAllChildren<Zone>().ToList();
                if (zones.Count > 2)
                    throw new Exception("Strip crop logic only set up for 2 zones, your simulation has more than this");
                if (zones.Count > 1)
                {
                    foreach (Zone z in zones)
                    {
                        if (z.Name != zone.Name)
                            neighbour = z.Name;
                    }
                    root.ZoneNamesToGrowRootsIn.Add(neighbour);
                    root.ZoneRootDepths.Add(rootDepth);
                    NutrientPoolFunctions InitialDM = new NutrientPoolFunctions();
                    Constant InitStruct = new Constant();
                    InitStruct.FixedValue = 10;
                    InitialDM.Structural = InitStruct;
                    Constant InitMetab = new Constant();
                    InitMetab.FixedValue = 0;
                    InitialDM.Metabolic = InitMetab;
                    Constant InitStor = new Constant();
                    InitStor.FixedValue = 0;
                    InitialDM.Storage = InitStor;
                    root.ZoneInitialDM.Add(InitialDM);
                }
            }

            string cropName = this.Name;
            double depth = Math.Min(this.MaxRD * this.AgeAtSimulationStart / this.YearsToMaxDimension, rootDepth);
            double population = 1.0;
            double rowWidth = 0.0;

            tree = CoeffCalc();
            strum.Children.Add(tree);
            strum.Sow(cropName, population, depth, rowWidth);
            phenology.SetAge(AgeAtSimulationStart);
            summary.WriteMessage(this,"Some of the message above is not relevent as STRUM has no notion of population, bud number or row spacing." +
                " Additional info that may be useful.  " + this.Name + " is established as " + this.AgeAtSimulationStart.ToString() + " Year old plant "
                ,MessageType.Information); 
        }

        /// <summary>
        /// Data structure that holds STRUM parameter names and the cultivar overwrite they map to
        /// </summary>
        public Cultivar CoeffCalc()
        {
            Dictionary<string, string> treeParams = new Dictionary<string, string>(blankParams);
<<<<<<< HEAD

            if (this.WaterStress)
            {
                treeParams["WaterStressPhoto"] += "0.0";
                //treeParams["WaterStressCover"] += "0.2";
                treeParams["WaterStressExtinct"] += "0.2"; 
                treeParams["WaterStressNUptake"] += "0.0";
            }
            else
            {
                treeParams["WaterStressPhoto"] += "1.0";
                //treeParams["WaterStressCover"] += "1.0";
                treeParams["WaterStressExtinct"] += "1.0";
                treeParams["WaterStressNUptake"] += "1.0";
            }

=======

            if (this.WaterStress)
            {
                treeParams["WaterStressPhoto"] += "0.0";
                //treeParams["WaterStressCover"] += "0.2";
                treeParams["WaterStressExtinct"] += "0.2"; 
                treeParams["WaterStressNUptake"] += "0.0";
            }
            else
            {
                treeParams["WaterStressPhoto"] += "1.0";
                //treeParams["WaterStressCover"] += "1.0";
                treeParams["WaterStressExtinct"] += "1.0";
                treeParams["WaterStressNUptake"] += "1.0";
            }

>>>>>>> df949de9
            treeParams["SpringDormancy"] += BudBreakDAWS.ToString();
            treeParams["CanopyExpansion"] += StartFullCanopyDAWS.ToString();
            treeParams["FullCanopy"] += StartLeafFallDAWS.ToString();
            treeParams["LeafFall"] += EndLeafFallDAWS.ToString();
            pruneDAWS = EndLeafFallDAWS;
            treeParams["MaxRootDepth"] += MaxRD.ToString();
            treeParams["Proot"] += Proot.ToString();
            treeParams["MaxPrunedHeight"] += MaxPrunedHeight.ToString();
            treeParams["CanopyBaseHeight"] += CanopyBaseHeight.ToString();
            treeParams["MaxSeasonalHeight"] += (MaxHeight - MaxPrunedHeight).ToString();
            treeParams["MaxPrunedWidth"] += MaxPrunedWidth.ToString();
            treeParams["MaxSeasonalWidth"] += (MaxWidth - MaxPrunedWidth).ToString();
            treeParams["ProductNConc"] += FruitNConc.ToString();
            treeParams["ResidueNConc"] += LeafNConc.ToString();
            treeParams["RootNConc"] += RootNConc.ToString();
            treeParams["WoodNConc"] += TrunkNConc.ToString();
            treeParams["ExtinctCoeff"] += ExtinctCoeff.ToString();
            treeParams["MaxLAI"] += ((Math.Log(1 - MaxCover) / (ExtinctCoeff * -1))).ToString();
            treeParams["GSMax"] += GSMax.ToString();
            treeParams["R50"] += R50.ToString();
            treeParams["YearsToMaturity"] += YearsToMaxDimension.ToString();
            treeParams["YearsToMaxRD"] += YearsToMaxDimension.ToString();
            treeParams["Number"] += Number.ToString();
            treeParams["Size"] += Size.ToString();
            treeParams["Density"] += Density.ToString();
            treeParams["DryMatterContent"] += DMC.ToString();
            treeParams["DAWSMaxBloom"] += DAWSMaxBloom.ToString();
            treeParams["DAWSLinearGrowth"] += DAWSLinearGrowth.ToString();
            treeParams["DAWSEndLinearGrowth"] += ((int)(DAWSLinearGrowth+(DAWSMaxSize - DAWSLinearGrowth)*.6)).ToString();
            treeParams["DAWSMaxSize"] += DAWSMaxSize.ToString();
            harvestDAWS = DAWSMaxSize;


            if (AgeAtSimulationStart <= 0)
                throw new Exception("SPRUMtree needs to have a 'Tree Age at start of Simulation' > 1 years");
            if (TrunkMassAtMaxDimension <= 0)
                throw new Exception("SPRUMtree needs to have a 'Trunk Mass at maximum dimension > 0");
            treeParams["InitialTrunkWt"] += ((double)AgeAtSimulationStart/ (double)YearsToMaxDimension * TrunkMassAtMaxDimension * 100).ToString();
            treeParams["InitialRootWt"] += ((double)AgeAtSimulationStart / (double)YearsToMaxDimension * TrunkMassAtMaxDimension * 40).ToString();
            treeParams["InitialFruitWt"] += (0).ToString();
            treeParams["InitialLeafWt"] += (0).ToString();
                
            string[] commands = new string[treeParams.Count];
            treeParams.Values.CopyTo(commands, 0);

            Cultivar TreeValues = new Cultivar(this.Name, commands);
            return TreeValues;
        }
        
        [EventSubscribe("DoManagement")]
        private void OnDoManagement(object sender, EventArgs e)
        {
            if (weather.DaysSinceWinterSolstice == harvestDAWS)
            {
                PhenologyHarvest?.Invoke(this, new EventArgs());
            }
            if (weather.DaysSinceWinterSolstice == pruneDAWS)
            {
                PhenologyPrune?.Invoke(this, new EventArgs());
            }
        }

        [EventSubscribe("StartOfSimulation")]
        private void OnStartSimulation(object sender, EventArgs e)
        {
            Establish();
        }
    }
}<|MERGE_RESOLUTION|>--- conflicted
+++ resolved
@@ -55,11 +55,7 @@
         /// <summary>Grow roots into neighbouring zone (yes or no)</summary>
         [Separator("Tree Dimnesions")]
         [Description("Grow roots into neighbouring zone (yes or no)")]
-<<<<<<< HEAD
-        public bool RootThyNeighbour { get; set; }
-=======
         public bool GRINZ { get; set; }
->>>>>>> df949de9
 
         /// <summary>Root depth at harvest (mm)</summary>
         [Description("Root depth when mature (mm)")]
@@ -311,7 +307,6 @@
         public Cultivar CoeffCalc()
         {
             Dictionary<string, string> treeParams = new Dictionary<string, string>(blankParams);
-<<<<<<< HEAD
 
             if (this.WaterStress)
             {
@@ -328,24 +323,6 @@
                 treeParams["WaterStressNUptake"] += "1.0";
             }
 
-=======
-
-            if (this.WaterStress)
-            {
-                treeParams["WaterStressPhoto"] += "0.0";
-                //treeParams["WaterStressCover"] += "0.2";
-                treeParams["WaterStressExtinct"] += "0.2"; 
-                treeParams["WaterStressNUptake"] += "0.0";
-            }
-            else
-            {
-                treeParams["WaterStressPhoto"] += "1.0";
-                //treeParams["WaterStressCover"] += "1.0";
-                treeParams["WaterStressExtinct"] += "1.0";
-                treeParams["WaterStressNUptake"] += "1.0";
-            }
-
->>>>>>> df949de9
             treeParams["SpringDormancy"] += BudBreakDAWS.ToString();
             treeParams["CanopyExpansion"] += StartFullCanopyDAWS.ToString();
             treeParams["FullCanopy"] += StartLeafFallDAWS.ToString();
