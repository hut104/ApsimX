{
  "$type": "Models.Core.Simulations, Models",
  "ExplorerWidth": 0,
  "Version": 80,
  "Name": "Simulations",
  "Children": [
    {
      "$type": "Models.PMF.Plant, Models",
      "CropType": "Wheat",
      "IsEnding": false,
      "DaysAfterEnding": 0,
      "ResourceName": null,
      "Name": "Wheat",
      "Children": [
        {
          "$type": "Models.Memo, Models",
          "Text": "\n# The APSIM Wheat Model\n\n_Brown, H.E., Huth, N.I. and Holzworth, D.P._\n\nThe APSIM wheat model has been developed using the Plant Modelling Framework (PMF) of [brown_plant_2014]. This new framework provides a library of plant organ and process submodels that can be coupled, at runtime, to construct a model in much the same way that models can be coupled to construct a simulation. This means that dynamic composition of lower level process and organ classes (e.g. photosynthesis, leaf) into larger constructions (e.g. maize, wheat, sorghum) can be achieved by the model developer without additional coding.\n\nThe model consists of:\n\n* a phenology model to simulate development between developmental phases  \n* a structure model to simulate plant morphology  \n* a collection of organs to simulate the various plant parts  \n* an arbitrator to allocate resources (N, biomass) to the various plant organs  \n",
          "Name": "TitlePage",
          "Children": [],
          "IncludeInDocumentation": true,
          "Enabled": true,
          "ReadOnly": false
        },
        {
          "$type": "Models.PMF.OrganArbitrator, Models",
          "Name": "Arbitrator",
          "Children": [
            {
              "$type": "Models.PMF.RelativeAllocation, Models",
              "Name": "NArbitrator",
              "Children": [],
              "IncludeInDocumentation": true,
              "Enabled": true,
              "ReadOnly": false
            },
            {
              "$type": "Models.PMF.RelativeAllocation, Models",
              "Name": "DMArbitrator",
              "Children": [],
              "IncludeInDocumentation": true,
              "Enabled": true,
              "ReadOnly": false
            }
          ],
          "IncludeInDocumentation": true,
          "Enabled": true,
          "ReadOnly": false
        },
        {
          "$type": "Models.PMF.Phen.Phenology, Models",
          "Name": "Phenology",
          "Children": [
            {
              "$type": "Models.Memo, Models",
              "Text": "Wheat exhibits a range of developmental responses to environment and these are strongly influences by genotype characteristics.\nTemperature effects development increasing development rates and decreasing phase durations as temperatures increase.  Theset affects are captured by thermal time, .  However, wheat also exhibits vernalisation and photoperiod sensitivities in its Vegetative phase and further photoperiod sensitivity in the EarlyReproducivePhase.  Photoperiod responses are seen as a reduction in the length of a phase for a photoperiod sensitive genotype in response to a longer photoperiod.  Vernalisation responses are more complicated as they are driven by temperature but interact with photoperiod.  For vernalisation sensitive varieties (Winter types) exposure to cool temperatures or short photoperiods during the Vegetative phase will reduce the thermal time duration of the vegetative phase.  \n\nWe draw on the Kirby Framework to capture these vernalisation and photoperiod responses.  This framework assumes that the timing of anthesis is a result of the timing of flag leaf and an additional thermal time passage from there to anthesis.  It also assumes the timing of flag leaf is a result of the Final Leaf Number which sets a target, and leaf appearance rate, which sets the rate of progress toward this target.  Leaf appearance rate is a function of Thermal time and a genotype specific Phyllochron which changes with Haun stage as described by [Jamieson_LeafAppearance_1995].    \n\nFinal Leaf Number (FLN) is modeled as the sum of three numbers:\n\nFLN = MinLeafNumber + VernalLeaves + PhotoLeaves\n\nWhere MinLeafNumber is the number of leaves that a wheat crop will produce when vernalisation is satisified early in the crops duration (before 2nd true leaf) and it is grown in a long photoperiod..  VernalLeaves are the number of leaves that are added due to vernalisation effects.  For insensitive varieties this will always be zero but this is potentially a larger number for sensitivie varieties and the number progresively decreases as the crop encounters more vernalisation.  PhotoLeaves are the number of leaves that are added to the minimum leaf number as a result of short day exposure.  For insensitive varieties this will be zero but is potential larger for more sensitivie varieties and decreases as day length increases.  More detailed explinations of the components of phenology are provided below.",
              "Name": "Memo",
              "Children": [],
              "IncludeInDocumentation": true,
              "Enabled": true,
              "ReadOnly": false
            },
            {
              "$type": "Models.Functions.AirTemperatureFunction, Models",
              "Name": "ThermalTime",
              "Children": [
                {
                  "$type": "Models.Functions.XYPairs, Models",
                  "X": [
                    0.0,
                    26.0,
                    37.0
                  ],
                  "Y": [
                    0.0,
                    26.0,
                    0.0
                  ],
                  "Name": "XYPairs",
                  "Children": [],
                  "IncludeInDocumentation": true,
                  "Enabled": true,
                  "ReadOnly": false
                },
                {
                  "$type": "Models.Memo, Models",
                  "Text": "Thermal time determines the rate of developmental progress through many of the crops phases and is used by organs to determing potential growth rates.",
                  "Name": "Memo",
                  "Children": [],
                  "IncludeInDocumentation": true,
                  "Enabled": true,
                  "ReadOnly": false
                }
              ],
              "IncludeInDocumentation": true,
              "Enabled": true,
              "ReadOnly": false
            },
            {
              "$type": "Models.Functions.MultiplyFunction, Models",
              "Name": "DailyVernalisation",
              "Children": [
                {
                  "$type": "Models.Memo, Models",
                  "Text": "Vernalisation responses are based on those described by [Brown_Anthesis_2013].   Vernalisation is assumed to be related to the expression of the Vrn1 Gene.  Its experssion is accumulated daily and daily upregulation as a function of development (DeltaHaunStage) and a TempResponseProfile that declines exponentially from a maximum at 1<sup>o</sup>C to zero at 0<sup>o</sup>C and at 18<sup>o</sup>C.",
                  "Name": "Memo",
                  "Children": [],
                  "IncludeInDocumentation": true,
                  "Enabled": true,
                  "ReadOnly": false
                },
                {
                  "$type": "Models.Functions.VariableReference, Models",
                  "VariableName": "[Structure].DeltaHaunStage",
                  "Name": "DeltaHaunStage",
                  "Children": [],
                  "IncludeInDocumentation": true,
                  "Enabled": true,
                  "ReadOnly": false
                },
                {
                  "$type": "Models.Functions.AirTemperatureFunction, Models",
                  "Name": "TempResponseProfile",
                  "Children": [
                    {
                      "$type": "Models.Functions.XYPairs, Models",
                      "X": [
                        0.0,
                        1.0,
                        2.0,
                        3.0,
                        4.0,
                        5.0,
                        6.0,
                        7.0,
                        8.0,
                        9.0,
                        10.0,
                        11.0,
                        12.0,
                        13.0,
                        14.0,
                        15.0,
                        16.0,
                        17.0,
                        18.0,
                        19.0,
                        20.0,
                        30.0,
                        32.0
                      ],
                      "Y": [
                        0.0,
                        1.205,
                        1.037,
                        0.893,
                        0.768,
                        0.661,
                        0.569,
                        0.49,
                        0.422,
                        0.363,
                        0.312,
                        0.269,
                        0.231,
                        0.199,
                        0.171,
                        0.148,
                        0.127,
                        0.109,
                        0.094,
                        0.081,
                        0.0,
                        0.0,
                        -0.5
                      ],
                      "Name": "XYPairs",
                      "Children": [],
                      "IncludeInDocumentation": true,
                      "Enabled": true,
                      "ReadOnly": false
                    }
                  ],
                  "IncludeInDocumentation": true,
                  "Enabled": true,
                  "ReadOnly": false
                }
              ],
              "IncludeInDocumentation": true,
              "Enabled": true,
              "ReadOnly": false
            },
            {
              "$type": "Models.Functions.PhotoperiodFunction, Models",
              "Twilight": -6.0,
              "DayLength": 0.0,
              "Name": "Photoperiod",
              "Children": [],
              "IncludeInDocumentation": true,
              "Enabled": true,
              "ReadOnly": false
            },
            {
              "$type": "Models.Functions.PhaseLookup, Models",
              "Name": "PerceivedPhotoPeriod",
              "Children": [
                {
                  "$type": "Models.Functions.PhaseLookupValue, Models",
                  "Start": "Germination",
                  "End": "Emergence",
                  "Name": "ApexBelowGround",
                  "Children": [
                    {
                      "$type": "Models.Functions.Constant, Models",
                      "FixedValue": 0.0,
                      "Units": "h",
                      "Name": "Photoperiod",
                      "Children": [],
                      "IncludeInDocumentation": true,
                      "Enabled": true,
                      "ReadOnly": false
                    }
                  ],
                  "IncludeInDocumentation": true,
                  "Enabled": true,
                  "ReadOnly": false
                },
                {
                  "$type": "Models.Functions.PhaseLookupValue, Models",
                  "Start": "Emergence",
                  "End": "HarvestRipe",
                  "Name": "ApexAboveGround",
                  "Children": [
                    {
                      "$type": "Models.Functions.VariableReference, Models",
                      "VariableName": "[Phenology].Photoperiod",
                      "Name": "Photoperiod",
                      "Children": [],
                      "IncludeInDocumentation": true,
                      "Enabled": true,
                      "ReadOnly": false
                    }
                  ],
                  "IncludeInDocumentation": true,
                  "Enabled": true,
                  "ReadOnly": false
                }
              ],
              "IncludeInDocumentation": true,
              "Enabled": true,
              "ReadOnly": false
            },
            {
              "$type": "Models.Functions.MinimumFunction, Models",
              "Name": "Vrn1",
              "Children": [
                {
                  "$type": "Models.Memo, Models",
                  "Text": "Vrn1 accumulation begins when Vrn4 experssion is down regulated to zero and stops, assuming vernalisation saturation, at a value of 1",
                  "Name": "Memo",
                  "Children": [],
                  "IncludeInDocumentation": true,
                  "Enabled": true,
                  "ReadOnly": false
                },
                {
                  "$type": "Models.Functions.Constant, Models",
                  "FixedValue": 1.0,
                  "Units": "Relative Experssion",
                  "Name": "Saturation",
                  "Children": [],
                  "IncludeInDocumentation": true,
                  "Enabled": true,
                  "ReadOnly": false
                },
                {
                  "$type": "Models.Functions.AccumulateFunction, Models",
                  "StartStageName": "Germination",
                  "EndStageName": "TerminalSpikelet",
                  "ResetStageName": null,
                  "FractionRemovedOnCut": 0.0,
                  "FractionRemovedOnHarvest": 0.0,
                  "FractionRemovedOnGraze": 0.0,
                  "FractionRemovedOnPrune": 0.0,
                  "Name": "CurrentExpression",
                  "Children": [
                    {
                      "$type": "Models.Functions.LessThanFunction, Models",
                      "Name": "Vernalisation",
                      "Children": [
                        {
                          "$type": "Models.Functions.VariableReference, Models",
                          "VariableName": "[Phenology].Vrn4",
                          "Name": "If_Vrn4",
                          "Children": [],
                          "IncludeInDocumentation": true,
                          "Enabled": true,
                          "ReadOnly": false
                        },
                        {
                          "$type": "Models.Functions.VariableReference, Models",
                          "VariableName": "[Phenology].VernLag",
                          "Name": "IsLessThanLag",
                          "Children": [],
                          "IncludeInDocumentation": true,
                          "Enabled": true,
                          "ReadOnly": false
                        },
                        {
                          "$type": "Models.Functions.Constant, Models",
                          "FixedValue": 0.0,
                          "Units": null,
                          "Name": "Return_Zero",
                          "Children": [],
                          "IncludeInDocumentation": true,
                          "Enabled": true,
                          "ReadOnly": false
                        },
                        {
                          "$type": "Models.Functions.VariableReference, Models",
                          "VariableName": "[Phenology].DailyVernalisation",
                          "Name": "elseReturn_Vernalisation",
                          "Children": [],
                          "IncludeInDocumentation": true,
                          "Enabled": true,
                          "ReadOnly": false
                        }
                      ],
                      "IncludeInDocumentation": true,
                      "Enabled": true,
                      "ReadOnly": false
                    }
                  ],
                  "IncludeInDocumentation": true,
                  "Enabled": true,
                  "ReadOnly": false
                }
              ],
              "IncludeInDocumentation": true,
              "Enabled": true,
              "ReadOnly": false
            },
            {
              "$type": "Models.Functions.MinimumFunction, Models",
              "Name": "Vrn4",
              "Children": [
                {
                  "$type": "Models.Functions.VariableReference, Models",
                  "VariableName": "[Phenology].VernLag",
                  "Name": "MaxExpression",
                  "Children": [],
                  "IncludeInDocumentation": true,
                  "Enabled": true,
                  "ReadOnly": false
                },
                {
                  "$type": "Models.Functions.AccumulateFunction, Models",
                  "StartStageName": "Germination",
                  "EndStageName": "TerminalSpikelet",
                  "ResetStageName": null,
                  "FractionRemovedOnCut": 0.0,
                  "FractionRemovedOnHarvest": 0.0,
                  "FractionRemovedOnGraze": 0.0,
                  "FractionRemovedOnPrune": 0.0,
                  "Name": "CurrentExpression",
                  "Children": [
                    {
                      "$type": "Models.Functions.VariableReference, Models",
                      "VariableName": "[Phenology].DailyVernalisation",
                      "Name": "VernalisationConditioning",
                      "Children": [],
                      "IncludeInDocumentation": true,
                      "Enabled": true,
                      "ReadOnly": false
                    }
                  ],
                  "IncludeInDocumentation": true,
                  "Enabled": true,
                  "ReadOnly": false
                }
              ],
              "IncludeInDocumentation": true,
              "Enabled": true,
              "ReadOnly": false
            },
            {
              "$type": "Models.Functions.Constant, Models",
              "FixedValue": 7.0,
              "Units": "Leaves",
              "Name": "MinimumLeafNumber",
              "Children": [
                {
                  "$type": "Models.Memo, Models",
                  "Text": "Number of leaves the plant will produce when fully vernalised early and grown in long photoperiod\n",
                  "Name": "Memo",
                  "Children": [],
                  "IncludeInDocumentation": true,
                  "Enabled": true,
                  "ReadOnly": false
                }
              ],
              "IncludeInDocumentation": true,
              "Enabled": true,
              "ReadOnly": false
            },
            {
              "$type": "Models.Functions.Constant, Models",
              "FixedValue": 0.0,
              "Units": "Leaves",
              "Name": "VrnSensitivity",
              "Children": [
                {
                  "$type": "Models.Memo, Models",
                  "Text": "The difference between Inherent earlyness leaf number and the number of leaves produced when the plant is unvernalised and grown in long photoperiod",
                  "Name": "Memo",
                  "Children": [],
                  "IncludeInDocumentation": true,
                  "Enabled": true,
                  "ReadOnly": false
                }
              ],
              "IncludeInDocumentation": true,
              "Enabled": true,
              "ReadOnly": false
            },
            {
              "$type": "Models.Functions.Constant, Models",
              "FixedValue": 1.0,
              "Units": "Unitless",
              "Name": "VernLag",
              "Children": [
                {
                  "$type": "Models.Memo, Models",
                  "Text": "The amount of vernalising temperature required before vernalisation response will be evident.  Value of relative to the amount offl vernalisation temperature required from the end of the lag until vernalisation saturation.  A value of 0 means there is no lag, a value of 1 means the lag is the same (in vernal time) as the vernalisation requirement and a value of 2 means the lag is twice as long as the vernalisation response phase",
                  "Name": "Memo",
                  "Children": [],
                  "IncludeInDocumentation": true,
                  "Enabled": true,
                  "ReadOnly": false
                }
              ],
              "IncludeInDocumentation": true,
              "Enabled": true,
              "ReadOnly": false
            },
            {
              "$type": "Models.Functions.Constant, Models",
              "FixedValue": 3.0,
              "Units": "Leaves",
              "Name": "PpSensitivity",
              "Children": [
                {
                  "$type": "Models.Memo, Models",
                  "Text": "The reduction in leaf number going from 8 to 16 h Pp",
                  "Name": "Memo",
                  "Children": [],
                  "IncludeInDocumentation": true,
                  "Enabled": true,
                  "ReadOnly": false
                }
              ],
              "IncludeInDocumentation": true,
              "Enabled": true,
              "ReadOnly": false
            },
            {
              "$type": "Models.Functions.Constant, Models",
              "FixedValue": 0.0,
              "Units": null,
              "Name": "HeadEmergencePpSensitivity",
              "Children": [
                {
                  "$type": "Models.Memo, Models",
                  "Text": "The phyllochrons duration for the plant to go from flag leaf ligual appearance at 16 h Pp compared to the phyllochron duration for the same phase at 8 h Pp.  ",
                  "Name": "Memo",
                  "Children": [],
                  "IncludeInDocumentation": true,
                  "Enabled": true,
                  "ReadOnly": false
                }
              ],
              "IncludeInDocumentation": true,
              "Enabled": true,
              "ReadOnly": false
            },
            {
              "$type": "Models.Functions.Constant, Models",
              "FixedValue": 2.5,
              "Units": null,
              "Name": "HeadEmergenceLongDayBase",
              "Children": [
                {
                  "$type": "Models.Memo, Models",
                  "Text": "The phyllochrons duration for the plant to go from flag leaf ligual appearance at 16 h Pp.",
                  "Name": "Memo",
                  "Children": [],
                  "IncludeInDocumentation": true,
                  "Enabled": true,
                  "ReadOnly": false
                }
              ],
              "IncludeInDocumentation": true,
              "Enabled": true,
              "ReadOnly": false
            },
            {
              "$type": "Models.PMF.Phen.GerminatingPhase, Models",
              "Start": "Sowing",
              "End": "Germination",
              "Name": "Germinating",
              "Children": [],
              "IncludeInDocumentation": true,
              "Enabled": true,
              "ReadOnly": false
            },
            {
              "$type": "Models.PMF.Phen.EmergingPhase, Models",
              "ShootLag": 40.0,
              "ShootRate": 1.5,
              "Start": "Germination",
              "End": "Emergence",
              "TTForTimeStep": 0.0,
              "Name": "Emerging",
              "Children": [
                {
                  "$type": "Models.Functions.VariableReference, Models",
                  "VariableName": "[Phenology].ThermalTime",
                  "Name": "ThermalTime",
                  "Children": [],
                  "IncludeInDocumentation": true,
                  "Enabled": true,
                  "ReadOnly": false
                }
              ],
              "IncludeInDocumentation": true,
              "Enabled": true,
              "ReadOnly": false
            },
            {
              "$type": "Models.PMF.Phen.NodeNumberPhase, Models",
              "Start": "Emergence",
              "End": "TerminalSpikelet",
              "Name": "Vegetative",
              "Children": [
                {
                  "$type": "Models.Functions.VariableReference, Models",
                  "VariableName": "[Phenology].ThermalTime",
                  "Name": "ThermalTime",
                  "Children": [],
                  "IncludeInDocumentation": true,
                  "Enabled": true,
                  "ReadOnly": false
                },
                {
                  "$type": "Models.Functions.VariableReference, Models",
                  "VariableName": "[Structure].HaunStageTerminalSpikelet",
                  "Name": "CompletionNodeNumber",
                  "Children": [],
                  "IncludeInDocumentation": true,
                  "Enabled": true,
                  "ReadOnly": false
                }
              ],
              "IncludeInDocumentation": true,
              "Enabled": true,
              "ReadOnly": false
            },
            {
              "$type": "Models.PMF.Phen.LeafAppearancePhase, Models",
              "Start": "TerminalSpikelet",
              "End": "FlagLeaf",
              "Name": "StemElongation",
              "Children": [
                {
                  "$type": "Models.Memo, Models",
                  "Text": "The Final leaf number is fixed at Terminal Spikelet and leaves contune to appear at a rate set by thermal time and phyllochron until flag leaf liguale appears and this phase is completed.",
                  "Name": "Memo",
                  "Children": [],
                  "IncludeInDocumentation": true,
                  "Enabled": true,
                  "ReadOnly": false
                },
                {
                  "$type": "Models.Functions.VariableReference, Models",
                  "VariableName": "[Phenology].ThermalTime",
                  "Name": "ThermalTime",
                  "Children": [],
                  "IncludeInDocumentation": true,
                  "Enabled": true,
                  "ReadOnly": false
                }
              ],
              "IncludeInDocumentation": true,
              "Enabled": true,
              "ReadOnly": false
            },
            {
              "$type": "Models.PMF.Phen.GenericPhase, Models",
              "Start": "FlagLeaf",
              "End": "Heading",
              "Name": "HeadEmergence",
              "Children": [
                {
                  "$type": "Models.Functions.VariableReference, Models",
                  "VariableName": "[Phenology].ThermalTime",
                  "Name": "Progression",
                  "Children": [],
                  "IncludeInDocumentation": true,
                  "Enabled": true,
                  "ReadOnly": false
                },
                {
                  "$type": "Models.Functions.MultiplyFunction, Models",
                  "Name": "Target",
                  "Children": [
                    {
                      "$type": "Models.Functions.VariableReference, Models",
                      "VariableName": "[Structure].Phyllochron.BasePhyllochron",
                      "Name": "Phyllochron",
                      "Children": [],
                      "IncludeInDocumentation": true,
                      "Enabled": true,
                      "ReadOnly": false
                    },
                    {
                      "$type": "Models.Functions.AddFunction, Models",
                      "Name": "Phyllochrons",
                      "Children": [
                        {
                          "$type": "Models.Functions.VariableReference, Models",
                          "VariableName": "[Phenology].HeadEmergenceLongDayBase",
                          "Name": "LongDayBase",
                          "Children": [],
                          "IncludeInDocumentation": true,
                          "Enabled": true,
                          "ReadOnly": false
                        },
                        {
                          "$type": "Models.Functions.MultiplyFunction, Models",
                          "Name": "IncreaseDueToShortPhotoPeriod",
                          "Children": [
                            {
                              "$type": "Models.Functions.LinearInterpolationFunction, Models",
                              "Name": "PhotoPeriodResponse",
                              "Children": [
                                {
                                  "$type": "Models.Functions.XYPairs, Models",
                                  "X": [
                                    11.0,
                                    16.0
                                  ],
                                  "Y": [
                                    1.0,
                                    0.0
                                  ],
                                  "Name": "XYPairs",
                                  "Children": [],
                                  "IncludeInDocumentation": true,
                                  "Enabled": true,
                                  "ReadOnly": false
                                },
                                {
                                  "$type": "Models.Functions.VariableReference, Models",
                                  "VariableName": "[Phenology].Photoperiod",
                                  "Name": "XValue",
                                  "Children": [],
                                  "IncludeInDocumentation": true,
                                  "Enabled": true,
                                  "ReadOnly": false
                                }
                              ],
                              "IncludeInDocumentation": true,
                              "Enabled": true,
                              "ReadOnly": false
                            },
                            {
                              "$type": "Models.Functions.VariableReference, Models",
                              "VariableName": "[Phenology].HeadEmergencePpSensitivity",
                              "Name": "PpSensitivity",
                              "Children": [],
                              "IncludeInDocumentation": true,
                              "Enabled": true,
                              "ReadOnly": false
                            }
                          ],
                          "IncludeInDocumentation": true,
                          "Enabled": true,
                          "ReadOnly": false
                        }
                      ],
                      "IncludeInDocumentation": true,
                      "Enabled": true,
                      "ReadOnly": false
                    }
                  ],
                  "IncludeInDocumentation": true,
                  "Enabled": true,
                  "ReadOnly": false
                }
              ],
              "IncludeInDocumentation": true,
              "Enabled": true,
              "ReadOnly": false
            },
            {
              "$type": "Models.PMF.Phen.GenericPhase, Models",
              "Start": "Heading",
              "End": "Flowering",
              "Name": "EarlyFlowering",
              "Children": [
                {
                  "$type": "Models.Functions.VariableReference, Models",
                  "VariableName": "[Phenology].ThermalTime",
                  "Name": "Progression",
                  "Children": [],
                  "IncludeInDocumentation": true,
                  "Enabled": true,
                  "ReadOnly": false
                },
                {
                  "$type": "Models.Functions.Constant, Models",
                  "FixedValue": 0.0,
                  "Units": null,
                  "Name": "Target",
                  "Children": [],
                  "IncludeInDocumentation": true,
                  "Enabled": true,
                  "ReadOnly": false
                }
              ],
              "IncludeInDocumentation": true,
              "Enabled": true,
              "ReadOnly": false
            },
            {
              "$type": "Models.PMF.Phen.GenericPhase, Models",
              "Start": "Flowering",
              "End": "StartGrainFill",
              "Name": "GrainDevelopment",
              "Children": [
                {
                  "$type": "Models.Functions.Constant, Models",
                  "FixedValue": 120.0,
                  "Units": null,
                  "Name": "Target",
                  "Children": [],
                  "IncludeInDocumentation": true,
                  "Enabled": true,
                  "ReadOnly": false
                },
                {
                  "$type": "Models.Functions.VariableReference, Models",
                  "VariableName": "[Phenology].ThermalTime",
                  "Name": "Progression",
                  "Children": [],
                  "IncludeInDocumentation": true,
                  "Enabled": true,
                  "ReadOnly": false
                }
              ],
              "IncludeInDocumentation": true,
              "Enabled": true,
              "ReadOnly": false
            },
            {
              "$type": "Models.PMF.Phen.GenericPhase, Models",
              "Start": "StartGrainFill",
              "End": "EndGrainFill",
              "Name": "GrainFilling",
              "Children": [
                {
                  "$type": "Models.Functions.Constant, Models",
                  "FixedValue": 545.0,
                  "Units": null,
                  "Name": "Target",
                  "Children": [],
                  "IncludeInDocumentation": true,
                  "Enabled": true,
                  "ReadOnly": false
                },
                {
                  "$type": "Models.Functions.VariableReference, Models",
                  "VariableName": "[Phenology].ThermalTime",
                  "Name": "Progression",
                  "Children": [],
                  "IncludeInDocumentation": true,
                  "Enabled": true,
                  "ReadOnly": false
                }
              ],
              "IncludeInDocumentation": true,
              "Enabled": true,
              "ReadOnly": false
            },
            {
              "$type": "Models.PMF.Phen.GenericPhase, Models",
              "Start": "EndGrainFill",
              "End": "Maturity",
              "Name": "Maturing",
              "Children": [
                {
                  "$type": "Models.Functions.Constant, Models",
                  "FixedValue": 35.0,
                  "Units": null,
                  "Name": "Target",
                  "Children": [],
                  "IncludeInDocumentation": true,
                  "Enabled": true,
                  "ReadOnly": false
                },
                {
                  "$type": "Models.Functions.VariableReference, Models",
                  "VariableName": "[Phenology].ThermalTime",
                  "Name": "Progression",
                  "Children": [],
                  "IncludeInDocumentation": true,
                  "Enabled": true,
                  "ReadOnly": false
                }
              ],
              "IncludeInDocumentation": true,
              "Enabled": true,
              "ReadOnly": false
            },
            {
              "$type": "Models.PMF.Phen.GenericPhase, Models",
              "Start": "Maturity",
              "End": "HarvestRipe",
              "Name": "Ripening",
              "Children": [
                {
                  "$type": "Models.Functions.Constant, Models",
                  "FixedValue": 300.0,
                  "Units": null,
                  "Name": "Target",
                  "Children": [],
                  "IncludeInDocumentation": true,
                  "Enabled": true,
                  "ReadOnly": false
                },
                {
                  "$type": "Models.Functions.VariableReference, Models",
                  "VariableName": "[Phenology].ThermalTime",
                  "Name": "Progression",
                  "Children": [],
                  "IncludeInDocumentation": true,
                  "Enabled": true,
                  "ReadOnly": false
                }
              ],
              "IncludeInDocumentation": true,
              "Enabled": true,
              "ReadOnly": false
            },
            {
              "$type": "Models.PMF.Phen.EndPhase, Models",
              "Start": "HarvestRipe",
              "End": "Unused",
              "Name": "ReadyForHarvesting",
              "Children": [
                {
                  "$type": "Models.Functions.VariableReference, Models",
                  "VariableName": "[Phenology].ThermalTime",
                  "Name": "ThermalTime",
                  "Children": [],
                  "IncludeInDocumentation": true,
                  "Enabled": true,
                  "ReadOnly": false
                }
              ],
              "IncludeInDocumentation": true,
              "Enabled": true,
              "ReadOnly": false
            },
            {
              "$type": "Models.PMF.Phen.ZadokPMFWheat, Models",
              "Name": "Zadok",
              "Children": [],
              "IncludeInDocumentation": true,
              "Enabled": true,
              "ReadOnly": false
            },
            {
              "$type": "Models.Functions.OnEventFunction, Models",
              "SetEvent": "FlagLeaf",
              "ReSetEvent": "never",
              "Name": "FlagLeafDAS",
              "Children": [
                {
                  "$type": "Models.Memo, Models",
                  "Text": "\nA function is used to provide flowering date as days after sowing(DAS).\n",
                  "Name": "memo",
                  "Children": [],
                  "IncludeInDocumentation": true,
                  "Enabled": true,
                  "ReadOnly": false
                },
                {
                  "$type": "Models.Functions.Constant, Models",
                  "FixedValue": 0.0,
                  "Units": null,
                  "Name": "PreEventValue",
                  "Children": [],
                  "IncludeInDocumentation": true,
                  "Enabled": true,
                  "ReadOnly": false
                },
                {
                  "$type": "Models.Functions.VariableReference, Models",
                  "VariableName": "[Phenology].DaysAfterSowing",
                  "Name": "PostEventValue",
                  "Children": [],
                  "IncludeInDocumentation": true,
                  "Enabled": true,
                  "ReadOnly": false
                }
              ],
              "IncludeInDocumentation": true,
              "Enabled": true,
              "ReadOnly": false
            },
            {
              "$type": "Models.Functions.OnEventFunction, Models",
              "SetEvent": "Flowering",
              "ReSetEvent": "never",
              "Name": "FloweringDAS",
              "Children": [
                {
                  "$type": "Models.Memo, Models",
                  "Text": "\nA function is used to provide flowering date as days after sowing(DAS).\n",
                  "Name": "memo",
                  "Children": [],
                  "IncludeInDocumentation": true,
                  "Enabled": true,
                  "ReadOnly": false
                },
                {
                  "$type": "Models.Functions.Constant, Models",
                  "FixedValue": 0.0,
                  "Units": null,
                  "Name": "PreEventValue",
                  "Children": [],
                  "IncludeInDocumentation": true,
                  "Enabled": true,
                  "ReadOnly": false
                },
                {
                  "$type": "Models.Functions.VariableReference, Models",
                  "VariableName": "[Phenology].DaysAfterSowing",
                  "Name": "PostEventValue",
                  "Children": [],
                  "IncludeInDocumentation": true,
                  "Enabled": true,
                  "ReadOnly": false
                }
              ],
              "IncludeInDocumentation": true,
              "Enabled": true,
              "ReadOnly": false
            },
            {
              "$type": "Models.Functions.OnEventFunction, Models",
              "SetEvent": "Maturity",
              "ReSetEvent": "never",
              "Name": "MaturityDAS",
              "Children": [
                {
                  "$type": "Models.Memo, Models",
                  "Text": "\nA function is used to provide maturity date as days after sowing(DAS).",
                  "Name": "memo",
                  "Children": [],
                  "IncludeInDocumentation": true,
                  "Enabled": true,
                  "ReadOnly": false
                },
                {
                  "$type": "Models.Functions.Constant, Models",
                  "FixedValue": 0.0,
                  "Units": null,
                  "Name": "PreEventValue",
                  "Children": [],
                  "IncludeInDocumentation": true,
                  "Enabled": true,
                  "ReadOnly": false
                },
                {
                  "$type": "Models.Functions.VariableReference, Models",
                  "VariableName": "[Phenology].DaysAfterSowing",
                  "Name": "PostEventValue",
                  "Children": [],
                  "IncludeInDocumentation": true,
                  "Enabled": true,
                  "ReadOnly": false
                }
              ],
              "IncludeInDocumentation": true,
              "Enabled": true,
              "ReadOnly": false
            },
            {
              "$type": "Models.Functions.OnEventFunction, Models",
              "SetEvent": "Emergence",
              "ReSetEvent": "never",
              "Name": "EmergenceDAS",
              "Children": [
                {
                  "$type": "Models.Memo, Models",
                  "Text": "\nA function is used to provide flowering date as days after sowing(DAS).\n",
                  "Name": "memo",
                  "Children": [],
                  "IncludeInDocumentation": true,
                  "Enabled": true,
                  "ReadOnly": false
                },
                {
                  "$type": "Models.Functions.Constant, Models",
                  "FixedValue": 0.0,
                  "Units": null,
                  "Name": "PreEventValue",
                  "Children": [],
                  "IncludeInDocumentation": true,
                  "Enabled": true,
                  "ReadOnly": false
                },
                {
                  "$type": "Models.Functions.VariableReference, Models",
                  "VariableName": "[Phenology].DaysAfterSowing",
                  "Name": "PostEventValue",
                  "Children": [],
                  "IncludeInDocumentation": true,
                  "Enabled": true,
                  "ReadOnly": false
                }
              ],
              "IncludeInDocumentation": true,
              "Enabled": true,
              "ReadOnly": false
            }
          ],
          "IncludeInDocumentation": true,
          "Enabled": true,
          "ReadOnly": false
        },
        {
          "$type": "Models.PMF.Struct.Structure, Models",
          "CohortInitialisationStage": "Germination",
          "LeafInitialisationStage": "Emergence",
          "Name": "Structure",
          "Children": [
            {
              "$type": "Models.Functions.VariableReference, Models",
              "VariableName": "[Phenology].ThermalTime",
              "Name": "ThermalTime",
              "Children": [],
              "IncludeInDocumentation": true,
              "Enabled": true,
              "ReadOnly": false
            },
            {
              "$type": "Models.Functions.MultiplyFunction, Models",
              "Name": "Phyllochron",
              "Children": [
                {
                  "$type": "Models.Memo, Models",
                  "Text": "This is the thermal time between the emergence of leaf tips.  The model used here is based on [Jamieson_SIRIUS_1998] where leaf appearace could be described by a base phyllochron determined between leaves 2 and 7 and a phyllochron that was 70% of base phyllochron for leaves < 2 and 130% of base phyllochron for leaves > 7",
                  "Name": "Rational",
                  "Children": [],
                  "IncludeInDocumentation": true,
                  "Enabled": true,
                  "ReadOnly": false
                },
                {
                  "$type": "Models.Functions.LinearInterpolationFunction, Models",
                  "Name": "LeafStageFactor",
                  "Children": [
                    {
                      "$type": "Models.Functions.XYPairs, Models",
                      "X": [
                        0.0,
                        2.0,
                        3.0,
                        7.0,
                        8.0,
                        11.0,
                        12.0
                      ],
                      "Y": [
                        0.75,
                        0.75,
                        1.0,
                        1.0,
                        1.4,
                        1.4,
                        1.4
                      ],
                      "Name": "XYPairs",
                      "Children": [],
                      "IncludeInDocumentation": true,
                      "Enabled": true,
                      "ReadOnly": false
                    },
                    {
                      "$type": "Models.Functions.VariableReference, Models",
                      "VariableName": "[Leaf].AppearedCohortNo",
                      "Name": "XValue",
                      "Children": [],
                      "IncludeInDocumentation": true,
                      "Enabled": true,
                      "ReadOnly": false
                    }
                  ],
                  "IncludeInDocumentation": true,
                  "Enabled": true,
                  "ReadOnly": false
                },
                {
                  "$type": "Models.Functions.Constant, Models",
                  "FixedValue": 120.0,
                  "Units": "oC.d",
                  "Name": "BasePhyllochron",
                  "Children": [],
                  "IncludeInDocumentation": true,
                  "Enabled": true,
                  "ReadOnly": false
                },
                {
                  "$type": "Models.Functions.LinearInterpolationFunction, Models",
                  "Name": "PhotoPeriodEffect",
                  "Children": [
                    {
                      "$type": "Models.Functions.XYPairs, Models",
                      "X": [
                        8.0,
                        12.0,
                        14.0
                      ],
                      "Y": [
                        1.6,
                        1.0,
                        1.0
                      ],
                      "Name": "XYPairs",
                      "Children": [],
                      "IncludeInDocumentation": true,
                      "Enabled": true,
                      "ReadOnly": false
                    },
                    {
                      "$type": "Models.Functions.VariableReference, Models",
                      "VariableName": "[Phenology].Photoperiod",
                      "Name": "XValue",
                      "Children": [],
                      "IncludeInDocumentation": true,
                      "Enabled": true,
                      "ReadOnly": false
                    }
                  ],
                  "IncludeInDocumentation": true,
                  "Enabled": true,
                  "ReadOnly": false
                }
              ],
              "IncludeInDocumentation": true,
              "Enabled": true,
              "ReadOnly": false
            },
            {
              "$type": "Models.Functions.MultiplyFunction, Models",
              "Name": "BranchingRate",
              "Children": [
                {
                  "$type": "Models.Memo, Models",
                  "Text": "Potential branching rate is determined by the commonly observed pattern of tillering in wheat, in which each tiller emerges with the third leaf on its parent axis (e.g. first tiller emerges at the same time as the third leaf on the main stem, the first secondary tiller appears with the third leaf on tiller 1).  This is described as a simple function of main stem leaf number.",
                  "Name": "Memo",
                  "Children": [],
                  "IncludeInDocumentation": true,
                  "Enabled": true,
                  "ReadOnly": false
                },
                {
                  "$type": "Models.Functions.PhaseLookup, Models",
                  "Name": "PotentialBranchingRate",
                  "Children": [
                    {
                      "$type": "Models.Functions.PhaseLookupValue, Models",
                      "Start": "Emergence",
                      "End": "TerminalSpikelet",
                      "Name": "Vegetative",
                      "Children": [
                        {
                          "$type": "Models.Functions.LinearInterpolationFunction, Models",
                          "Name": "PotentialBranchingRate",
                          "Children": [
                            {
                              "$type": "Models.Functions.XYPairs, Models",
                              "X": [
                                1.0,
                                2.0,
                                3.0,
                                4.0,
                                5.0,
                                6.0,
                                7.0,
                                8.0
                              ],
                              "Y": [
                                0.0,
                                0.0,
                                1.0,
                                2.0,
                                4.0,
                                7.0,
                                12.0,
                                20.0
                              ],
                              "Name": "XYPairs",
                              "Children": [],
                              "IncludeInDocumentation": true,
                              "Enabled": true,
                              "ReadOnly": false
                            },
                            {
                              "$type": "Models.Functions.VariableReference, Models",
                              "VariableName": "[Structure].LeafTipsAppeared",
                              "Name": "XValue",
                              "Children": [],
                              "IncludeInDocumentation": true,
                              "Enabled": true,
                              "ReadOnly": false
                            }
                          ],
                          "IncludeInDocumentation": true,
                          "Enabled": true,
                          "ReadOnly": false
                        }
                      ],
                      "IncludeInDocumentation": true,
                      "Enabled": true,
                      "ReadOnly": false
                    },
                    {
                      "$type": "Models.Functions.PhaseLookupValue, Models",
                      "Start": "TerminalSpikelet",
                      "End": "HarvestRipe",
                      "Name": "Reproductive",
                      "Children": [
                        {
                          "$type": "Models.Functions.Constant, Models",
                          "FixedValue": 0.0,
                          "Units": null,
                          "Name": "Zero",
                          "Children": [],
                          "IncludeInDocumentation": true,
                          "Enabled": true,
                          "ReadOnly": false
                        }
                      ],
                      "IncludeInDocumentation": true,
                      "Enabled": true,
                      "ReadOnly": false
                    }
                  ],
                  "IncludeInDocumentation": true,
                  "Enabled": true,
                  "ReadOnly": false
                },
                {
                  "$type": "Models.Functions.MinimumFunction, Models",
                  "Name": "StressFactors",
                  "Children": [
                    {
                      "$type": "Models.Functions.LinearInterpolationFunction, Models",
                      "Name": "NitrogenEffect",
                      "Children": [
                        {
                          "$type": "Models.Memo, Models",
                          "Text": "Inadequate Nitrogen supply is assumed to affect tillering prior to any effect on photosynthesis or leaf size.",
                          "Name": "Memo",
                          "Children": [],
                          "IncludeInDocumentation": true,
                          "Enabled": true,
                          "ReadOnly": false
                        },
                        {
                          "$type": "Models.Functions.XYPairs, Models",
                          "X": [
                            0.5,
                            2.0,
                            3.0
                          ],
                          "Y": [
                            0.0,
                            1.0,
                            1.0
                          ],
                          "Name": "XYPairs",
                          "Children": [],
                          "IncludeInDocumentation": true,
                          "Enabled": true,
                          "ReadOnly": false
                        },
                        {
                          "$type": "Models.Functions.VariableReference, Models",
                          "VariableName": "[Arbitrator].FN",
                          "Name": "XValue",
                          "Children": [],
                          "IncludeInDocumentation": true,
                          "Enabled": true,
                          "ReadOnly": false
                        }
                      ],
                      "IncludeInDocumentation": true,
                      "Enabled": true,
                      "ReadOnly": false
                    },
                    {
                      "$type": "Models.Functions.LinearInterpolationFunction, Models",
                      "Name": "CoverEffect",
                      "Children": [
                        {
                          "$type": "Models.Memo, Models",
                          "Text": "Tillering is said to cease once a threshold fraction of incoming radiation has been achieved.  This captures shading effects on tillering described by [evers2006cessation].",
                          "Name": "Memo",
                          "Children": [],
                          "IncludeInDocumentation": true,
                          "Enabled": true,
                          "ReadOnly": false
                        },
                        {
                          "$type": "Models.Functions.XYPairs, Models",
                          "X": [
                            0.0,
                            0.1,
                            0.25
                          ],
                          "Y": [
                            1.0,
                            1.0,
                            0.0
                          ],
                          "Name": "XYPairs",
                          "Children": [],
                          "IncludeInDocumentation": true,
                          "Enabled": true,
                          "ReadOnly": false
                        },
                        {
                          "$type": "Models.Functions.VariableReference, Models",
                          "VariableName": "[Leaf].CoverTotal",
                          "Name": "XValue",
                          "Children": [],
                          "IncludeInDocumentation": true,
                          "Enabled": true,
                          "ReadOnly": false
                        }
                      ],
                      "IncludeInDocumentation": true,
                      "Enabled": true,
                      "ReadOnly": false
                    },
                    {
                      "$type": "Models.Functions.LinearInterpolationFunction, Models",
                      "Name": "WaterStressEffect",
                      "Children": [
                        {
                          "$type": "Models.Functions.XYPairs, Models",
                          "X": [
                            0.0,
                            1.0
                          ],
                          "Y": [
                            0.0,
                            1.0
                          ],
                          "Name": "XYPairs",
                          "Children": [],
                          "IncludeInDocumentation": true,
                          "Enabled": true,
                          "ReadOnly": false
                        },
                        {
                          "$type": "Models.Functions.VariableReference, Models",
                          "VariableName": "[Root].WaterTensionFactor",
                          "Name": "XValue",
                          "Children": [],
                          "IncludeInDocumentation": true,
                          "Enabled": true,
                          "ReadOnly": false
                        }
                      ],
                      "IncludeInDocumentation": true,
                      "Enabled": true,
                      "ReadOnly": false
                    }
                  ],
                  "IncludeInDocumentation": true,
                  "Enabled": true,
                  "ReadOnly": false
                }
              ],
              "IncludeInDocumentation": true,
              "Enabled": true,
              "ReadOnly": false
            },
            {
              "$type": "Models.Functions.PhaseLookup, Models",
              "Name": "BranchMortality",
              "Children": [
                {
                  "$type": "Models.Functions.PhaseLookupValue, Models",
                  "Start": "FlagLeaf",
                  "End": "Flowering",
                  "Name": "MortalityPhase",
                  "Children": [
                    {
                      "$type": "Models.Functions.MultiplyFunction, Models",
                      "Name": "Mortality",
                      "Children": [
                        {
                          "$type": "Models.Functions.LinearInterpolationFunction, Models",
                          "Name": "MortalityPerDegDay",
                          "Children": [
                            {
                              "$type": "Models.Functions.XYPairs, Models",
                              "X": [
                                0.0,
                                0.005
                              ],
                              "Y": [
                                0.002,
                                0.0
                              ],
                              "Name": "XYPairs",
                              "Children": [],
                              "IncludeInDocumentation": true,
                              "Enabled": true,
                              "ReadOnly": false
                            },
                            {
                              "$type": "Models.Functions.VariableReference, Models",
                              "VariableName": "[Structure].MeanTillerGrowthRate",
                              "Name": "XValue",
                              "Children": [],
                              "IncludeInDocumentation": true,
                              "Enabled": true,
                              "ReadOnly": false
                            }
                          ],
                          "IncludeInDocumentation": true,
                          "Enabled": true,
                          "ReadOnly": false
                        },
                        {
                          "$type": "Models.Functions.VariableReference, Models",
                          "VariableName": "[Phenology].ThermalTime",
                          "Name": "ThermalTime",
                          "Children": [],
                          "IncludeInDocumentation": true,
                          "Enabled": true,
                          "ReadOnly": false
                        }
                      ],
                      "IncludeInDocumentation": true,
                      "Enabled": true,
                      "ReadOnly": false
                    }
                  ],
                  "IncludeInDocumentation": true,
                  "Enabled": true,
                  "ReadOnly": false
                }
              ],
              "IncludeInDocumentation": true,
              "Enabled": true,
              "ReadOnly": false
            },
            {
              "$type": "Models.PMF.Struct.HeightFunction, Models",
              "Name": "HeightModel",
              "Children": [
                {
                  "$type": "Models.Functions.LinearInterpolationFunction, Models",
                  "Name": "PotentialHeight",
                  "Children": [
                    {
                      "$type": "Models.Functions.XYPairs, Models",
                      "X": [
                        3.0,
                        4.0,
                        5.0,
                        6.0,
                        7.0,
                        8.0
                      ],
                      "Y": [
                        10.0,
                        200.0,
                        1000.0,
                        1000.0,
                        1000.0,
                        1000.0
                      ],
                      "Name": "XYPairs",
                      "Children": [],
                      "IncludeInDocumentation": true,
                      "Enabled": true,
                      "ReadOnly": false
                    },
                    {
                      "$type": "Models.Functions.VariableReference, Models",
                      "VariableName": "[Phenology].Stage",
                      "Name": "XValue",
                      "Children": [],
                      "IncludeInDocumentation": true,
                      "Enabled": true,
                      "ReadOnly": false
                    }
                  ],
                  "IncludeInDocumentation": true,
                  "Enabled": true,
                  "ReadOnly": false
                },
                {
                  "$type": "Models.Functions.LinearInterpolationFunction, Models",
                  "Name": "WaterStress",
                  "Children": [
                    {
                      "$type": "Models.Functions.XYPairs, Models",
                      "X": [
                        0.3,
                        1.0
                      ],
                      "Y": [
                        0.0,
                        1.0
                      ],
                      "Name": "XYPairs",
                      "Children": [],
                      "IncludeInDocumentation": true,
                      "Enabled": true,
                      "ReadOnly": false
                    },
                    {
                      "$type": "Models.Functions.VariableReference, Models",
                      "VariableName": "[Leaf].Fw",
                      "Name": "XValue",
                      "Children": [],
                      "IncludeInDocumentation": true,
                      "Enabled": true,
                      "ReadOnly": false
                    }
                  ],
                  "IncludeInDocumentation": true,
                  "Enabled": true,
                  "ReadOnly": false
                }
              ],
              "IncludeInDocumentation": true,
              "Enabled": true,
              "ReadOnly": false
            },
            {
              "$type": "Models.Functions.MovingAverageFunction, Models",
              "NumberOfDays": 5,
              "StageToStartMovingAverage": "Emergence",
              "Name": "MeanTillerGrowthRate",
              "Children": [
                {
                  "$type": "Models.Memo, Models",
                  "Text": "This is calculated to represent the supply of asslimilate to individual tillers over the past 5 days to use as an index to determine tiller mortality.  When tiller numbers are high or total crop assimilate supply is small there will not be enough assimilate to maintain all of the tillers so the model will senesce some. ",
                  "Name": "Memo",
                  "Children": [],
                  "IncludeInDocumentation": true,
                  "Enabled": true,
                  "ReadOnly": false
                },
                {
                  "$type": "Models.Functions.DivideFunction, Models",
                  "Name": "TillerGrowthRate",
                  "Children": [
                    {
                      "$type": "Models.Functions.VariableReference, Models",
                      "VariableName": "[Arbitrator].DM.TotalFixationSupply",
                      "Name": "DailyGrowth",
                      "Children": [],
                      "IncludeInDocumentation": true,
                      "Enabled": true,
                      "ReadOnly": false
                    },
                    {
                      "$type": "Models.Functions.VariableReference, Models",
                      "VariableName": "[Phenology].ThermalTime",
                      "Name": "ThermalTime",
                      "Children": [],
                      "IncludeInDocumentation": true,
                      "Enabled": true,
                      "ReadOnly": false
                    },
                    {
                      "$type": "Models.Functions.VariableReference, Models",
                      "VariableName": "[Structure].TotalStemPopn",
                      "Name": "StemPopulation",
                      "Children": [],
                      "IncludeInDocumentation": true,
                      "Enabled": true,
                      "ReadOnly": false
                    }
                  ],
                  "IncludeInDocumentation": true,
                  "Enabled": true,
                  "ReadOnly": false
                }
              ],
              "IncludeInDocumentation": true,
              "Enabled": true,
              "ReadOnly": false
            },
            {
              "$type": "Models.Functions.MovingAverageFunction, Models",
              "NumberOfDays": 300,
              "StageToStartMovingAverage": "Emergence",
              "Name": "MeanPhyllochron",
              "Children": [
                {
                  "$type": "Models.Functions.VariableReference, Models",
                  "VariableName": "[Structure].Phyllochron",
                  "Name": "Phyllochron",
                  "Children": [],
                  "IncludeInDocumentation": true,
                  "Enabled": true,
                  "ReadOnly": false
                }
              ],
              "IncludeInDocumentation": true,
              "Enabled": true,
              "ReadOnly": false
            },
            {
              "$type": "Models.Functions.HoldFunction, Models",
              "WhenToHold": "TerminalSpikelet",
              "Name": "FinalLeafNumber",
              "Children": [
                {
                  "$type": "Models.Functions.AddFunction, Models",
                  "Name": "FinalNodeNumber",
                  "Children": [
                    {
                      "$type": "Models.Functions.VariableReference, Models",
                      "VariableName": "[Phenology].MinimumLeafNumber",
                      "Name": "MinLeafNumber",
                      "Children": [],
                      "IncludeInDocumentation": true,
                      "Enabled": true,
                      "ReadOnly": false
                    },
                    {
                      "$type": "Models.Functions.MultiplyFunction, Models",
                      "Name": "VernalLeaves",
                      "Children": [
                        {
                          "$type": "Models.Functions.VariableReference, Models",
                          "VariableName": "[Phenology].VrnSensitivity",
                          "Name": "UnVernalisedLeaves",
                          "Children": [],
                          "IncludeInDocumentation": true,
                          "Enabled": true,
                          "ReadOnly": false
                        },
                        {
                          "$type": "Models.Functions.SubtractFunction, Models",
                          "Name": "VernalisationReductionFactor",
                          "Children": [
                            {
                              "$type": "Models.Functions.Constant, Models",
                              "FixedValue": 1.0,
                              "Units": null,
                              "Name": "One",
                              "Children": [],
                              "IncludeInDocumentation": true,
                              "Enabled": true,
                              "ReadOnly": false
                            },
                            {
                              "$type": "Models.Functions.VariableReference, Models",
                              "VariableName": "[Phenology].Vrn1",
                              "Name": "RelativeVrn1Expression",
                              "Children": [],
                              "IncludeInDocumentation": true,
                              "Enabled": true,
                              "ReadOnly": false
                            }
                          ],
                          "IncludeInDocumentation": true,
                          "Enabled": true,
                          "ReadOnly": false
                        }
                      ],
                      "IncludeInDocumentation": true,
                      "Enabled": true,
                      "ReadOnly": false
                    },
                    {
                      "$type": "Models.Functions.MultiplyFunction, Models",
                      "Name": "PhotoPLeaves",
                      "Children": [
                        {
                          "$type": "Models.Functions.VariableReference, Models",
                          "VariableName": "[Phenology].PpSensitivity",
                          "Name": "ShortPpLeaves",
                          "Children": [],
                          "IncludeInDocumentation": true,
                          "Enabled": true,
                          "ReadOnly": false
                        },
                        {
                          "$type": "Models.Functions.LinearInterpolationFunction, Models",
                          "Name": "PhotoPeriodReductionFactor",
                          "Children": [
                            {
                              "$type": "Models.Functions.XYPairs, Models",
                              "X": [
                                10.0,
                                16.0
                              ],
                              "Y": [
                                1.0,
                                0.0
                              ],
                              "Name": "XYPairs",
                              "Children": [],
                              "IncludeInDocumentation": true,
                              "Enabled": true,
                              "ReadOnly": false
                            },
                            {
                              "$type": "Models.Functions.VariableReference, Models",
                              "VariableName": "[Phenology].Photoperiod",
                              "Name": "XValue",
                              "Children": [],
                              "IncludeInDocumentation": true,
                              "Enabled": true,
                              "ReadOnly": false
                            }
                          ],
                          "IncludeInDocumentation": true,
                          "Enabled": true,
                          "ReadOnly": false
                        }
                      ],
                      "IncludeInDocumentation": true,
                      "Enabled": true,
                      "ReadOnly": false
                    }
                  ],
                  "IncludeInDocumentation": true,
                  "Enabled": true,
                  "ReadOnly": false
                }
              ],
              "IncludeInDocumentation": true,
              "Enabled": true,
              "ReadOnly": false
            },
            {
              "$type": "Models.Functions.ExpressionFunction, Models",
              "Expression": "([Structure].FinalLeafNumber.Value() - 2.85)/1.1",
              "Name": "HaunStageTerminalSpikelet",
              "Children": [
                {
                  "$type": "Models.Memo, Models",
                  "Text": "The Haun stage at which Terminal Spikelet occurs is determined from final leaf number using the approach described in [Brown_Anthesis_2013].",
                  "Name": "Memo",
                  "Children": [],
                  "IncludeInDocumentation": true,
                  "Enabled": true,
                  "ReadOnly": false
                }
              ],
              "IncludeInDocumentation": true,
              "Enabled": true,
              "ReadOnly": false
            },
            {
<<<<<<< HEAD
              "$type": "Models.Functions.VariableReference, Models",
              "VariableName": "[Leaf].NextExpandingLeafProportion",
              "Name": "ProportionOfExpandingLeaf",
              "Children": [],
              "IncludeInDocumentation": true,
              "Enabled": true,
              "ReadOnly": false
            }
          ],
          "IncludeInDocumentation": true,
          "Enabled": true,
          "ReadOnly": false
        },
        {
          "$type": "Models.Functions.Constant, Models",
          "FixedValue": 0.0,
          "Units": null,
          "Name": "StemSenescenceAge",
          "Children": [],
          "IncludeInDocumentation": true,
          "Enabled": true,
          "ReadOnly": false
            },
            {
              "$type": "Models.Functions.DivideFunction, Models",
              "Name": "PTQ",
              "Children": [
                {
                  "$type": "Models.Functions.MultiplyFunction, Models",
                  "Name": "Radn_mol_per_m2",
                  "Children": [
                    {
                      "$type": "Models.Functions.VariableReference, Models",
                      "VariableName": "[IWeather].Radn",
                      "Name": "SolarRadiation",
                      "Children": [],
                      "IncludeInDocumentation": true,
                      "Enabled": true,
                      "ReadOnly": false
                    },
                    {
                      "$type": "Models.Functions.Constant, Models",
                      "FixedValue": 2.285,
                      "Units": null,
                      "Name": "Constant",
                      "Children": [],
                      "IncludeInDocumentation": true,
                      "Enabled": true,
                      "ReadOnly": false
                    },
                    {
                      "$type": "Models.Memo, Models",
                      "Text": "Multiply Radn (MJ/m2/d) by 4.57 to convert to mol/m2/day and divide by 2 to convert to mol PAR/m2/d",
                      "Name": "Memo",
                      "Children": [],
                      "IncludeInDocumentation": true,
                      "Enabled": true,
                      "ReadOnly": false
                    }
                  ],
                  "IncludeInDocumentation": true,
                  "Enabled": true,
                  "ReadOnly": false
                },
                {
                  "$type": "Models.Functions.VariableReference, Models",
                  "VariableName": "[Phenology].ThermalTime",
                  "Name": "ThermalTime",
                  "Children": [],
                  "IncludeInDocumentation": true,
                  "Enabled": true,
                  "ReadOnly": false
                }
              ],
              "IncludeInDocumentation": true,
              "Enabled": true,
              "ReadOnly": false
            },
            {
              "$type": "Models.Functions.ExpressionFunction, Models",
              "Expression": "1/(0.004996+((0.018-0.004996)*[Structure].PTQ)/ (1.9807+[Structure].PTQ))",
              "Name": "PhyllochroPTQ",
              "Children": [],
              "IncludeInDocumentation": true,
              "Enabled": true,
              "ReadOnly": false
        }
      ],
      "IncludeInDocumentation": true,
      "Enabled": true,
      "ReadOnly": false
    },
    {
      "$type": "Models.PMF.Organs.ReproductiveOrgan, Models",
      "GrowthRespiration": 0.0,
      "MaintenanceRespiration": 0.0,
      "DMDemand": null,
      "NDemand": null,
      "DMSupply": null,
      "NSupply": null,
      "RipeStage": "Ripe",
      "potentialDMAllocation": null,
      "Live": {
        "$type": "Models.PMF.Biomass, Models",
        "DMDOfStructural": 0.6,
        "Name": "Biomass",
        "Children": [],
        "IncludeInDocumentation": true,
        "Enabled": true,
        "ReadOnly": false
      },
      "Dead": {
        "$type": "Models.PMF.Biomass, Models",
        "DMDOfStructural": 0.6,
        "Name": "Biomass",
        "Children": [],
        "IncludeInDocumentation": true,
        "Enabled": true,
        "ReadOnly": false
      },
      "Name": "Grain",
      "Children": [
        {
          "$type": "Models.Functions.HoldFunction, Models",
          "WhenToHold": "Flowering",
          "Name": "NumberFunction",
          "Children": [
            {
              "$type": "Models.Functions.MultiplyFunction, Models",
              "Name": "GrainNumber",
=======
              "$type": "Models.Functions.AddFunction, Models",
              "Name": "HaunStage",
>>>>>>> 64f00d60
              "Children": [
                {
                  "$type": "Models.Functions.VariableReference, Models",
                  "VariableName": "[Leaf].ExpandedCohortNo",
                  "Name": "AppearedLeaves",
                  "Children": [],
                  "IncludeInDocumentation": true,
                  "Enabled": true,
                  "ReadOnly": false
                },
                {
                  "$type": "Models.Functions.VariableReference, Models",
                  "VariableName": "[Leaf].NextExpandingLeafProportion",
                  "Name": "ProportionOfExpandingLeaf",
                  "Children": [],
                  "IncludeInDocumentation": true,
                  "Enabled": true,
                  "ReadOnly": false
                }
              ],
              "IncludeInDocumentation": true,
              "Enabled": true,
              "ReadOnly": false
            },
            {
              "$type": "Models.Functions.Constant, Models",
              "FixedValue": 0.0,
              "Units": null,
              "Name": "StemSenescenceAge",
              "Children": [],
              "IncludeInDocumentation": true,
              "Enabled": true,
              "ReadOnly": false
            }
          ],
          "IncludeInDocumentation": true,
          "Enabled": true,
          "ReadOnly": false
        },
        {
          "$type": "Models.PMF.Organs.ReproductiveOrgan, Models",
          "GrowthRespiration": 0.0,
          "MaintenanceRespiration": 0.0,
          "DMDemand": null,
          "NDemand": null,
          "DMSupply": null,
          "NSupply": null,
          "RipeStage": "Ripe",
          "potentialDMAllocation": null,
          "Live": {
            "$type": "Models.PMF.Biomass, Models",
            "DMDOfStructural": 0.6,
            "Name": "Biomass",
            "Children": [],
            "IncludeInDocumentation": true,
            "Enabled": true,
            "ReadOnly": false
          },
          "Dead": {
            "$type": "Models.PMF.Biomass, Models",
            "DMDOfStructural": 0.6,
            "Name": "Biomass",
            "Children": [],
            "IncludeInDocumentation": true,
            "Enabled": true,
            "ReadOnly": false
          },
          "Name": "Grain",
          "Children": [
            {
              "$type": "Models.Functions.HoldFunction, Models",
              "WhenToHold": "Flowering",
              "Name": "NumberFunction",
              "Children": [
                {
                  "$type": "Models.Functions.MultiplyFunction, Models",
                  "Name": "GrainNumber",
                  "Children": [
                    {
                      "$type": "Models.Functions.Constant, Models",
                      "FixedValue": 26.0,
                      "Units": "grains",
                      "Name": "GrainsPerGramOfStem",
                      "Children": [],
                      "IncludeInDocumentation": true,
                      "Enabled": true,
                      "ReadOnly": false
                    },
                    {
                      "$type": "Models.Functions.VariableReference, Models",
                      "VariableName": "[StemPlusSpike].Wt",
                      "Name": "StemMass",
                      "Children": [],
                      "IncludeInDocumentation": true,
                      "Enabled": true,
                      "ReadOnly": false
                    }
                  ],
                  "IncludeInDocumentation": true,
                  "Enabled": true,
                  "ReadOnly": false
                }
              ],
              "IncludeInDocumentation": true,
              "Enabled": true,
              "ReadOnly": false
            },
            {
              "$type": "Models.Functions.Constant, Models",
              "FixedValue": 1.0,
              "Units": null,
              "Name": "DMConversionEfficiency",
              "Children": [],
              "IncludeInDocumentation": true,
              "Enabled": true,
              "ReadOnly": false
            },
            {
              "$type": "Models.Functions.Constant, Models",
              "FixedValue": 0.0,
              "Units": null,
              "Name": "RemobilisationCost",
              "Children": [],
              "IncludeInDocumentation": true,
              "Enabled": true,
              "ReadOnly": false
            },
            {
              "$type": "Models.Functions.Constant, Models",
              "FixedValue": 0.05,
              "Units": null,
              "Name": "InitialGrainProportion",
              "Children": [],
              "IncludeInDocumentation": true,
              "Enabled": true,
              "ReadOnly": false
            },
            {
              "$type": "Models.Functions.Constant, Models",
              "FixedValue": 0.05,
              "Units": "g",
              "Name": "MaximumPotentialGrainSize",
              "Children": [],
              "IncludeInDocumentation": true,
              "Enabled": true,
              "ReadOnly": false
            },
            {
              "$type": "Models.Functions.PhaseLookup, Models",
              "Name": "DMDemandFunction",
              "Children": [
                {
                  "$type": "Models.Functions.PhaseLookupValue, Models",
                  "Start": "Flowering",
                  "End": "StartGrainFill",
                  "Name": "InitialPhase",
                  "Children": [
                    {
                      "$type": "Models.Functions.DemandFunctions.FillingRateFunction, Models",
                      "Name": "FillingRateFunction",
                      "Children": [
                        {
                          "$type": "Models.Functions.VariableReference, Models",
                          "VariableName": "[Grain].NumberFunction",
                          "Name": "NumberFunction",
                          "Children": [],
                          "IncludeInDocumentation": true,
                          "Enabled": true,
                          "ReadOnly": false
                        },
                        {
                          "$type": "Models.Functions.VariableReference, Models",
                          "VariableName": "[Phenology].GrainDevelopment.Target",
                          "Name": "FillingDuration",
                          "Children": [],
                          "IncludeInDocumentation": true,
                          "Enabled": true,
                          "ReadOnly": false
                        },
                        {
                          "$type": "Models.Functions.VariableReference, Models",
                          "VariableName": "[Phenology].ThermalTime",
                          "Name": "ThermalTime",
                          "Children": [],
                          "IncludeInDocumentation": true,
                          "Enabled": true,
                          "ReadOnly": false
                        },
                        {
                          "$type": "Models.Functions.MultiplyFunction, Models",
                          "Name": "PotentialSizeIncrement",
                          "Children": [
                            {
                              "$type": "Models.Functions.VariableReference, Models",
                              "VariableName": "[Grain].InitialGrainProportion",
                              "Name": "InitialProportion",
                              "Children": [],
                              "IncludeInDocumentation": true,
                              "Enabled": true,
                              "ReadOnly": false
                            },
                            {
                              "$type": "Models.Functions.VariableReference, Models",
                              "VariableName": "[Grain].MaximumPotentialGrainSize",
                              "Name": "MaximumSize",
                              "Children": [],
                              "IncludeInDocumentation": true,
                              "Enabled": true,
                              "ReadOnly": false
                            }
                          ],
                          "IncludeInDocumentation": true,
                          "Enabled": true,
                          "ReadOnly": false
                        }
                      ],
                      "IncludeInDocumentation": true,
                      "Enabled": true,
                      "ReadOnly": false
                    }
                  ],
                  "IncludeInDocumentation": true,
                  "Enabled": true,
                  "ReadOnly": false
                },
                {
                  "$type": "Models.Functions.PhaseLookupValue, Models",
                  "Start": "StartGrainFill",
                  "End": "EndGrainFill",
                  "Name": "LinearPhase",
                  "Children": [
                    {
                      "$type": "Models.Functions.DemandFunctions.FillingRateFunction, Models",
                      "Name": "FillingRateFunction",
                      "Children": [
                        {
                          "$type": "Models.Functions.VariableReference, Models",
                          "VariableName": "[Grain].NumberFunction",
                          "Name": "NumberFunction",
                          "Children": [],
                          "IncludeInDocumentation": true,
                          "Enabled": true,
                          "ReadOnly": false
                        },
                        {
                          "$type": "Models.Functions.VariableReference, Models",
                          "VariableName": "[Phenology].GrainFilling.Target",
                          "Name": "FillingDuration",
                          "Children": [],
                          "IncludeInDocumentation": true,
                          "Enabled": true,
                          "ReadOnly": false
                        },
                        {
                          "$type": "Models.Functions.VariableReference, Models",
                          "VariableName": "[Phenology].ThermalTime",
                          "Name": "ThermalTime",
                          "Children": [],
                          "IncludeInDocumentation": true,
                          "Enabled": true,
                          "ReadOnly": false
                        },
                        {
                          "$type": "Models.Functions.MultiplyFunction, Models",
                          "Name": "PotentialSizeIncrement",
                          "Children": [
                            {
                              "$type": "Models.Functions.SubtractFunction, Models",
                              "Name": "ProportionLinearPhase",
                              "Children": [
                                {
                                  "$type": "Models.Functions.Constant, Models",
                                  "FixedValue": 1.0,
                                  "Units": null,
                                  "Name": "One",
                                  "Children": [],
                                  "IncludeInDocumentation": true,
                                  "Enabled": true,
                                  "ReadOnly": false
                                },
                                {
                                  "$type": "Models.Functions.VariableReference, Models",
                                  "VariableName": "[Grain].InitialGrainProportion",
                                  "Name": "InitialProportion",
                                  "Children": [],
                                  "IncludeInDocumentation": true,
                                  "Enabled": true,
                                  "ReadOnly": false
                                }
                              ],
                              "IncludeInDocumentation": true,
                              "Enabled": true,
                              "ReadOnly": false
                            },
                            {
                              "$type": "Models.Functions.VariableReference, Models",
                              "VariableName": "[Grain].MaximumPotentialGrainSize",
                              "Name": "MaximumSize",
                              "Children": [],
                              "IncludeInDocumentation": true,
                              "Enabled": true,
                              "ReadOnly": false
                            }
                          ],
                          "IncludeInDocumentation": true,
                          "Enabled": true,
                          "ReadOnly": false
                        }
                      ],
                      "IncludeInDocumentation": true,
                      "Enabled": true,
                      "ReadOnly": false
                    }
                  ],
                  "IncludeInDocumentation": true,
                  "Enabled": true,
                  "ReadOnly": false
                }
              ],
              "IncludeInDocumentation": true,
              "Enabled": true,
              "ReadOnly": false
            },
            {
              "$type": "Models.Functions.Constant, Models",
              "FixedValue": 0.0123,
              "Units": null,
              "Name": "MinimumNConc",
              "Children": [],
              "IncludeInDocumentation": true,
              "Enabled": true,
              "ReadOnly": false
            },
            {
              "$type": "Models.Functions.Constant, Models",
              "FixedValue": 0.03,
              "Units": null,
              "Name": "MaxNConcDailyGrowth",
              "Children": [],
              "IncludeInDocumentation": true,
              "Enabled": true,
              "ReadOnly": false
            },
            {
              "$type": "Models.Functions.Constant, Models",
              "FixedValue": 0.03,
              "Units": null,
              "Name": "MaximumNConc",
              "Children": [],
              "IncludeInDocumentation": true,
              "Enabled": true,
              "ReadOnly": false
            },
            {
              "$type": "Models.Functions.PhaseLookup, Models",
              "Name": "NFillingRate",
              "Children": [
                {
                  "$type": "Models.Functions.PhaseLookupValue, Models",
                  "Start": "Flowering",
                  "End": "EndGrainFill",
                  "Name": "GrainFilling",
                  "Children": [
                    {
                      "$type": "Models.Functions.DemandFunctions.FillingRateFunction, Models",
                      "Name": "FillingRateFunction",
                      "Children": [
                        {
                          "$type": "Models.Functions.VariableReference, Models",
                          "VariableName": "[Grain].NumberFunction",
                          "Name": "NumberFunction",
                          "Children": [],
                          "IncludeInDocumentation": true,
                          "Enabled": true,
                          "ReadOnly": false
                        },
                        {
                          "$type": "Models.Functions.AddFunction, Models",
                          "Name": "FillingDuration",
                          "Children": [
                            {
                              "$type": "Models.Functions.VariableReference, Models",
                              "VariableName": "[Phenology].GrainDevelopment.Target",
                              "Name": "FloweringToGrainFilling",
                              "Children": [],
                              "IncludeInDocumentation": true,
                              "Enabled": true,
                              "ReadOnly": false
                            },
                            {
                              "$type": "Models.Functions.VariableReference, Models",
                              "VariableName": "[Phenology].GrainFilling.Target",
                              "Name": "GrainFilling",
                              "Children": [],
                              "IncludeInDocumentation": true,
                              "Enabled": true,
                              "ReadOnly": false
                            }
                          ],
                          "IncludeInDocumentation": true,
                          "Enabled": true,
                          "ReadOnly": false
                        },
                        {
                          "$type": "Models.Functions.VariableReference, Models",
                          "VariableName": "[Phenology].ThermalTime",
                          "Name": "ThermalTime",
                          "Children": [],
                          "IncludeInDocumentation": true,
                          "Enabled": true,
                          "ReadOnly": false
                        },
                        {
                          "$type": "Models.Functions.MultiplyFunction, Models",
                          "Name": "PotentialSizeIncrement",
                          "Children": [
                            {
                              "$type": "Models.Functions.VariableReference, Models",
                              "VariableName": "[Grain].MaximumPotentialGrainSize",
                              "Name": "MaximumSize",
                              "Children": [],
                              "IncludeInDocumentation": true,
                              "Enabled": true,
                              "ReadOnly": false
                            },
                            {
                              "$type": "Models.Functions.VariableReference, Models",
                              "VariableName": "[Grain].MaximumNConc",
                              "Name": "MaximumNConc",
                              "Children": [],
                              "IncludeInDocumentation": true,
                              "Enabled": true,
                              "ReadOnly": false
                            }
                          ],
                          "IncludeInDocumentation": true,
                          "Enabled": true,
                          "ReadOnly": false
                        }
                      ],
                      "IncludeInDocumentation": true,
                      "Enabled": true,
                      "ReadOnly": false
                    }
                  ],
                  "IncludeInDocumentation": true,
                  "Enabled": true,
                  "ReadOnly": false
                }
              ],
              "IncludeInDocumentation": true,
              "Enabled": true,
              "ReadOnly": false
            },
            {
              "$type": "Models.Functions.Constant, Models",
              "FixedValue": 0.12,
              "Units": null,
              "Name": "WaterContent",
              "Children": [],
              "IncludeInDocumentation": true,
              "Enabled": true,
              "ReadOnly": false
            },
            {
              "$type": "Models.Functions.AccumulateFunction, Models",
              "StartStageName": "Flowering",
              "EndStageName": "Maturity",
              "ResetStageName": null,
              "FractionRemovedOnCut": 0.0,
              "FractionRemovedOnHarvest": 0.0,
              "FractionRemovedOnGraze": 0.0,
              "FractionRemovedOnPrune": 0.0,
              "Name": "AccumThermalTime",
              "Children": [
                {
                  "$type": "Models.Functions.VariableReference, Models",
                  "VariableName": "[Phenology].ThermalTime",
                  "Name": "DailyThermalTimeValue",
                  "Children": [],
                  "IncludeInDocumentation": true,
                  "Enabled": true,
                  "ReadOnly": false
                }
              ],
              "IncludeInDocumentation": true,
              "Enabled": true,
              "ReadOnly": false
            },
            {
              "$type": "Models.Functions.ExpressionFunction, Models",
              "Expression": "([Grain].Live.N + [Grain].Dead.N)/([Grain].Live.Wt + [Grain].Dead.Wt) * 100 * 5.71",
              "Name": "Protein",
              "Children": [],
              "IncludeInDocumentation": true,
              "Enabled": true,
              "ReadOnly": false
            },
            {
              "$type": "Models.PMF.Library.BiomassRemoval, Models",
              "Name": "BiomassRemovalDefaults",
              "Children": [
                {
                  "$type": "Models.PMF.OrganBiomassRemovalType, Models",
                  "FractionLiveToRemove": 1.0,
                  "FractionDeadToRemove": 0.0,
                  "FractionLiveToResidue": 0.0,
                  "FractionDeadToResidue": 0.0,
                  "Name": "Harvest",
                  "Children": [],
                  "IncludeInDocumentation": true,
                  "Enabled": true,
                  "ReadOnly": false
                },
                {
                  "$type": "Models.PMF.OrganBiomassRemovalType, Models",
                  "FractionLiveToRemove": 1.0,
                  "FractionDeadToRemove": 0.0,
                  "FractionLiveToResidue": 0.0,
                  "FractionDeadToResidue": 0.0,
                  "Name": "Cut",
                  "Children": [],
                  "IncludeInDocumentation": true,
                  "Enabled": true,
                  "ReadOnly": false
                },
                {
                  "$type": "Models.PMF.OrganBiomassRemovalType, Models",
                  "FractionLiveToRemove": 0.0,
                  "FractionDeadToRemove": 0.0,
                  "FractionLiveToResidue": 0.8,
                  "FractionDeadToResidue": 0.0,
                  "Name": "Prune",
                  "Children": [],
                  "IncludeInDocumentation": true,
                  "Enabled": true,
                  "ReadOnly": false
                },
                {
                  "$type": "Models.PMF.OrganBiomassRemovalType, Models",
                  "FractionLiveToRemove": 0.6,
                  "FractionDeadToRemove": 0.0,
                  "FractionLiveToResidue": 0.2,
                  "FractionDeadToResidue": 0.0,
                  "Name": "Graze",
                  "Children": [],
                  "IncludeInDocumentation": true,
                  "Enabled": true,
                  "ReadOnly": false
                },
                {
                  "$type": "Models.PMF.OrganBiomassRemovalType, Models",
                  "FractionLiveToRemove": 0.0,
                  "FractionDeadToRemove": 0.0,
                  "FractionLiveToResidue": 0.05,
                  "FractionDeadToResidue": 0.0,
                  "Name": "Thin",
                  "Children": [],
                  "IncludeInDocumentation": true,
                  "Enabled": true,
                  "ReadOnly": false
                }
              ],
              "IncludeInDocumentation": true,
              "Enabled": true,
              "ReadOnly": false
            },
            {
              "$type": "Models.Functions.Constant, Models",
              "FixedValue": 0.4,
              "Units": null,
              "Name": "CarbonConcentration",
              "Children": [],
              "IncludeInDocumentation": true,
              "Enabled": true,
              "ReadOnly": false
            }
          ],
          "IncludeInDocumentation": true,
          "Enabled": true,
          "ReadOnly": false
        },
        {
          "$type": "Models.PMF.Organs.Root, Models",
          "DMSupply": null,
          "NSupply": null,
          "DMDemand": null,
          "NDemand": null,
          "potentialDMAllocation": null,
          "GrowthRespiration": 0.0,
          "MaintenanceRespiration": 0.0,
          "RootAngle": 45.0,
          "Name": "Root",
          "Children": [
            {
              "$type": "Models.Functions.Constant, Models",
              "FixedValue": 1.0,
              "Units": null,
              "Name": "DMConversionEfficiency",
              "Children": [],
              "IncludeInDocumentation": true,
              "Enabled": true,
              "ReadOnly": false
            },
            {
              "$type": "Models.Functions.Constant, Models",
              "FixedValue": 0.0,
              "Units": null,
              "Name": "RemobilisationCost",
              "Children": [],
              "IncludeInDocumentation": true,
              "Enabled": true,
              "ReadOnly": false
            },
            {
              "$type": "Models.Functions.Constant, Models",
              "FixedValue": 1.0,
              "Units": null,
              "Name": "KLModifier",
              "Children": [],
              "IncludeInDocumentation": true,
              "Enabled": true,
              "ReadOnly": false
            },
            {
              "$type": "Models.Functions.Constant, Models",
              "FixedValue": 1.0,
              "Units": null,
              "Name": "SoilWaterEffect",
              "Children": [],
              "IncludeInDocumentation": true,
              "Enabled": true,
              "ReadOnly": false
            },
            {
              "$type": "Models.Functions.Constant, Models",
              "FixedValue": 20.0,
              "Units": null,
              "Name": "MaxDailyNUptake",
              "Children": [],
              "IncludeInDocumentation": true,
              "Enabled": true,
              "ReadOnly": false
            },
            {
              "$type": "Models.Functions.Constant, Models",
              "FixedValue": 0.005,
              "Units": null,
              "Name": "SenescenceRate",
              "Children": [],
              "IncludeInDocumentation": true,
              "Enabled": true,
              "ReadOnly": false
            },
            {
              "$type": "Models.Functions.Constant, Models",
              "FixedValue": 1000000.0,
              "Units": null,
              "Name": "MaximumRootDepth",
              "Children": [],
              "IncludeInDocumentation": true,
              "Enabled": true,
              "ReadOnly": false
            },
            {
              "$type": "Models.Functions.Constant, Models",
              "FixedValue": 0.01,
              "Units": null,
              "Name": "MaximumNConc",
              "Children": [],
              "IncludeInDocumentation": true,
              "Enabled": true,
              "ReadOnly": false
            },
            {
              "$type": "Models.Functions.Constant, Models",
              "FixedValue": 0.01,
              "Units": null,
              "Name": "MinimumNConc",
              "Children": [],
              "IncludeInDocumentation": true,
              "Enabled": true,
              "ReadOnly": false
            },
            {
              "$type": "Models.Functions.PhaseBasedSwitch, Models",
              "Start": "Germination",
              "End": "Maturity",
              "Name": "NitrogenDemandSwitch",
              "Children": [],
              "IncludeInDocumentation": true,
              "Enabled": true,
              "ReadOnly": false
            },
            {
              "$type": "Models.PMF.Library.BiomassRemoval, Models",
              "Name": "BiomassRemovalDefaults",
              "Children": [
                {
                  "$type": "Models.PMF.OrganBiomassRemovalType, Models",
                  "FractionLiveToRemove": 0.0,
                  "FractionDeadToRemove": 0.0,
                  "FractionLiveToResidue": 0.2,
                  "FractionDeadToResidue": 0.0,
                  "Name": "Harvest",
                  "Children": [],
                  "IncludeInDocumentation": true,
                  "Enabled": true,
                  "ReadOnly": false
                },
                {
                  "$type": "Models.PMF.OrganBiomassRemovalType, Models",
                  "FractionLiveToRemove": 0.0,
                  "FractionDeadToRemove": 0.0,
                  "FractionLiveToResidue": 0.3,
                  "FractionDeadToResidue": 0.0,
                  "Name": "Cut",
                  "Children": [],
                  "IncludeInDocumentation": true,
                  "Enabled": true,
                  "ReadOnly": false
                },
                {
                  "$type": "Models.PMF.OrganBiomassRemovalType, Models",
                  "FractionLiveToRemove": 0.0,
                  "FractionDeadToRemove": 0.0,
                  "FractionLiveToResidue": 0.1,
                  "FractionDeadToResidue": 0.0,
                  "Name": "Prune",
                  "Children": [],
                  "IncludeInDocumentation": true,
                  "Enabled": true,
                  "ReadOnly": false
                },
                {
                  "$type": "Models.PMF.OrganBiomassRemovalType, Models",
                  "FractionLiveToRemove": 0.0,
                  "FractionDeadToRemove": 0.0,
                  "FractionLiveToResidue": 0.15,
                  "FractionDeadToResidue": 0.0,
                  "Name": "Graze",
                  "Children": [],
                  "IncludeInDocumentation": true,
                  "Enabled": true,
                  "ReadOnly": false
                },
                {
                  "$type": "Models.PMF.OrganBiomassRemovalType, Models",
                  "FractionLiveToRemove": 0.0,
                  "FractionDeadToRemove": 0.0,
                  "FractionLiveToResidue": 0.05,
                  "FractionDeadToResidue": 0.0,
                  "Name": "Thin",
                  "Children": [],
                  "IncludeInDocumentation": true,
                  "Enabled": true,
                  "ReadOnly": false
                }
              ],
              "IncludeInDocumentation": true,
              "Enabled": true,
              "ReadOnly": false
            },
            {
              "$type": "Models.Functions.Constant, Models",
              "FixedValue": 0.02,
              "Units": null,
              "Name": "KNO3",
              "Children": [],
              "IncludeInDocumentation": true,
              "Enabled": true,
              "ReadOnly": false
            },
            {
              "$type": "Models.Functions.Constant, Models",
              "FixedValue": 0.01,
              "Units": null,
              "Name": "KNH4",
              "Children": [],
              "IncludeInDocumentation": true,
              "Enabled": true,
              "ReadOnly": false
            },
            {
              "$type": "Models.Functions.Constant, Models",
              "FixedValue": 0.005,
              "Units": "g/plant",
              "Name": "InitialDM",
              "Children": [],
              "IncludeInDocumentation": true,
              "Enabled": true,
              "ReadOnly": false
            },
            {
              "$type": "Models.Functions.Constant, Models",
              "FixedValue": 105.0,
              "Units": "m/g",
              "Name": "SpecificRootLength",
              "Children": [],
              "IncludeInDocumentation": true,
              "Enabled": true,
              "ReadOnly": false
            },
            {
              "$type": "Models.Functions.MultiplyFunction, Models",
              "Name": "RootFrontVelocity",
              "Children": [
                {
                  "$type": "Models.Functions.PhaseLookup, Models",
                  "Name": "PotentialRootFrontVelocity",
                  "Children": [
                    {
                      "$type": "Models.Functions.PhaseLookupValue, Models",
                      "Start": "Germination",
                      "End": "Emergence",
                      "Name": "PreEmergence",
                      "Children": [
                        {
                          "$type": "Models.Functions.Constant, Models",
                          "FixedValue": 5.0,
                          "Units": "mm/d",
                          "Name": "Value",
                          "Children": [],
                          "IncludeInDocumentation": true,
                          "Enabled": true,
                          "ReadOnly": false
                        }
                      ],
                      "IncludeInDocumentation": true,
                      "Enabled": true,
                      "ReadOnly": false
                    },
                    {
                      "$type": "Models.Functions.PhaseLookupValue, Models",
                      "Start": "Emergence",
                      "End": "Maturity",
                      "Name": "PostEmergence",
                      "Children": [
                        {
                          "$type": "Models.Functions.Constant, Models",
                          "FixedValue": 20.0,
                          "Units": "mm/d",
                          "Name": "Value",
                          "Children": [],
                          "IncludeInDocumentation": true,
                          "Enabled": true,
                          "ReadOnly": false
                        }
                      ],
                      "IncludeInDocumentation": true,
                      "Enabled": true,
                      "ReadOnly": false
                    }
                  ],
                  "IncludeInDocumentation": true,
                  "Enabled": true,
                  "ReadOnly": false
                },
                {
                  "$type": "Models.Functions.WeightedTemperatureFunction, Models",
                  "MaximumTemperatureWeighting": 0.5,
                  "Name": "TemperatureFactor",
                  "Children": [
                    {
                      "$type": "Models.Functions.XYPairs, Models",
                      "X": [
                        0.0,
                        15.0,
                        25.0,
                        35.0
                      ],
                      "Y": [
                        0.0,
                        1.0,
                        1.0,
                        0.0
                      ],
                      "Name": "XYPairs",
                      "Children": [],
                      "IncludeInDocumentation": true,
                      "Enabled": true,
                      "ReadOnly": false
                    }
                  ],
                  "IncludeInDocumentation": true,
                  "Enabled": true,
                  "ReadOnly": false
                },
                {
                  "$type": "Models.Functions.LinearInterpolationFunction, Models",
                  "Name": "WaterFactor",
                  "Children": [
                    {
                      "$type": "Models.Functions.SoilWaterScale, Models",
                      "Name": "SoilWaterScale",
                      "Children": [],
                      "IncludeInDocumentation": true,
                      "Enabled": true,
                      "ReadOnly": false
                    },
                    {
                      "$type": "Models.Functions.XYPairs, Models",
                      "X": [
                        0.0,
                        0.25,
                        1.0
                      ],
                      "Y": [
                        0.0,
                        1.0,
                        1.0
                      ],
                      "Name": "XYPairs",
                      "Children": [],
                      "IncludeInDocumentation": true,
                      "Enabled": true,
                      "ReadOnly": false
                    },
                    {
                      "$type": "Models.Functions.VariableReference, Models",
                      "VariableName": "[SoilWaterScale]",
                      "Name": "XValue",
                      "Children": [],
                      "IncludeInDocumentation": true,
                      "Enabled": true,
                      "ReadOnly": false
                    }
                  ],
                  "IncludeInDocumentation": true,
                  "Enabled": true,
                  "ReadOnly": false
                }
              ],
              "IncludeInDocumentation": true,
              "Enabled": true,
              "ReadOnly": false
            },
            {
              "$type": "Models.Functions.LinearInterpolationFunction, Models",
              "Name": "NUptakeSWFactor",
              "Children": [
                {
                  "$type": "Models.Functions.SoilWaterScale, Models",
                  "Name": "SoilWaterScale",
                  "Children": [],
                  "IncludeInDocumentation": true,
                  "Enabled": true,
                  "ReadOnly": false
                },
                {
                  "$type": "Models.Functions.XYPairs, Models",
                  "X": [
                    0.0,
                    1.0
                  ],
                  "Y": [
                    0.0,
                    1.0
                  ],
                  "Name": "XYPairs",
                  "Children": [],
                  "IncludeInDocumentation": true,
                  "Enabled": true,
                  "ReadOnly": false
                },
                {
                  "$type": "Models.Memo, Models",
                  "Text": "This is modelled in the same way as the old wheat model where potential N uptake is decreased as the soil dries as described by NUptakeSWFactor",
                  "Name": "Memo",
                  "Children": [],
                  "IncludeInDocumentation": true,
                  "Enabled": true,
                  "ReadOnly": false
                },
                {
                  "$type": "Models.Functions.VariableReference, Models",
                  "VariableName": "[SoilWaterScale]",
                  "Name": "XValue",
                  "Children": [],
                  "IncludeInDocumentation": true,
                  "Enabled": true,
                  "ReadOnly": false
                }
              ],
              "IncludeInDocumentation": true,
              "Enabled": true,
              "ReadOnly": false
            },
            {
              "$type": "Models.Functions.Constant, Models",
              "FixedValue": 0.4,
              "Units": null,
              "Name": "CarbonConcentration",
              "Children": [],
              "IncludeInDocumentation": true,
              "Enabled": true,
              "ReadOnly": false
            },
            {
              "$type": "Models.Functions.Constant, Models",
              "FixedValue": 0.0,
              "Units": null,
              "Name": "MaintenanceRespirationFunction",
              "Children": [],
              "IncludeInDocumentation": true,
              "Enabled": true,
              "ReadOnly": false
            },
            {
              "$type": "Models.PMF.BiomassDemand, Models",
              "Name": "DMDemands",
              "Children": [
                {
                  "$type": "Models.Functions.MultiplyFunction, Models",
                  "Name": "Structural",
                  "Children": [
                    {
                      "$type": "Models.Functions.DemandFunctions.PartitionFractionDemandFunction, Models",
                      "Name": "DMDemandFunction",
                      "Children": [
                        {
                          "$type": "Models.Functions.PhaseLookup, Models",
                          "Name": "PartitionFraction",
                          "Children": [
                            {
                              "$type": "Models.Functions.PhaseLookupValue, Models",
                              "Start": "Germination",
                              "End": "Emergence",
                              "Name": "PreEmergence",
                              "Children": [
                                {
                                  "$type": "Models.Functions.Constant, Models",
                                  "FixedValue": 0.0,
                                  "Units": null,
                                  "Name": "Value",
                                  "Children": [],
                                  "IncludeInDocumentation": true,
                                  "Enabled": true,
                                  "ReadOnly": false
                                }
                              ],
                              "IncludeInDocumentation": true,
                              "Enabled": true,
                              "ReadOnly": false
                            },
                            {
                              "$type": "Models.Functions.PhaseLookupValue, Models",
                              "Start": "Emergence",
                              "End": "Flowering",
                              "Name": "PreFlowering",
                              "Children": [
                                {
                                  "$type": "Models.Functions.LinearInterpolationFunction, Models",
                                  "Name": "AgeFactor",
                                  "Children": [
                                    {
                                      "$type": "Models.Functions.XYPairs, Models",
                                      "X": [
                                        3.0,
                                        4.0
                                      ],
                                      "Y": [
                                        0.5,
                                        0.2
                                      ],
                                      "Name": "XYPairs",
                                      "Children": [],
                                      "IncludeInDocumentation": true,
                                      "Enabled": true,
                                      "ReadOnly": false
                                    },
                                    {
                                      "$type": "Models.Functions.VariableReference, Models",
                                      "VariableName": "[Phenology].Stage",
                                      "Name": "XValue",
                                      "Children": [],
                                      "IncludeInDocumentation": true,
                                      "Enabled": true,
                                      "ReadOnly": false
                                    }
                                  ],
                                  "IncludeInDocumentation": true,
                                  "Enabled": true,
                                  "ReadOnly": false
                                }
                              ],
                              "IncludeInDocumentation": true,
                              "Enabled": true,
                              "ReadOnly": false
                            },
                            {
                              "$type": "Models.Functions.PhaseLookupValue, Models",
                              "Start": "Flowering",
                              "End": "EndGrainFill",
                              "Name": "PostFlowering",
                              "Children": [
                                {
                                  "$type": "Models.Functions.Constant, Models",
                                  "FixedValue": 0.2,
                                  "Units": null,
                                  "Name": "Value",
                                  "Children": [],
                                  "IncludeInDocumentation": true,
                                  "Enabled": true,
                                  "ReadOnly": false
                                }
                              ],
                              "IncludeInDocumentation": true,
                              "Enabled": true,
                              "ReadOnly": false
                            }
                          ],
                          "IncludeInDocumentation": true,
                          "Enabled": true,
                          "ReadOnly": false
                        }
                      ],
                      "IncludeInDocumentation": true,
                      "Enabled": true,
                      "ReadOnly": false
                    },
                    {
                      "$type": "Models.Functions.Constant, Models",
                      "FixedValue": 1.0,
                      "Units": null,
                      "Name": "StructuralFraction",
                      "Children": [],
                      "IncludeInDocumentation": true,
                      "Enabled": true,
                      "ReadOnly": false
                    }
                  ],
                  "IncludeInDocumentation": true,
                  "Enabled": true,
                  "ReadOnly": false
                },
                {
                  "$type": "Models.Functions.Constant, Models",
                  "FixedValue": 0.0,
                  "Units": null,
                  "Name": "Metabolic",
                  "Children": [],
                  "IncludeInDocumentation": true,
                  "Enabled": true,
                  "ReadOnly": false
                },
                {
                  "$type": "Models.Functions.DemandFunctions.StorageDMDemandFunction, Models",
                  "Name": "Storage",
                  "Children": [
                    {
                      "$type": "Models.Functions.SubtractFunction, Models",
                      "Name": "StorageFraction",
                      "Children": [
                        {
                          "$type": "Models.Functions.Constant, Models",
                          "FixedValue": 1.0,
                          "Units": null,
                          "Name": "One",
                          "Children": [],
                          "IncludeInDocumentation": true,
                          "Enabled": true,
                          "ReadOnly": false
                        },
                        {
                          "$type": "Models.Functions.VariableReference, Models",
                          "VariableName": "[Root].DMDemands.Structural.StructuralFraction",
                          "Name": "StructuralFraction",
                          "Children": [],
                          "IncludeInDocumentation": true,
                          "Enabled": true,
                          "ReadOnly": false
                        }
                      ],
                      "IncludeInDocumentation": true,
                      "Enabled": true,
                      "ReadOnly": false
                    }
                  ],
                  "IncludeInDocumentation": true,
                  "Enabled": true,
                  "ReadOnly": false
                }
              ],
              "IncludeInDocumentation": true,
              "Enabled": true,
              "ReadOnly": false
            },
            {
              "$type": "Models.PMF.BiomassDemand, Models",
              "Name": "NDemands",
              "Children": [
                {
                  "$type": "Models.Functions.MultiplyFunction, Models",
                  "Name": "Structural",
                  "Children": [
                    {
                      "$type": "Models.Functions.VariableReference, Models",
                      "VariableName": "[Root].minimumNconc",
                      "Name": "MinNconc",
                      "Children": [],
                      "IncludeInDocumentation": true,
                      "Enabled": true,
                      "ReadOnly": false
                    },
                    {
                      "$type": "Models.Functions.VariableReference, Models",
                      "VariableName": "[Root].potentialDMAllocation.Structural",
                      "Name": "PotentialDMAllocation",
                      "Children": [],
                      "IncludeInDocumentation": true,
                      "Enabled": true,
                      "ReadOnly": false
                    }
                  ],
                  "IncludeInDocumentation": true,
                  "Enabled": true,
                  "ReadOnly": false
                },
                {
                  "$type": "Models.Functions.MultiplyFunction, Models",
                  "Name": "Metabolic",
                  "Children": [
                    {
                      "$type": "Models.Functions.SubtractFunction, Models",
                      "Name": "MetabolicNconc",
                      "Children": [
                        {
                          "$type": "Models.Functions.VariableReference, Models",
                          "VariableName": "[Root].criticalNConc",
                          "Name": "CritNconc",
                          "Children": [],
                          "IncludeInDocumentation": true,
                          "Enabled": true,
                          "ReadOnly": false
                        },
                        {
                          "$type": "Models.Functions.VariableReference, Models",
                          "VariableName": "[Root].minimumNconc",
                          "Name": "MinNconc",
                          "Children": [],
                          "IncludeInDocumentation": true,
                          "Enabled": true,
                          "ReadOnly": false
                        }
                      ],
                      "IncludeInDocumentation": true,
                      "Enabled": true,
                      "ReadOnly": false
                    },
                    {
                      "$type": "Models.Functions.VariableReference, Models",
                      "VariableName": "[Root].potentialDMAllocation.Structural",
                      "Name": "PotentialDMAllocation",
                      "Children": [],
                      "IncludeInDocumentation": true,
                      "Enabled": true,
                      "ReadOnly": false
                    }
                  ],
                  "IncludeInDocumentation": true,
                  "Enabled": true,
                  "ReadOnly": false
                },
                {
                  "$type": "Models.Functions.DemandFunctions.StorageNDemandFunction, Models",
                  "Name": "Storage",
                  "Children": [
                    {
                      "$type": "Models.Functions.VariableReference, Models",
                      "VariableName": "[Root].nitrogenDemandSwitch",
                      "Name": "NitrogenDemandSwitch",
                      "Children": [],
                      "IncludeInDocumentation": true,
                      "Enabled": true,
                      "ReadOnly": false
                    },
                    {
                      "$type": "Models.Functions.VariableReference, Models",
                      "VariableName": "[Root].maximumNconc",
                      "Name": "MaxNconc",
                      "Children": [],
                      "IncludeInDocumentation": true,
                      "Enabled": true,
                      "ReadOnly": false
                    }
                  ],
                  "IncludeInDocumentation": true,
                  "Enabled": true,
                  "ReadOnly": false
                }
              ],
              "IncludeInDocumentation": true,
              "Enabled": true,
              "ReadOnly": false
            }
          ],
          "IncludeInDocumentation": true,
          "Enabled": true,
          "ReadOnly": false
        },
        {
          "$type": "Models.PMF.Organs.Leaf, Models",
          "Leaves": [],
          "CurrentExpandingLeaf": 0.0,
          "StartFractionExpanded": 0.0,
          "FractionNextleafExpanded": 0.0,
          "DeadNodesYesterday": 0.0,
          "MaxCover": 1.0,
          "GrowthRespiration": 0.0,
          "DMSupply": null,
          "NSupply": null,
          "DMDemand": null,
          "NDemand": null,
          "potentialDMAllocation": null,
          "Albedo": 0.25,
          "Gsmax350": 0.011,
          "R50": 150.0,
          "LAI": 0.0,
          "FRGR": 0.0,
          "PotentialEP": 0.0,
          "WaterDemand": 0.0,
          "LightProfile": null,
          "KDead": 0.1,
          "MaximumMainStemLeafNumber": 30,
          "TipsAtEmergence": 0,
          "CohortsAtInitialisation": 0,
          "FractionDied": 0.0,
          "Name": "Leaf",
          "Children": [
            {
              "$type": "Models.Functions.ExpressionFunction, Models",
              "Expression": "(163 - [IWeather].MeanT)/(5 - 0.1*[IWeather].MeanT)",
              "Name": "CO2internal",
              "Children": [],
              "IncludeInDocumentation": true,
              "Enabled": true,
              "ReadOnly": false
            },
            {
              "$type": "Models.Functions.DivideFunction, Models",
              "Name": "StomatalConductanceCO2Modifier",
              "Children": [
                {
                  "$type": "Models.Functions.VariableReference, Models",
                  "VariableName": "[Leaf].Photosynthesis.FCO2",
                  "Name": "FCO2",
                  "Children": [],
                  "IncludeInDocumentation": true,
                  "Enabled": true,
                  "ReadOnly": false
                },
                {
                  "$type": "Models.Functions.ExpressionFunction, Models",
                  "Expression": "([IWeather].CO2 - [Leaf].CO2internal.Value())/(350 - [Leaf].CO2internal.Value())",
                  "Name": "RelativeCO2Gradient",
                  "Children": [],
                  "IncludeInDocumentation": true,
                  "Enabled": true,
                  "ReadOnly": false
                }
              ],
              "IncludeInDocumentation": true,
              "Enabled": true,
              "ReadOnly": false
            },
            {
              "$type": "Models.PMF.Organs.LeafCohort, Models",
              "ApexCohort": null,
              "LiveStart": null,
              "NReallocationFactor": 0.0,
              "DMReallocationFactor": 0.0,
              "NRetranslocationFactor": 0.0,
              "DMRetranslocationFactor": 0.0,
              "ShadeInducedSenRate": 0.0,
              "SenescedFrac": 0.0,
              "DeltaPotentialArea": 0.0,
              "DeltaStressConstrainedArea": 0.0,
              "DeltaCarbonConstrainedArea": 0.0,
              "PotentialStructuralDMAllocation": 0.0,
              "PotentialMetabolicDMAllocation": 0.0,
              "MetabolicNReallocated": 0.0,
              "MetabolicWtReallocated": 0.0,
              "StorageNReallocated": 0.0,
              "StorageWtReallocated": 0.0,
              "MetabolicNRetranslocated": 0.0,
              "StorageNRetrasnlocated": 0.0,
              "DMRetranslocated": 0.0,
              "MetabolicNAllocation": 0.0,
              "StructuralDMAllocation": 0.0,
              "MetabolicDMAllocation": 0.0,
              "Rank": 1,
              "Area": 200.0,
              "MaintenanceRespiration": 0.0,
              "Name": "InitialLeaves[1]",
              "Children": [],
              "IncludeInDocumentation": true,
              "Enabled": true,
              "ReadOnly": false
            },
            {
              "$type": "Models.PMF.Organs.LeafCohort, Models",
              "ApexCohort": null,
              "LiveStart": null,
              "NReallocationFactor": 0.0,
              "DMReallocationFactor": 0.0,
              "NRetranslocationFactor": 0.0,
              "DMRetranslocationFactor": 0.0,
              "ShadeInducedSenRate": 0.0,
              "SenescedFrac": 0.0,
              "DeltaPotentialArea": 0.0,
              "DeltaStressConstrainedArea": 0.0,
              "DeltaCarbonConstrainedArea": 0.0,
              "PotentialStructuralDMAllocation": 0.0,
              "PotentialMetabolicDMAllocation": 0.0,
              "MetabolicNReallocated": 0.0,
              "MetabolicWtReallocated": 0.0,
              "StorageNReallocated": 0.0,
              "StorageWtReallocated": 0.0,
              "MetabolicNRetranslocated": 0.0,
              "StorageNRetrasnlocated": 0.0,
              "DMRetranslocated": 0.0,
              "MetabolicNAllocation": 0.0,
              "StructuralDMAllocation": 0.0,
              "MetabolicDMAllocation": 0.0,
              "Rank": 2,
              "Area": 0.0,
              "MaintenanceRespiration": 0.0,
              "Name": "InitialLeaves[2]",
              "Children": [],
              "IncludeInDocumentation": true,
              "Enabled": true,
              "ReadOnly": false
            },
            {
              "$type": "Models.PMF.Organs.Leaf+LeafCohortParameters, Models",
              "ExpansionStressValue": 0.0,
              "Name": "CohortParameters",
              "Children": [
                {
                  "$type": "Models.Functions.Constant, Models",
                  "FixedValue": 1.0,
                  "Units": null,
                  "Name": "NReallocationFactor",
                  "Children": [],
                  "IncludeInDocumentation": true,
                  "Enabled": true,
                  "ReadOnly": false
                },
                {
                  "$type": "Models.Functions.Constant, Models",
                  "FixedValue": 0.0,
                  "Units": null,
                  "Name": "RemobilisationCost",
                  "Children": [],
                  "IncludeInDocumentation": true,
                  "Enabled": true,
                  "ReadOnly": false
                },
                {
                  "$type": "Models.Functions.Constant, Models",
                  "FixedValue": 0.0,
                  "Units": null,
                  "Name": "MaintenanceRespirationFunction",
                  "Children": [],
                  "IncludeInDocumentation": true,
                  "Enabled": true,
                  "ReadOnly": false
                },
                {
                  "$type": "Models.Functions.Constant, Models",
                  "FixedValue": 0.03,
                  "Units": null,
                  "Name": "NRetranslocationFactor",
                  "Children": [],
                  "IncludeInDocumentation": true,
                  "Enabled": true,
                  "ReadOnly": false
                },
                {
                  "$type": "Models.Functions.Constant, Models",
                  "FixedValue": 1.0,
                  "Units": null,
                  "Name": "DMReallocationFactor",
                  "Children": [],
                  "IncludeInDocumentation": true,
                  "Enabled": true,
                  "ReadOnly": false
                },
                {
                  "$type": "Models.Functions.Constant, Models",
                  "FixedValue": 1.0,
                  "Units": null,
                  "Name": "DMRetranslocationFactor",
                  "Children": [],
                  "IncludeInDocumentation": true,
                  "Enabled": true,
                  "ReadOnly": false
                },
                {
                  "$type": "Models.Functions.MinimumFunction, Models",
                  "Name": "CellDivisionStress",
                  "Children": [
                    {
                      "$type": "Models.Functions.LinearInterpolationFunction, Models",
                      "Name": "WaterStressEffect",
                      "Children": [
                        {
                          "$type": "Models.Functions.XYPairs, Models",
                          "X": [
                            0.5,
                            1.0
                          ],
                          "Y": [
                            0.1,
                            1.0
                          ],
                          "Name": "XYPairs",
                          "Children": [],
                          "IncludeInDocumentation": true,
                          "Enabled": true,
                          "ReadOnly": false
                        },
                        {
                          "$type": "Models.Functions.VariableReference, Models",
                          "VariableName": "[Leaf].Fw",
                          "Name": "XValue",
                          "Children": [],
                          "IncludeInDocumentation": true,
                          "Enabled": true,
                          "ReadOnly": false
                        }
                      ],
                      "IncludeInDocumentation": true,
                      "Enabled": true,
                      "ReadOnly": false
                    },
                    {
                      "$type": "Models.Functions.LinearInterpolationFunction, Models",
                      "Name": "NitrogenStressEffect",
                      "Children": [
                        {
                          "$type": "Models.Functions.XYPairs, Models",
                          "X": [
                            0.0,
                            0.5,
                            1.0
                          ],
                          "Y": [
                            0.1,
                            0.1,
                            1.0
                          ],
                          "Name": "XYPairs",
                          "Children": [],
                          "IncludeInDocumentation": true,
                          "Enabled": true,
                          "ReadOnly": false
                        },
                        {
                          "$type": "Models.Functions.VariableReference, Models",
                          "VariableName": "[Wheat].Leaf.Fn",
                          "Name": "XValue",
                          "Children": [],
                          "IncludeInDocumentation": true,
                          "Enabled": true,
                          "ReadOnly": false
                        }
                      ],
                      "IncludeInDocumentation": true,
                      "Enabled": true,
                      "ReadOnly": false
                    }
                  ],
                  "IncludeInDocumentation": true,
                  "Enabled": true,
                  "ReadOnly": false
                },
                {
                  "$type": "Models.Functions.MinimumFunction, Models",
                  "Name": "ExpansionStress",
                  "Children": [
                    {
                      "$type": "Models.Functions.LinearInterpolationFunction, Models",
                      "Name": "WaterStressEffect",
                      "Children": [
                        {
                          "$type": "Models.Functions.XYPairs, Models",
                          "X": [
                            0.1,
                            1.1,
                            1.3
                          ],
                          "Y": [
                            0.0,
                            1.0,
                            1.0
                          ],
                          "Name": "XYPairs",
                          "Children": [],
                          "IncludeInDocumentation": true,
                          "Enabled": true,
                          "ReadOnly": false
                        },
                        {
                          "$type": "Models.Functions.VariableReference, Models",
                          "VariableName": "[Root].WaterTensionFactor",
                          "Name": "XValue",
                          "Children": [],
                          "IncludeInDocumentation": true,
                          "Enabled": true,
                          "ReadOnly": false
                        }
                      ],
                      "IncludeInDocumentation": true,
                      "Enabled": true,
                      "ReadOnly": false
                    },
                    {
                      "$type": "Models.Functions.LinearInterpolationFunction, Models",
                      "Name": "TemperatureEffect",
                      "Children": [
                        {
                          "$type": "Models.Functions.XYPairs, Models",
                          "X": [
                            0.0,
                            12.0,
                            14.0
                          ],
                          "Y": [
                            0.0,
                            1.0,
                            1.0
                          ],
                          "Name": "XYPairs",
                          "Children": [],
                          "IncludeInDocumentation": true,
                          "Enabled": true,
                          "ReadOnly": false
                        },
                        {
                          "$type": "Models.Functions.VariableReference, Models",
                          "VariableName": "[IWeather].MeanT",
                          "Name": "XValue",
                          "Children": [],
                          "IncludeInDocumentation": true,
                          "Enabled": true,
                          "ReadOnly": false
                        }
                      ],
                      "IncludeInDocumentation": true,
                      "Enabled": true,
                      "ReadOnly": false
                    },
                    {
                      "$type": "Models.Functions.LinearInterpolationFunction, Models",
                      "Name": "NitrogenStressEffect",
                      "Children": [
                        {
                          "$type": "Models.Functions.XYPairs, Models",
                          "X": [
                            0.0,
                            0.5,
                            1.0
                          ],
                          "Y": [
                            0.1,
                            0.1,
                            1.0
                          ],
                          "Name": "XYPairs",
                          "Children": [],
                          "IncludeInDocumentation": true,
                          "Enabled": true,
                          "ReadOnly": false
                        },
                        {
                          "$type": "Models.Functions.VariableReference, Models",
                          "VariableName": "[Wheat].Leaf.Fn",
                          "Name": "XValue",
                          "Children": [],
                          "IncludeInDocumentation": true,
                          "Enabled": true,
                          "ReadOnly": false
                        }
                      ],
                      "IncludeInDocumentation": true,
                      "Enabled": true,
                      "ReadOnly": false
                    }
                  ],
                  "IncludeInDocumentation": true,
                  "Enabled": true,
                  "ReadOnly": false
                },
                {
                  "$type": "Models.Functions.MultiplyFunction, Models",
                  "Name": "MaxArea",
                  "Children": [
                    {
                      "$type": "Models.Functions.Constant, Models",
                      "FixedValue": 2600.0,
                      "Units": "mm^2",
                      "Name": "AreaLargestLeaves",
                      "Children": [],
                      "IncludeInDocumentation": true,
                      "Enabled": true,
                      "ReadOnly": false
                    },
                    {
                      "$type": "Models.Functions.LinearInterpolationFunction, Models",
                      "Name": "AgeFactor",
                      "Children": [
                        {
                          "$type": "Models.Functions.XYPairs, Models",
                          "X": [
                            3.0,
                            3.45,
                            4.0
                          ],
                          "Y": [
                            0.1,
                            0.5,
                            1.0
                          ],
                          "Name": "XYPairs",
                          "Children": [],
                          "IncludeInDocumentation": true,
                          "Enabled": true,
                          "ReadOnly": false
                        },
                        {
                          "$type": "Models.Functions.VariableReference, Models",
                          "VariableName": "[Phenology].Stage",
                          "Name": "XValue",
                          "Children": [],
                          "IncludeInDocumentation": true,
                          "Enabled": true,
                          "ReadOnly": false
                        }
                      ],
                      "IncludeInDocumentation": true,
                      "Enabled": true,
                      "ReadOnly": false
                    }
                  ],
                  "IncludeInDocumentation": true,
                  "Enabled": true,
                  "ReadOnly": false
                },
                {
                  "$type": "Models.Functions.MultiplyFunction, Models",
                  "Name": "GrowthDuration",
                  "Children": [
                    {
                      "$type": "Models.Functions.Constant, Models",
                      "FixedValue": 1.3,
                      "Units": null,
                      "Name": "Multiplier",
                      "Children": [],
                      "IncludeInDocumentation": true,
                      "Enabled": true,
                      "ReadOnly": false
                    },
                    {
                      "$type": "Models.Functions.VariableReference, Models",
                      "VariableName": "[Structure].Phyllochron",
                      "Name": "Phyllochron",
                      "Children": [],
                      "IncludeInDocumentation": true,
                      "Enabled": true,
                      "ReadOnly": false
                    }
                  ],
                  "IncludeInDocumentation": true,
                  "Enabled": true,
                  "ReadOnly": false
                },
                {
                  "$type": "Models.Functions.MultiplyFunction, Models",
                  "Name": "LagDuration",
                  "Children": [
                    {
                      "$type": "Models.Functions.LinearInterpolationFunction, Models",
                      "Name": "AgeFactor",
                      "Children": [
                        {
                          "$type": "Models.Functions.XYPairs, Models",
                          "X": [
                            3.0,
                            4.0
                          ],
                          "Y": [
                            0.4,
                            1.0
                          ],
                          "Name": "XYPairs",
                          "Children": [],
                          "IncludeInDocumentation": true,
                          "Enabled": true,
                          "ReadOnly": false
                        },
                        {
                          "$type": "Models.Functions.VariableReference, Models",
                          "VariableName": "[Phenology].Stage",
                          "Name": "XValue",
                          "Children": [],
                          "IncludeInDocumentation": true,
                          "Enabled": true,
                          "ReadOnly": false
                        }
                      ],
                      "IncludeInDocumentation": true,
                      "Enabled": true,
                      "ReadOnly": false
                    },
                    {
                      "$type": "Models.Functions.SubtractFunction, Models",
                      "Name": "LastLeafDuration",
                      "Children": [
                        {
                          "$type": "Models.Functions.AddFunction, Models",
                          "Name": "ThermalTimeToRipe",
                          "Children": [
                            {
                              "$type": "Models.Functions.VariableReference, Models",
                              "VariableName": "[Phenology].HeadEmergence.Target",
                              "Name": "HeadEmergence",
                              "Children": [],
                              "IncludeInDocumentation": true,
                              "Enabled": true,
                              "ReadOnly": false
                            },
                            {
                              "$type": "Models.Functions.VariableReference, Models",
                              "VariableName": "[Phenology].EarlyFlowering.Target",
                              "Name": "EarlyFlowering",
                              "Children": [],
                              "IncludeInDocumentation": true,
                              "Enabled": true,
                              "ReadOnly": false
                            },
                            {
                              "$type": "Models.Functions.VariableReference, Models",
                              "VariableName": "[Phenology].GrainDevelopment.Target",
                              "Name": "GrainDevelopment",
                              "Children": [],
                              "IncludeInDocumentation": true,
                              "Enabled": true,
                              "ReadOnly": false
                            },
                            {
                              "$type": "Models.Functions.VariableReference, Models",
                              "VariableName": "[Phenology].GrainFilling.Target",
                              "Name": "GrainFilling",
                              "Children": [],
                              "IncludeInDocumentation": true,
                              "Enabled": true,
                              "ReadOnly": false
                            },
                            {
                              "$type": "Models.Functions.VariableReference, Models",
                              "VariableName": "[Phenology].Maturing.Target",
                              "Name": "Maturing",
                              "Children": [],
                              "IncludeInDocumentation": true,
                              "Enabled": true,
                              "ReadOnly": false
                            },
                            {
                              "$type": "Models.Functions.VariableReference, Models",
                              "VariableName": "[Phenology].Ripening.Target",
                              "Name": "Ripening",
                              "Children": [],
                              "IncludeInDocumentation": true,
                              "Enabled": true,
                              "ReadOnly": false
                            }
                          ],
                          "IncludeInDocumentation": true,
                          "Enabled": true,
                          "ReadOnly": false
                        },
                        {
                          "$type": "Models.Functions.VariableReference, Models",
                          "VariableName": "[Leaf].CohortParameters.SenescenceDuration",
                          "Name": "SenescenceDuration",
                          "Children": [],
                          "IncludeInDocumentation": true,
                          "Enabled": true,
                          "ReadOnly": false
                        }
                      ],
                      "IncludeInDocumentation": true,
                      "Enabled": true,
                      "ReadOnly": false
                    }
                  ],
                  "IncludeInDocumentation": true,
                  "Enabled": true,
                  "ReadOnly": false
                },
                {
                  "$type": "Models.Functions.MultiplyFunction, Models",
                  "Name": "SenescenceDuration",
                  "Children": [
                    {
                      "$type": "Models.Functions.Constant, Models",
                      "FixedValue": 3.0,
                      "Units": null,
                      "Name": "Multiplier",
                      "Children": [],
                      "IncludeInDocumentation": true,
                      "Enabled": true,
                      "ReadOnly": false
                    },
                    {
                      "$type": "Models.Functions.VariableReference, Models",
                      "VariableName": "[Structure].Phyllochron",
                      "Name": "Phyllochron",
                      "Children": [],
                      "IncludeInDocumentation": true,
                      "Enabled": true,
                      "ReadOnly": false
                    }
                  ],
                  "IncludeInDocumentation": true,
                  "Enabled": true,
                  "ReadOnly": false
                },
                {
                  "$type": "Models.Functions.Constant, Models",
                  "FixedValue": 1000000.0,
                  "Units": null,
                  "Name": "DetachmentLagDuration",
                  "Children": [],
                  "IncludeInDocumentation": true,
                  "Enabled": true,
                  "ReadOnly": false
                },
                {
                  "$type": "Models.Functions.Constant, Models",
                  "FixedValue": 1000000.0,
                  "Units": null,
                  "Name": "DetachmentDuration",
                  "Children": [],
                  "IncludeInDocumentation": true,
                  "Enabled": true,
                  "ReadOnly": false
                },
                {
                  "$type": "Models.Functions.Constant, Models",
                  "FixedValue": 1.0,
                  "Units": null,
                  "Name": "RelativeBranchLeafSize",
                  "Children": [],
                  "IncludeInDocumentation": true,
                  "Enabled": true,
                  "ReadOnly": false
                },
                {
                  "$type": "Models.Functions.LinearInterpolationFunction, Models",
                  "Name": "MaximumNConc",
                  "Children": [
                    {
                      "$type": "Models.Functions.XYPairs, Models",
                      "X": [
                        3.0,
                        4.0,
                        5.0,
                        6.0,
                        7.0
                      ],
                      "Y": [
                        0.05,
                        0.05,
                        0.035,
                        0.02,
                        0.02
                      ],
                      "Name": "XYPairs",
                      "Children": [],
                      "IncludeInDocumentation": true,
                      "Enabled": true,
                      "ReadOnly": false
                    },
                    {
                      "$type": "Models.Functions.VariableReference, Models",
                      "VariableName": "[Phenology].Stage",
                      "Name": "XValue",
                      "Children": [],
                      "IncludeInDocumentation": true,
                      "Enabled": true,
                      "ReadOnly": false
                    }
                  ],
                  "IncludeInDocumentation": true,
                  "Enabled": true,
                  "ReadOnly": false
                },
                {
                  "$type": "Models.Functions.MultiplyFunction, Models",
                  "Name": "CriticalNConc",
                  "Children": [
                    {
                      "$type": "Models.Functions.LinearInterpolationFunction, Models",
                      "Name": "CriticalNConcAt350ppm",
                      "Children": [
                        {
                          "$type": "Models.Functions.XYPairs, Models",
                          "X": [
                            3.0,
                            4.0,
                            5.0,
                            6.0,
                            7.0
                          ],
                          "Y": [
                            0.04,
                            0.04,
                            0.0275,
                            0.015,
                            0.015
                          ],
                          "Name": "XYPairs",
                          "Children": [],
                          "IncludeInDocumentation": true,
                          "Enabled": true,
                          "ReadOnly": false
                        },
                        {
                          "$type": "Models.Functions.VariableReference, Models",
                          "VariableName": "[Phenology].Stage",
                          "Name": "XValue",
                          "Children": [],
                          "IncludeInDocumentation": true,
                          "Enabled": true,
                          "ReadOnly": false
                        }
                      ],
                      "IncludeInDocumentation": true,
                      "Enabled": true,
                      "ReadOnly": false
                    },
                    {
                      "$type": "Models.Functions.LinearInterpolationFunction, Models",
                      "Name": "CO2Factor",
                      "Children": [
                        {
                          "$type": "Models.Functions.XYPairs, Models",
                          "X": [
                            350.0,
                            700.0
                          ],
                          "Y": [
                            1.0,
                            0.93
                          ],
                          "Name": "XYPairs",
                          "Children": [],
                          "IncludeInDocumentation": true,
                          "Enabled": true,
                          "ReadOnly": false
                        },
                        {
                          "$type": "Models.Functions.VariableReference, Models",
                          "VariableName": "[IWeather].CO2",
                          "Name": "XValue",
                          "Children": [],
                          "IncludeInDocumentation": true,
                          "Enabled": true,
                          "ReadOnly": false
                        }
                      ],
                      "IncludeInDocumentation": true,
                      "Enabled": true,
                      "ReadOnly": false
                    }
                  ],
                  "IncludeInDocumentation": true,
                  "Enabled": true,
                  "ReadOnly": false
                },
                {
                  "$type": "Models.Functions.LinearInterpolationFunction, Models",
                  "Name": "MinimumNConc",
                  "Children": [
                    {
                      "$type": "Models.Functions.XYPairs, Models",
                      "X": [
                        3.0,
                        4.0,
                        5.0,
                        6.0,
                        7.0
                      ],
                      "Y": [
                        0.01,
                        0.01,
                        0.01,
                        0.01,
                        0.01
                      ],
                      "Name": "XYPairs",
                      "Children": [],
                      "IncludeInDocumentation": true,
                      "Enabled": true,
                      "ReadOnly": false
                    },
                    {
                      "$type": "Models.Functions.VariableReference, Models",
                      "VariableName": "[Phenology].Stage",
                      "Name": "XValue",
                      "Children": [],
                      "IncludeInDocumentation": true,
                      "Enabled": true,
                      "ReadOnly": false
                    }
                  ],
                  "IncludeInDocumentation": true,
                  "Enabled": true,
                  "ReadOnly": false
                },
                {
                  "$type": "Models.Functions.AddFunction, Models",
                  "Name": "DroughtInducedLagAcceleration",
                  "Children": [
                    {
                      "$type": "Models.Functions.Constant, Models",
                      "FixedValue": 1.0,
                      "Units": null,
                      "Name": "One",
                      "Children": [],
                      "IncludeInDocumentation": true,
                      "Enabled": true,
                      "ReadOnly": false
                    },
                    {
                      "$type": "Models.Functions.MultiplyFunction, Models",
                      "Name": "Stress",
                      "Children": [
                        {
                          "$type": "Models.Functions.Constant, Models",
                          "FixedValue": 1.0,
                          "Units": null,
                          "Name": "StressResponseCoefficient",
                          "Children": [],
                          "IncludeInDocumentation": true,
                          "Enabled": true,
                          "ReadOnly": false
                        },
                        {
                          "$type": "Models.Functions.LinearInterpolationFunction, Models",
                          "Name": "StressFactor",
                          "Children": [
                            {
                              "$type": "Models.Functions.XYPairs, Models",
                              "X": [
                                0.0,
                                1.0
                              ],
                              "Y": [
                                2.0,
                                0.0
                              ],
                              "Name": "XYPairs",
                              "Children": [],
                              "IncludeInDocumentation": true,
                              "Enabled": true,
                              "ReadOnly": false
                            },
                            {
                              "$type": "Models.Functions.VariableReference, Models",
                              "VariableName": "[Leaf].Fw",
                              "Name": "XValue",
                              "Children": [],
                              "IncludeInDocumentation": true,
                              "Enabled": true,
                              "ReadOnly": false
                            }
                          ],
                          "IncludeInDocumentation": true,
                          "Enabled": true,
                          "ReadOnly": false
                        }
                      ],
                      "IncludeInDocumentation": true,
                      "Enabled": true,
                      "ReadOnly": false
                    }
                  ],
                  "IncludeInDocumentation": true,
                  "Enabled": true,
                  "ReadOnly": false
                },
                {
                  "$type": "Models.Functions.AddFunction, Models",
                  "Name": "DroughtInducedSenAcceleration",
                  "Children": [
                    {
                      "$type": "Models.Functions.Constant, Models",
                      "FixedValue": 1.0,
                      "Units": null,
                      "Name": "One",
                      "Children": [],
                      "IncludeInDocumentation": true,
                      "Enabled": true,
                      "ReadOnly": false
                    },
                    {
                      "$type": "Models.Functions.MultiplyFunction, Models",
                      "Name": "Stress",
                      "Children": [
                        {
                          "$type": "Models.Functions.Constant, Models",
                          "FixedValue": 1.0,
                          "Units": null,
                          "Name": "StressResponseCoefficient",
                          "Children": [],
                          "IncludeInDocumentation": true,
                          "Enabled": true,
                          "ReadOnly": false
                        },
                        {
                          "$type": "Models.Functions.LinearInterpolationFunction, Models",
                          "Name": "StressFactor",
                          "Children": [
                            {
                              "$type": "Models.Functions.XYPairs, Models",
                              "X": [
                                0.0,
                                1.0
                              ],
                              "Y": [
                                2.0,
                                0.0
                              ],
                              "Name": "XYPairs",
                              "Children": [],
                              "IncludeInDocumentation": true,
                              "Enabled": true,
                              "ReadOnly": false
                            },
                            {
                              "$type": "Models.Functions.VariableReference, Models",
                              "VariableName": "[Leaf].Fw",
                              "Name": "XValue",
                              "Children": [],
                              "IncludeInDocumentation": true,
                              "Enabled": true,
                              "ReadOnly": false
                            }
                          ],
                          "IncludeInDocumentation": true,
                          "Enabled": true,
                          "ReadOnly": false
                        }
                      ],
                      "IncludeInDocumentation": true,
                      "Enabled": true,
                      "ReadOnly": false
                    }
                  ],
                  "IncludeInDocumentation": true,
                  "Enabled": true,
                  "ReadOnly": false
                },
                {
                  "$type": "Models.Functions.LinearInterpolationFunction, Models",
                  "Name": "SpecificLeafAreaMax",
                  "Children": [
                    {
                      "$type": "Models.Functions.XYPairs, Models",
                      "X": [
                        3.0,
                        4.0,
                        5.0,
                        6.0,
                        7.0
                      ],
                      "Y": [
                        17000.0,
                        20000.0,
                        18500.0,
                        17000.0,
                        17000.0
                      ],
                      "Name": "XYPairs",
                      "Children": [],
                      "IncludeInDocumentation": true,
                      "Enabled": true,
                      "ReadOnly": false
                    },
                    {
                      "$type": "Models.Functions.VariableReference, Models",
                      "VariableName": "[Phenology].Stage",
                      "Name": "XValue",
                      "Children": [],
                      "IncludeInDocumentation": true,
                      "Enabled": true,
                      "ReadOnly": false
                    }
                  ],
                  "IncludeInDocumentation": true,
                  "Enabled": true,
                  "ReadOnly": false
                },
                {
                  "$type": "Models.Functions.LinearInterpolationFunction, Models",
                  "Name": "SpecificLeafAreaMin",
                  "Children": [
                    {
                      "$type": "Models.Functions.XYPairs, Models",
                      "X": [
                        0.4,
                        1.0
                      ],
                      "Y": [
                        14000.0,
                        14000.0
                      ],
                      "Name": "XYPairs",
                      "Children": [],
                      "IncludeInDocumentation": true,
                      "Enabled": true,
                      "ReadOnly": false
                    },
                    {
                      "$type": "Models.Functions.VariableReference, Models",
                      "VariableName": "[Leaf].Fn",
                      "Name": "XValue",
                      "Children": [],
                      "IncludeInDocumentation": true,
                      "Enabled": true,
                      "ReadOnly": false
                    }
                  ],
                  "IncludeInDocumentation": true,
                  "Enabled": true,
                  "ReadOnly": false
                },
                {
                  "$type": "Models.Functions.Constant, Models",
                  "FixedValue": 0.0,
                  "Units": null,
                  "Name": "InitialNConc",
                  "Children": [],
                  "IncludeInDocumentation": true,
                  "Enabled": true,
                  "ReadOnly": false
                },
                {
                  "$type": "Models.Functions.Constant, Models",
                  "FixedValue": 0.5,
                  "Units": null,
                  "Name": "StructuralFraction",
                  "Children": [],
                  "IncludeInDocumentation": true,
                  "Enabled": true,
                  "ReadOnly": false
                },
                {
                  "$type": "Models.Functions.Constant, Models",
                  "FixedValue": 0.3,
                  "Units": null,
                  "Name": "StorageFraction",
                  "Children": [],
                  "IncludeInDocumentation": true,
                  "Enabled": true,
                  "ReadOnly": false
                },
                {
                  "$type": "Models.Functions.Constant, Models",
                  "FixedValue": 0.3,
                  "Units": null,
                  "Name": "LeafSizeShapeParameter",
                  "Children": [],
                  "IncludeInDocumentation": true,
                  "Enabled": true,
                  "ReadOnly": false
                },
                {
                  "$type": "Models.Functions.Constant, Models",
                  "FixedValue": 1.0,
                  "Units": "0-1",
                  "Name": "SenessingLeafRelativeSize",
                  "Children": [],
                  "IncludeInDocumentation": true,
                  "Enabled": true,
                  "ReadOnly": false
                },
                {
                  "$type": "Models.Functions.Constant, Models",
                  "FixedValue": 0.0,
                  "Units": null,
                  "Name": "ShadeInducedSenescenceRate",
                  "Children": [],
                  "IncludeInDocumentation": true,
                  "Enabled": true,
                  "ReadOnly": false
                },
                {
                  "$type": "Models.Functions.ArrayFunction, Models",
                  "Values": "1 1 1",
                  "Units": null,
                  "Name": "LagDurationAgeMultiplier",
                  "Children": [],
                  "IncludeInDocumentation": true,
                  "Enabled": true,
                  "ReadOnly": false
                },
                {
                  "$type": "Models.Functions.ArrayFunction, Models",
                  "Values": "1 1 1",
                  "Units": null,
                  "Name": "SenescenceDurationAgeMultiplier",
                  "Children": [],
                  "IncludeInDocumentation": true,
                  "Enabled": true,
                  "ReadOnly": false
                },
                {
                  "$type": "Models.Functions.ArrayFunction, Models",
                  "Values": "1 1 1 1 1 1 1 1 1 1 1 1",
                  "Units": null,
                  "Name": "LeafSizeAgeMultiplier",
                  "Children": [],
                  "IncludeInDocumentation": true,
                  "Enabled": true,
                  "ReadOnly": false
                }
              ],
              "IncludeInDocumentation": true,
              "Enabled": true,
              "ReadOnly": false
            },
            {
              "$type": "Models.Functions.SupplyFunctions.RUEModel, Models",
              "Name": "Photosynthesis",
              "Children": [
                {
                  "$type": "Models.Functions.Constant, Models",
                  "FixedValue": 1.5,
                  "Units": null,
                  "Name": "RUE",
                  "Children": [],
                  "IncludeInDocumentation": true,
                  "Enabled": true,
                  "ReadOnly": false
                },
                {
                  "$type": "Models.Functions.WeightedTemperatureFunction, Models",
                  "MaximumTemperatureWeighting": 0.75,
                  "Name": "FT",
                  "Children": [
                    {
                      "$type": "Models.Functions.XYPairs, Models",
                      "X": [
                        0.0,
                        15.0,
                        25.0,
                        35.0
                      ],
                      "Y": [
                        0.0,
                        1.0,
                        1.0,
                        0.0
                      ],
                      "Name": "XYPairs",
                      "Children": [],
                      "IncludeInDocumentation": true,
                      "Enabled": true,
                      "ReadOnly": false
                    }
                  ],
                  "IncludeInDocumentation": true,
                  "Enabled": true,
                  "ReadOnly": false
                },
                {
                  "$type": "Models.Functions.LinearInterpolationFunction, Models",
                  "Name": "FN",
                  "Children": [
                    {
                      "$type": "Models.Functions.XYPairs, Models",
                      "X": [
                        0.0,
                        1.0,
                        1.5
                      ],
                      "Y": [
                        0.0,
                        1.0,
                        1.0
                      ],
                      "Name": "XYPairs",
                      "Children": [],
                      "IncludeInDocumentation": true,
                      "Enabled": true,
                      "ReadOnly": false
                    },
                    {
                      "$type": "Models.Functions.VariableReference, Models",
                      "VariableName": "[Leaf].Fn",
                      "Name": "XValue",
                      "Children": [],
                      "IncludeInDocumentation": true,
                      "Enabled": true,
                      "ReadOnly": false
                    }
                  ],
                  "IncludeInDocumentation": true,
                  "Enabled": true,
                  "ReadOnly": false
                },
                {
                  "$type": "Models.Functions.LinearInterpolationFunction, Models",
                  "Name": "FW",
                  "Children": [
                    {
                      "$type": "Models.Functions.XYPairs, Models",
                      "X": [
                        0.0,
                        1.0,
                        1.0
                      ],
                      "Y": [
                        0.0,
                        1.0,
                        1.0
                      ],
                      "Name": "XYPairs",
                      "Children": [],
                      "IncludeInDocumentation": true,
                      "Enabled": true,
                      "ReadOnly": false
                    },
                    {
                      "$type": "Models.Functions.VariableReference, Models",
                      "VariableName": "[Leaf].Fw",
                      "Name": "XValue",
                      "Children": [],
                      "IncludeInDocumentation": true,
                      "Enabled": true,
                      "ReadOnly": false
                    }
                  ],
                  "IncludeInDocumentation": true,
                  "Enabled": true,
                  "ReadOnly": false
                },
                {
                  "$type": "Models.Functions.LinearInterpolationFunction, Models",
                  "Name": "FVPD",
                  "Children": [
                    {
                      "$type": "Models.Functions.DailyMeanVPD, Models",
                      "MaximumVPDWeight": 0.66,
                      "Name": "DailyVPD",
                      "Children": [],
                      "IncludeInDocumentation": true,
                      "Enabled": true,
                      "ReadOnly": false
                    },
                    {
                      "$type": "Models.Functions.XYPairs, Models",
                      "X": [
                        0.0,
                        10.0,
                        40.0
                      ],
                      "Y": [
                        1.0,
                        1.0,
                        0.0
                      ],
                      "Name": "XYPairs",
                      "Children": [],
                      "IncludeInDocumentation": true,
                      "Enabled": true,
                      "ReadOnly": false
                    },
                    {
                      "$type": "Models.Functions.VariableReference, Models",
                      "VariableName": "[DailyVPD]",
                      "Name": "XValue",
                      "Children": [],
                      "IncludeInDocumentation": true,
                      "Enabled": true,
                      "ReadOnly": false
                    }
                  ],
                  "IncludeInDocumentation": true,
                  "Enabled": true,
                  "ReadOnly": false
                },
                {
                  "$type": "Models.Functions.SupplyFunctions.RUECO2Function, Models",
                  "PhotosyntheticPathway": "C3",
                  "Name": "FCO2",
                  "Children": [],
                  "IncludeInDocumentation": true,
                  "Enabled": true,
                  "ReadOnly": false
                },
                {
                  "$type": "Models.Functions.VariableReference, Models",
                  "VariableName": "[Leaf].RadIntTot",
                  "Name": "RadnInt",
                  "Children": [],
                  "IncludeInDocumentation": true,
                  "Enabled": true,
                  "ReadOnly": false
                }
              ],
              "IncludeInDocumentation": true,
              "Enabled": true,
              "ReadOnly": false
            },
            {
              "$type": "Models.Functions.Constant, Models",
              "FixedValue": 0.0,
              "Units": null,
              "Name": "FrostFraction",
              "Children": [],
              "IncludeInDocumentation": true,
              "Enabled": true,
              "ReadOnly": false
            },
            {
              "$type": "Models.Functions.Constant, Models",
              "FixedValue": 0.0,
              "Units": null,
              "Name": "RemobilisationCost",
              "Children": [],
              "IncludeInDocumentation": true,
              "Enabled": true,
              "ReadOnly": false
            },
            {
              "$type": "Models.Functions.VariableReference, Models",
              "VariableName": "[Phenology].ThermalTime",
              "Name": "ThermalTime",
              "Children": [],
              "IncludeInDocumentation": true,
              "Enabled": true,
              "ReadOnly": false
            },
            {
              "$type": "Models.Functions.MinimumFunction, Models",
              "Name": "FRGRFunction",
              "Children": [
                {
                  "$type": "Models.Functions.WeightedTemperatureFunction, Models",
                  "MaximumTemperatureWeighting": 0.75,
                  "Name": "FT",
                  "Children": [
                    {
                      "$type": "Models.Functions.XYPairs, Models",
                      "X": [
                        0.0,
                        15.0,
                        25.0,
                        35.0
                      ],
                      "Y": [
                        0.0,
                        1.0,
                        1.0,
                        0.0
                      ],
                      "Name": "XYPairs",
                      "Children": [],
                      "IncludeInDocumentation": true,
                      "Enabled": true,
                      "ReadOnly": false
                    }
                  ],
                  "IncludeInDocumentation": true,
                  "Enabled": true,
                  "ReadOnly": false
                },
                {
                  "$type": "Models.Functions.LinearInterpolationFunction, Models",
                  "Name": "FN",
                  "Children": [
                    {
                      "$type": "Models.Functions.XYPairs, Models",
                      "X": [
                        0.0,
                        1.0,
                        1.5
                      ],
                      "Y": [
                        0.0,
                        1.0,
                        1.0
                      ],
                      "Name": "XYPairs",
                      "Children": [],
                      "IncludeInDocumentation": true,
                      "Enabled": true,
                      "ReadOnly": false
                    },
                    {
                      "$type": "Models.Functions.VariableReference, Models",
                      "VariableName": "[Leaf].Fn",
                      "Name": "XValue",
                      "Children": [],
                      "IncludeInDocumentation": true,
                      "Enabled": true,
                      "ReadOnly": false
                    }
                  ],
                  "IncludeInDocumentation": true,
                  "Enabled": true,
                  "ReadOnly": false
                },
                {
                  "$type": "Models.Functions.LinearInterpolationFunction, Models",
                  "Name": "FVPD",
                  "Children": [
                    {
                      "$type": "Models.Functions.DailyMeanVPD, Models",
                      "MaximumVPDWeight": 0.66,
                      "Name": "DailyVPD",
                      "Children": [],
                      "IncludeInDocumentation": true,
                      "Enabled": true,
                      "ReadOnly": false
                    },
                    {
                      "$type": "Models.Functions.XYPairs, Models",
                      "X": [
                        0.0,
                        10.0,
                        40.0
                      ],
                      "Y": [
                        1.0,
                        1.0,
                        0.0
                      ],
                      "Name": "XYPairs",
                      "Children": [],
                      "IncludeInDocumentation": true,
                      "Enabled": true,
                      "ReadOnly": false
                    },
                    {
                      "$type": "Models.Functions.VariableReference, Models",
                      "VariableName": "[DailyVPD]",
                      "Name": "XValue",
                      "Children": [],
                      "IncludeInDocumentation": true,
                      "Enabled": true,
                      "ReadOnly": false
                    }
                  ],
                  "IncludeInDocumentation": true,
                  "Enabled": true,
                  "ReadOnly": false
                }
              ],
              "IncludeInDocumentation": true,
              "Enabled": true,
              "ReadOnly": false
            },
            {
              "$type": "Models.PMF.Library.BiomassRemoval, Models",
              "Name": "BiomassRemovalDefaults",
              "Children": [
                {
                  "$type": "Models.PMF.OrganBiomassRemovalType, Models",
                  "FractionLiveToRemove": 0.0,
                  "FractionDeadToRemove": 0.0,
                  "FractionLiveToResidue": 0.3,
                  "FractionDeadToResidue": 0.3,
                  "Name": "Harvest",
                  "Children": [],
                  "IncludeInDocumentation": true,
                  "Enabled": true,
                  "ReadOnly": false
                },
                {
                  "$type": "Models.PMF.OrganBiomassRemovalType, Models",
                  "FractionLiveToRemove": 0.8,
                  "FractionDeadToRemove": 0.8,
                  "FractionLiveToResidue": 0.0,
                  "FractionDeadToResidue": 0.0,
                  "Name": "Cut",
                  "Children": [],
                  "IncludeInDocumentation": true,
                  "Enabled": true,
                  "ReadOnly": false
                },
                {
                  "$type": "Models.PMF.OrganBiomassRemovalType, Models",
                  "FractionLiveToRemove": 0.0,
                  "FractionDeadToRemove": 0.0,
                  "FractionLiveToResidue": 0.6,
                  "FractionDeadToResidue": 0.6,
                  "Name": "Prune",
                  "Children": [],
                  "IncludeInDocumentation": true,
                  "Enabled": true,
                  "ReadOnly": false
                },
                {
                  "$type": "Models.PMF.OrganBiomassRemovalType, Models",
                  "FractionLiveToRemove": 0.6,
                  "FractionDeadToRemove": 0.6,
                  "FractionLiveToResidue": 0.1,
                  "FractionDeadToResidue": 0.1,
                  "Name": "Graze",
                  "Children": [],
                  "IncludeInDocumentation": true,
                  "Enabled": true,
                  "ReadOnly": false
                },
                {
                  "$type": "Models.PMF.OrganBiomassRemovalType, Models",
                  "FractionLiveToRemove": 0.0,
                  "FractionDeadToRemove": 0.0,
                  "FractionLiveToResidue": 0.05,
                  "FractionDeadToResidue": 0.05,
                  "Name": "Thin",
                  "Children": [],
                  "IncludeInDocumentation": true,
                  "Enabled": true,
                  "ReadOnly": false
                }
              ],
              "IncludeInDocumentation": true,
              "Enabled": true,
              "ReadOnly": false
            },
            {
              "$type": "Models.Functions.MultiplyFunction, Models",
              "Name": "ExtinctionCoeff",
              "Children": [
                {
                  "$type": "Models.Functions.Constant, Models",
                  "FixedValue": 0.5,
                  "Units": null,
                  "Name": "VegetativePhase",
                  "Children": [],
                  "IncludeInDocumentation": true,
                  "Enabled": true,
                  "ReadOnly": false
                },
                {
                  "$type": "Models.Functions.LinearInterpolationFunction, Models",
                  "Name": "DevelopmentFactor",
                  "Children": [
                    {
                      "$type": "Models.Functions.XYPairs, Models",
                      "X": [
                        3.0,
                        4.0,
                        4.7,
                        5.0
                      ],
                      "Y": [
                        1.0,
                        1.0,
                        1.0,
                        1.2
                      ],
                      "Name": "XYPairs",
                      "Children": [],
                      "IncludeInDocumentation": true,
                      "Enabled": true,
                      "ReadOnly": false
                    },
                    {
                      "$type": "Models.Memo, Models",
                      "Text": "Exntiction coefficient increases at stem extension as leaves become more prostrate",
                      "Name": "Memo",
                      "Children": [],
                      "IncludeInDocumentation": true,
                      "Enabled": true,
                      "ReadOnly": false
                    },
                    {
                      "$type": "Models.Functions.VariableReference, Models",
                      "VariableName": "[Phenology].Stage",
                      "Name": "XValue",
                      "Children": [],
                      "IncludeInDocumentation": true,
                      "Enabled": true,
                      "ReadOnly": false
                    }
                  ],
                  "IncludeInDocumentation": true,
                  "Enabled": true,
                  "ReadOnly": false
                }
              ],
              "IncludeInDocumentation": true,
              "Enabled": true,
              "ReadOnly": false
            },
            {
              "$type": "Models.Functions.Constant, Models",
              "FixedValue": 0.5,
              "Units": null,
              "Name": "StructuralFraction",
              "Children": [],
              "IncludeInDocumentation": true,
              "Enabled": true,
              "ReadOnly": false
            },
            {
              "$type": "Models.Functions.Constant, Models",
              "FixedValue": 1.0,
              "Units": null,
              "Name": "DMConversionEfficiency",
              "Children": [],
              "IncludeInDocumentation": true,
              "Enabled": true,
              "ReadOnly": false
            },
            {
              "$type": "Models.Functions.Constant, Models",
              "FixedValue": 0.4,
              "Units": null,
              "Name": "CarbonConcentration",
              "Children": [],
              "IncludeInDocumentation": true,
              "Enabled": true,
              "ReadOnly": false
            }
          ],
          "IncludeInDocumentation": true,
          "Enabled": true,
          "ReadOnly": false
        },
        {
          "$type": "Models.PMF.Organs.GenericOrgan, Models",
          "StartLive": null,
          "DMSupply": null,
          "NSupply": null,
          "DMDemand": null,
          "NDemand": null,
          "potentialDMAllocation": null,
          "IsAboveGround": true,
          "Name": "Spike",
          "Children": [
            {
              "$type": "Models.Functions.Constant, Models",
              "FixedValue": 0.0,
              "Units": null,
              "Name": "NReallocationFactor",
              "Children": [],
              "IncludeInDocumentation": true,
              "Enabled": true,
              "ReadOnly": false
            },
            {
              "$type": "Models.Functions.Constant, Models",
              "FixedValue": 0.0,
              "Units": null,
              "Name": "RemobilisationCost",
              "Children": [],
              "IncludeInDocumentation": true,
              "Enabled": true,
              "ReadOnly": false
            },
            {
              "$type": "Models.Functions.PhaseLookup, Models",
              "Name": "NRetranslocationFactor",
              "Children": [
                {
                  "$type": "Models.Functions.PhaseLookupValue, Models",
                  "Start": "Emergence",
                  "End": "StartGrainFill",
                  "Name": "EarlyGrowth",
                  "Children": [
                    {
                      "$type": "Models.Functions.Constant, Models",
                      "FixedValue": 0.0,
                      "Units": null,
                      "Name": "ValueDuringEarlyGrowth",
                      "Children": [],
                      "IncludeInDocumentation": true,
                      "Enabled": true,
                      "ReadOnly": false
                    }
                  ],
                  "IncludeInDocumentation": true,
                  "Enabled": true,
                  "ReadOnly": false
                },
                {
                  "$type": "Models.Functions.PhaseLookupValue, Models",
                  "Start": "StartGrainFill",
                  "End": "EndGrainFill",
                  "Name": "ReproductiveGrowth",
                  "Children": [
                    {
                      "$type": "Models.Functions.Constant, Models",
                      "FixedValue": 0.5,
                      "Units": null,
                      "Name": "ValueDuringGrainFill",
                      "Children": [],
                      "IncludeInDocumentation": true,
                      "Enabled": true,
                      "ReadOnly": false
                    }
                  ],
                  "IncludeInDocumentation": true,
                  "Enabled": true,
                  "ReadOnly": false
                }
              ],
              "IncludeInDocumentation": true,
              "Enabled": true,
              "ReadOnly": false
            },
            {
              "$type": "Models.Functions.LinearInterpolationFunction, Models",
              "Name": "MaximumNConc",
              "Children": [
                {
                  "$type": "Models.Functions.XYPairs, Models",
                  "X": [
                    3.0,
                    4.0,
                    4.5,
                    5.5,
                    6.0,
                    7.0
                  ],
                  "Y": [
                    0.01,
                    0.01,
                    0.01,
                    0.025,
                    0.025,
                    0.025
                  ],
                  "Name": "XYPairs",
                  "Children": [],
                  "IncludeInDocumentation": true,
                  "Enabled": true,
                  "ReadOnly": false
                },
                {
                  "$type": "Models.Functions.VariableReference, Models",
                  "VariableName": "[Phenology].Stage",
                  "Name": "XValue",
                  "Children": [],
                  "IncludeInDocumentation": true,
                  "Enabled": true,
                  "ReadOnly": false
                }
              ],
              "IncludeInDocumentation": true,
              "Enabled": true,
              "ReadOnly": false
            },
            {
              "$type": "Models.Functions.Constant, Models",
              "FixedValue": 0.004,
              "Units": null,
              "Name": "MinimumNConc",
              "Children": [],
              "IncludeInDocumentation": true,
              "Enabled": true,
              "ReadOnly": false
            },
            {
              "$type": "Models.PMF.Library.BiomassRemoval, Models",
              "Name": "BiomassRemovalDefaults",
              "Children": [
                {
                  "$type": "Models.PMF.OrganBiomassRemovalType, Models",
                  "FractionLiveToRemove": 0.5,
                  "FractionDeadToRemove": 0.0,
                  "FractionLiveToResidue": 0.1,
                  "FractionDeadToResidue": 0.0,
                  "Name": "Harvest",
                  "Children": [],
                  "IncludeInDocumentation": true,
                  "Enabled": true,
                  "ReadOnly": false
                },
                {
                  "$type": "Models.PMF.OrganBiomassRemovalType, Models",
                  "FractionLiveToRemove": 0.8,
                  "FractionDeadToRemove": 0.0,
                  "FractionLiveToResidue": 0.0,
                  "FractionDeadToResidue": 0.0,
                  "Name": "Cut",
                  "Children": [],
                  "IncludeInDocumentation": true,
                  "Enabled": true,
                  "ReadOnly": false
                },
                {
                  "$type": "Models.PMF.OrganBiomassRemovalType, Models",
                  "FractionLiveToRemove": 0.0,
                  "FractionDeadToRemove": 0.0,
                  "FractionLiveToResidue": 0.6,
                  "FractionDeadToResidue": 0.0,
                  "Name": "Prune",
                  "Children": [],
                  "IncludeInDocumentation": true,
                  "Enabled": true,
                  "ReadOnly": false
                },
                {
                  "$type": "Models.PMF.OrganBiomassRemovalType, Models",
                  "FractionLiveToRemove": 0.6,
                  "FractionDeadToRemove": 0.0,
                  "FractionLiveToResidue": 0.2,
                  "FractionDeadToResidue": 0.0,
                  "Name": "Graze",
                  "Children": [],
                  "IncludeInDocumentation": true,
                  "Enabled": true,
                  "ReadOnly": false
                },
                {
                  "$type": "Models.PMF.OrganBiomassRemovalType, Models",
                  "FractionLiveToRemove": 0.0,
                  "FractionDeadToRemove": 0.0,
                  "FractionLiveToResidue": 0.05,
                  "FractionDeadToResidue": 0.0,
                  "Name": "Thin",
                  "Children": [],
                  "IncludeInDocumentation": true,
                  "Enabled": true,
                  "ReadOnly": false
                }
              ],
              "IncludeInDocumentation": true,
              "Enabled": true,
              "ReadOnly": false
            },
            {
              "$type": "Models.Functions.PhaseBasedSwitch, Models",
              "Start": "Emergence",
              "End": "StartGrainFill",
              "Name": "NitrogenDemandSwitch",
              "Children": [],
              "IncludeInDocumentation": true,
              "Enabled": true,
              "ReadOnly": false
            },
            {
              "$type": "Models.Functions.PhaseLookup, Models",
              "Name": "DMRetranslocationFactor",
              "Children": [
                {
                  "$type": "Models.Functions.PhaseLookupValue, Models",
                  "Start": "Emergence",
                  "End": "StartGrainFill",
                  "Name": "VegetativeGrowth",
                  "Children": [
                    {
                      "$type": "Models.Functions.Constant, Models",
                      "FixedValue": 0.0,
                      "Units": null,
                      "Name": "DMRetranslocationFactor",
                      "Children": [],
                      "IncludeInDocumentation": true,
                      "Enabled": true,
                      "ReadOnly": false
                    }
                  ],
                  "IncludeInDocumentation": true,
                  "Enabled": true,
                  "ReadOnly": false
                },
                {
                  "$type": "Models.Functions.PhaseLookupValue, Models",
                  "Start": "StartGrainFill",
                  "End": "EndGrainFill",
                  "Name": "ReproductiveGrowth",
                  "Children": [
                    {
                      "$type": "Models.Functions.Constant, Models",
                      "FixedValue": 0.5,
                      "Units": null,
                      "Name": "DMRetranslocationFactor",
                      "Children": [],
                      "IncludeInDocumentation": true,
                      "Enabled": true,
                      "ReadOnly": false
                    }
                  ],
                  "IncludeInDocumentation": true,
                  "Enabled": true,
                  "ReadOnly": false
                }
              ],
              "IncludeInDocumentation": true,
              "Enabled": true,
              "ReadOnly": false
            },
            {
              "$type": "Models.Functions.Constant, Models",
              "FixedValue": 0.0,
              "Units": "g/m^2",
              "Name": "InitialWtFunction",
              "Children": [],
              "IncludeInDocumentation": true,
              "Enabled": true,
              "ReadOnly": false
            },
            {
              "$type": "Models.Functions.Constant, Models",
              "FixedValue": 0.0,
              "Units": "/d",
              "Name": "DetachmentRateFunction",
              "Children": [],
              "IncludeInDocumentation": true,
              "Enabled": true,
              "ReadOnly": false
            },
            {
              "$type": "Models.Functions.Constant, Models",
              "FixedValue": 0.0,
              "Units": "0-1",
              "Name": "MaintenanceRespirationFunction",
              "Children": [],
              "IncludeInDocumentation": true,
              "Enabled": true,
              "ReadOnly": false
            },
            {
              "$type": "Models.Functions.Constant, Models",
              "FixedValue": 1.0,
              "Units": "0-1",
              "Name": "DMConversionEfficiency",
              "Children": [],
              "IncludeInDocumentation": true,
              "Enabled": true,
              "ReadOnly": false
            },
            {
              "$type": "Models.Functions.VariableReference, Models",
              "VariableName": "[Structure].TotalStemPopn",
              "Name": "HeadNumber",
              "Children": [],
              "IncludeInDocumentation": true,
              "Enabled": true,
              "ReadOnly": false
            },
            {
              "$type": "Models.Functions.Constant, Models",
              "FixedValue": 0.0,
              "Units": null,
              "Name": "DMReallocationFactor",
              "Children": [],
              "IncludeInDocumentation": true,
              "Enabled": true,
              "ReadOnly": false
            },
            {
              "$type": "Models.Functions.AddFunction, Models",
              "Name": "CriticalNConc",
              "Children": [
                {
                  "$type": "Models.Functions.VariableReference, Models",
                  "VariableName": "[Spike].MinimumNConc",
                  "Name": "MinimumNConc",
                  "Children": [],
                  "IncludeInDocumentation": true,
                  "Enabled": true,
                  "ReadOnly": false
                },
                {
                  "$type": "Models.Functions.MultiplyFunction, Models",
                  "Name": "MetabolicNconc",
                  "Children": [
                    {
                      "$type": "Models.Functions.SubtractFunction, Models",
                      "Name": "NonStructuralN",
                      "Children": [
                        {
                          "$type": "Models.Functions.VariableReference, Models",
                          "VariableName": "[Spike].MaximumNConc",
                          "Name": "MaximumNConc",
                          "Children": [],
                          "IncludeInDocumentation": true,
                          "Enabled": true,
                          "ReadOnly": false
                        },
                        {
                          "$type": "Models.Functions.VariableReference, Models",
                          "VariableName": "[Spike].MinimumNConc",
                          "Name": "MinimumNConc",
                          "Children": [],
                          "IncludeInDocumentation": true,
                          "Enabled": true,
                          "ReadOnly": false
                        }
                      ],
                      "IncludeInDocumentation": true,
                      "Enabled": true,
                      "ReadOnly": false
                    },
                    {
                      "$type": "Models.Functions.Constant, Models",
                      "FixedValue": 0.8,
                      "Units": null,
                      "Name": "Proportion",
                      "Children": [],
                      "IncludeInDocumentation": true,
                      "Enabled": true,
                      "ReadOnly": false
                    }
                  ],
                  "IncludeInDocumentation": true,
                  "Enabled": true,
                  "ReadOnly": false
                }
              ],
              "IncludeInDocumentation": true,
              "Enabled": true,
              "ReadOnly": false
            },
            {
              "$type": "Models.Functions.LinearInterpolationFunction, Models",
              "Name": "SenescenceRate",
              "Children": [
                {
                  "$type": "Models.Functions.XYPairs, Models",
                  "X": [
                    3.0,
                    4.0,
                    5.0,
                    6.0,
                    7.0
                  ],
                  "Y": [
                    0.07,
                    0.04,
                    0.015,
                    0.012,
                    0.012
                  ],
                  "Name": "XYPairs",
                  "Children": [],
                  "IncludeInDocumentation": true,
                  "Enabled": true,
                  "ReadOnly": false
                },
                {
                  "$type": "Models.Functions.VariableReference, Models",
                  "VariableName": "[Phenology].Stage",
                  "Name": "XValue",
                  "Children": [],
                  "IncludeInDocumentation": true,
                  "Enabled": true,
                  "ReadOnly": false
                }
              ],
              "IncludeInDocumentation": true,
              "Enabled": true,
              "ReadOnly": false
            },
            {
              "$type": "Models.Functions.Constant, Models",
              "FixedValue": 0.4,
              "Units": null,
              "Name": "CarbonConcentration",
              "Children": [],
              "IncludeInDocumentation": true,
              "Enabled": true,
              "ReadOnly": false
            },
            {
              "$type": "Models.PMF.BiomassDemand, Models",
              "Name": "DMDemands",
              "Children": [
                {
                  "$type": "Models.Functions.MultiplyFunction, Models",
                  "Name": "Structural",
                  "Children": [
                    {
                      "$type": "Models.Functions.DemandFunctions.PartitionFractionDemandFunction, Models",
                      "Name": "DMDemandFunction",
                      "Children": [
                        {
                          "$type": "Models.Functions.LinearInterpolationFunction, Models",
                          "Name": "PartitionFraction",
                          "Children": [
                            {
                              "$type": "Models.Functions.XYPairs, Models",
                              "X": [
                                3.0,
                                4.0,
                                4.7,
                                5.0,
                                6.0,
                                7.0,
                                8.0,
                                8.000001
                              ],
                              "Y": [
                                0.0,
                                0.0,
                                0.01,
                                0.7,
                                0.7,
                                0.7,
                                0.7,
                                0.0
                              ],
                              "Name": "XYPairs",
                              "Children": [],
                              "IncludeInDocumentation": true,
                              "Enabled": true,
                              "ReadOnly": false
                            },
                            {
                              "$type": "Models.Functions.VariableReference, Models",
                              "VariableName": "[Phenology].Stage",
                              "Name": "XValue",
                              "Children": [],
                              "IncludeInDocumentation": true,
                              "Enabled": true,
                              "ReadOnly": false
                            }
                          ],
                          "IncludeInDocumentation": true,
                          "Enabled": true,
                          "ReadOnly": false
                        }
                      ],
                      "IncludeInDocumentation": true,
                      "Enabled": true,
                      "ReadOnly": false
                    },
                    {
                      "$type": "Models.Functions.PhaseLookup, Models",
                      "Name": "StructuralFraction",
                      "Children": [
                        {
                          "$type": "Models.Functions.PhaseLookupValue, Models",
                          "Start": "Emergence",
                          "End": "StartGrainFill",
                          "Name": "VegetativeGrowth",
                          "Children": [
                            {
                              "$type": "Models.Functions.Constant, Models",
                              "FixedValue": 0.3,
                              "Units": null,
                              "Name": "StructuralFractionEG",
                              "Children": [],
                              "IncludeInDocumentation": true,
                              "Enabled": true,
                              "ReadOnly": false
                            }
                          ],
                          "IncludeInDocumentation": true,
                          "Enabled": true,
                          "ReadOnly": false
                        },
                        {
                          "$type": "Models.Functions.PhaseLookupValue, Models",
                          "Start": "StartGrainFill",
                          "End": "EndGrainFill",
                          "Name": "ReproductiveGrowth",
                          "Children": [
                            {
                              "$type": "Models.Functions.Constant, Models",
                              "FixedValue": 0.0,
                              "Units": null,
                              "Name": "StructuralFractionGF",
                              "Children": [],
                              "IncludeInDocumentation": true,
                              "Enabled": true,
                              "ReadOnly": false
                            }
                          ],
                          "IncludeInDocumentation": true,
                          "Enabled": true,
                          "ReadOnly": false
                        }
                      ],
                      "IncludeInDocumentation": true,
                      "Enabled": true,
                      "ReadOnly": false
                    }
                  ],
                  "IncludeInDocumentation": true,
                  "Enabled": true,
                  "ReadOnly": false
                },
                {
                  "$type": "Models.Functions.Constant, Models",
                  "FixedValue": 0.0,
                  "Units": null,
                  "Name": "Metabolic",
                  "Children": [],
                  "IncludeInDocumentation": true,
                  "Enabled": true,
                  "ReadOnly": false
                },
                {
                  "$type": "Models.Functions.DemandFunctions.StorageDMDemandFunction, Models",
                  "Name": "Storage",
                  "Children": [
                    {
                      "$type": "Models.Functions.SubtractFunction, Models",
                      "Name": "StorageFraction",
                      "Children": [
                        {
                          "$type": "Models.Functions.Constant, Models",
                          "FixedValue": 1.0,
                          "Units": null,
                          "Name": "One",
                          "Children": [],
                          "IncludeInDocumentation": true,
                          "Enabled": true,
                          "ReadOnly": false
                        },
                        {
                          "$type": "Models.Functions.VariableReference, Models",
                          "VariableName": "[Spike].DMDemands.Structural.StructuralFraction",
                          "Name": "StructuralFraction",
                          "Children": [],
                          "IncludeInDocumentation": true,
                          "Enabled": true,
                          "ReadOnly": false
                        }
                      ],
                      "IncludeInDocumentation": true,
                      "Enabled": true,
                      "ReadOnly": false
                    }
                  ],
                  "IncludeInDocumentation": true,
                  "Enabled": true,
                  "ReadOnly": false
                }
              ],
              "IncludeInDocumentation": true,
              "Enabled": true,
              "ReadOnly": false
            },
            {
              "$type": "Models.PMF.BiomassDemand, Models",
              "Name": "NDemands",
              "Children": [
                {
                  "$type": "Models.Functions.MultiplyFunction, Models",
                  "Name": "Structural",
                  "Children": [
                    {
                      "$type": "Models.Functions.VariableReference, Models",
                      "VariableName": "[Spike].minimumNconc",
                      "Name": "MinNconc",
                      "Children": [],
                      "IncludeInDocumentation": true,
                      "Enabled": true,
                      "ReadOnly": false
                    },
                    {
                      "$type": "Models.Functions.VariableReference, Models",
                      "VariableName": "[Spike].potentialDMAllocation.Structural",
                      "Name": "PotentialDMAllocation",
                      "Children": [],
                      "IncludeInDocumentation": true,
                      "Enabled": true,
                      "ReadOnly": false
                    }
                  ],
                  "IncludeInDocumentation": true,
                  "Enabled": true,
                  "ReadOnly": false
                },
                {
                  "$type": "Models.Functions.MultiplyFunction, Models",
                  "Name": "Metabolic",
                  "Children": [
                    {
                      "$type": "Models.Functions.SubtractFunction, Models",
                      "Name": "MetabolicNconc",
                      "Children": [
                        {
                          "$type": "Models.Functions.VariableReference, Models",
                          "VariableName": "[Spike].criticalNConc",
                          "Name": "CritNconc",
                          "Children": [],
                          "IncludeInDocumentation": true,
                          "Enabled": true,
                          "ReadOnly": false
                        },
                        {
                          "$type": "Models.Functions.VariableReference, Models",
                          "VariableName": "[Spike].minimumNconc",
                          "Name": "MinNconc",
                          "Children": [],
                          "IncludeInDocumentation": true,
                          "Enabled": true,
                          "ReadOnly": false
                        }
                      ],
                      "IncludeInDocumentation": true,
                      "Enabled": true,
                      "ReadOnly": false
                    },
                    {
                      "$type": "Models.Functions.VariableReference, Models",
                      "VariableName": "[Spike].potentialDMAllocation.Structural",
                      "Name": "PotentialDMAllocation",
                      "Children": [],
                      "IncludeInDocumentation": true,
                      "Enabled": true,
                      "ReadOnly": false
                    }
                  ],
                  "IncludeInDocumentation": true,
                  "Enabled": true,
                  "ReadOnly": false
                },
                {
                  "$type": "Models.Functions.DemandFunctions.StorageNDemandFunction, Models",
                  "Name": "Storage",
                  "Children": [
                    {
                      "$type": "Models.Functions.VariableReference, Models",
                      "VariableName": "[Spike].nitrogenDemandSwitch",
                      "Name": "NitrogenDemandSwitch",
                      "Children": [],
                      "IncludeInDocumentation": true,
                      "Enabled": true,
                      "ReadOnly": false
                    },
                    {
                      "$type": "Models.Functions.VariableReference, Models",
                      "VariableName": "[Spike].maximumNconc",
                      "Name": "MaxNconc",
                      "Children": [],
                      "IncludeInDocumentation": true,
                      "Enabled": true,
                      "ReadOnly": false
                    }
                  ],
                  "IncludeInDocumentation": true,
                  "Enabled": true,
                  "ReadOnly": false
                }
              ],
              "IncludeInDocumentation": true,
              "Enabled": true,
              "ReadOnly": false
            },
            {
              "$type": "Models.PMF.RetranslocateNonStructural, Models",
              "Name": "RetranslocateNitrogen",
              "Children": [],
              "IncludeInDocumentation": true,
              "Enabled": true,
              "ReadOnly": false
            }
          ],
          "IncludeInDocumentation": true,
          "Enabled": true,
          "ReadOnly": false
        },
        {
          "$type": "Models.PMF.Organs.GenericOrgan, Models",
          "StartLive": null,
          "DMSupply": null,
          "NSupply": null,
          "DMDemand": null,
          "NDemand": null,
          "potentialDMAllocation": null,
          "IsAboveGround": true,
          "Name": "Stem",
          "Children": [
            {
              "$type": "Models.Functions.LinearInterpolationFunction, Models",
              "Name": "SenescenceRate",
              "Children": [
                {
                  "$type": "Models.Functions.XYPairs, Models",
                  "X": [
                    3.0,
                    4.0,
                    5.0,
                    6.0,
                    7.0,
                    8.0,
                    9.0,
                    10.0
                  ],
                  "Y": [
                    0.0,
                    0.0,
                    0.0,
                    0.0,
                    0.0,
                    0.0,
                    0.2,
                    0.5
                  ],
                  "Name": "XYPairs",
                  "Children": [],
                  "IncludeInDocumentation": true,
                  "Enabled": true,
                  "ReadOnly": false
                },
                {
                  "$type": "Models.Functions.VariableReference, Models",
                  "VariableName": "[Phenology].Stage",
                  "Name": "XValue",
                  "Children": [],
                  "IncludeInDocumentation": true,
                  "Enabled": true,
                  "ReadOnly": false
                }
              ],
              "IncludeInDocumentation": true,
              "Enabled": true,
              "ReadOnly": false
            },
            {
              "$type": "Models.Functions.Constant, Models",
              "FixedValue": 0.0,
              "Units": null,
              "Name": "RemobilisationCost",
              "Children": [],
              "IncludeInDocumentation": true,
              "Enabled": true,
              "ReadOnly": false
            },
            {
              "$type": "Models.Functions.LinearInterpolationFunction, Models",
              "Name": "MaximumNConc",
              "Children": [
                {
                  "$type": "Models.Functions.XYPairs, Models",
                  "X": [
                    3.0,
                    4.0,
                    5.0,
                    6.0,
                    7.0
                  ],
                  "Y": [
                    0.07,
                    0.04,
                    0.015,
                    0.012,
                    0.012
                  ],
                  "Name": "XYPairs",
                  "Children": [],
                  "IncludeInDocumentation": true,
                  "Enabled": true,
                  "ReadOnly": false
                },
                {
                  "$type": "Models.Functions.VariableReference, Models",
                  "VariableName": "[Phenology].Stage",
                  "Name": "XValue",
                  "Children": [],
                  "IncludeInDocumentation": true,
                  "Enabled": true,
                  "ReadOnly": false
                }
              ],
              "IncludeInDocumentation": true,
              "Enabled": true,
              "ReadOnly": false
            },
            {
              "$type": "Models.Functions.Constant, Models",
              "FixedValue": 0.0025,
              "Units": null,
              "Name": "MinimumNConc",
              "Children": [],
              "IncludeInDocumentation": true,
              "Enabled": true,
              "ReadOnly": false
            },
            {
              "$type": "Models.Functions.PhaseBasedSwitch, Models",
              "Start": "Emergence",
              "End": "StartGrainFill",
              "Name": "NitrogenDemandSwitch",
              "Children": [],
              "IncludeInDocumentation": true,
              "Enabled": true,
              "ReadOnly": false
            },
            {
              "$type": "Models.Functions.Constant, Models",
              "FixedValue": 0.0,
              "Units": null,
              "Name": "NReallocationFactor",
              "Children": [],
              "IncludeInDocumentation": true,
              "Enabled": true,
              "ReadOnly": false
            },
            {
              "$type": "Models.Functions.PhaseLookup, Models",
              "Name": "NRetranslocationFactor",
              "Children": [
                {
                  "$type": "Models.Functions.PhaseLookupValue, Models",
                  "Start": "Sowing",
                  "End": "Flowering",
                  "Name": "VegetativeGrowth",
                  "Children": [
                    {
                      "$type": "Models.Functions.Constant, Models",
                      "FixedValue": 0.0,
                      "Units": null,
                      "Name": "Fraction",
                      "Children": [],
                      "IncludeInDocumentation": true,
                      "Enabled": true,
                      "ReadOnly": false
                    }
                  ],
                  "IncludeInDocumentation": true,
                  "Enabled": true,
                  "ReadOnly": false
                },
                {
                  "$type": "Models.Functions.PhaseLookupValue, Models",
                  "Start": "Flowering",
                  "End": "HarvestRipe",
                  "Name": "ReproductiveGrowth",
                  "Children": [
                    {
                      "$type": "Models.Functions.Constant, Models",
                      "FixedValue": 0.5,
                      "Units": null,
                      "Name": "Fraction",
                      "Children": [],
                      "IncludeInDocumentation": true,
                      "Enabled": true,
                      "ReadOnly": false
                    }
                  ],
                  "IncludeInDocumentation": true,
                  "Enabled": true,
                  "ReadOnly": false
                }
              ],
              "IncludeInDocumentation": true,
              "Enabled": true,
              "ReadOnly": false
            },
            {
              "$type": "Models.Functions.PhaseLookup, Models",
              "Name": "DMRetranslocationFactor",
              "Children": [
                {
                  "$type": "Models.Functions.PhaseLookupValue, Models",
                  "Start": "Emergence",
                  "End": "StartGrainFill",
                  "Name": "VegetativeGrowth",
                  "Children": [
                    {
                      "$type": "Models.Functions.Constant, Models",
                      "FixedValue": 0.0,
                      "Units": null,
                      "Name": "DMRetranslocationFactor",
                      "Children": [],
                      "IncludeInDocumentation": true,
                      "Enabled": true,
                      "ReadOnly": false
                    }
                  ],
                  "IncludeInDocumentation": true,
                  "Enabled": true,
                  "ReadOnly": false
                },
                {
                  "$type": "Models.Functions.PhaseLookupValue, Models",
                  "Start": "StartGrainFill",
                  "End": "EndGrainFill",
                  "Name": "ReproductiveGrowth",
                  "Children": [
                    {
                      "$type": "Models.Functions.Constant, Models",
                      "FixedValue": 0.5,
                      "Units": null,
                      "Name": "DMRetranslocationFactor",
                      "Children": [],
                      "IncludeInDocumentation": true,
                      "Enabled": true,
                      "ReadOnly": false
                    }
                  ],
                  "IncludeInDocumentation": true,
                  "Enabled": true,
                  "ReadOnly": false
                }
              ],
              "IncludeInDocumentation": true,
              "Enabled": true,
              "ReadOnly": false
            },
            {
              "$type": "Models.PMF.Library.BiomassRemoval, Models",
              "Name": "BiomassRemovalDefaults",
              "Children": [
                {
                  "$type": "Models.PMF.OrganBiomassRemovalType, Models",
                  "FractionLiveToRemove": 0.5,
                  "FractionDeadToRemove": 0.0,
                  "FractionLiveToResidue": 0.1,
                  "FractionDeadToResidue": 0.0,
                  "Name": "Harvest",
                  "Children": [],
                  "IncludeInDocumentation": true,
                  "Enabled": true,
                  "ReadOnly": false
                },
                {
                  "$type": "Models.PMF.OrganBiomassRemovalType, Models",
                  "FractionLiveToRemove": 0.8,
                  "FractionDeadToRemove": 0.0,
                  "FractionLiveToResidue": 0.0,
                  "FractionDeadToResidue": 0.0,
                  "Name": "Cut",
                  "Children": [],
                  "IncludeInDocumentation": true,
                  "Enabled": true,
                  "ReadOnly": false
                },
                {
                  "$type": "Models.PMF.OrganBiomassRemovalType, Models",
                  "FractionLiveToRemove": 0.0,
                  "FractionDeadToRemove": 0.0,
                  "FractionLiveToResidue": 0.6,
                  "FractionDeadToResidue": 0.0,
                  "Name": "Prune",
                  "Children": [],
                  "IncludeInDocumentation": true,
                  "Enabled": true,
                  "ReadOnly": false
                },
                {
                  "$type": "Models.PMF.OrganBiomassRemovalType, Models",
                  "FractionLiveToRemove": 0.6,
                  "FractionDeadToRemove": 0.0,
                  "FractionLiveToResidue": 0.2,
                  "FractionDeadToResidue": 0.0,
                  "Name": "Graze",
                  "Children": [],
                  "IncludeInDocumentation": true,
                  "Enabled": true,
                  "ReadOnly": false
                },
                {
                  "$type": "Models.PMF.OrganBiomassRemovalType, Models",
                  "FractionLiveToRemove": 0.0,
                  "FractionDeadToRemove": 0.0,
                  "FractionLiveToResidue": 0.05,
                  "FractionDeadToResidue": 0.0,
                  "Name": "Thin",
                  "Children": [],
                  "IncludeInDocumentation": true,
                  "Enabled": true,
                  "ReadOnly": false
                }
              ],
              "IncludeInDocumentation": true,
              "Enabled": true,
              "ReadOnly": false
            },
            {
              "$type": "Models.Functions.DivideFunction, Models",
              "Name": "PercentWSC",
              "Children": [
                {
                  "$type": "Models.Functions.VariableReference, Models",
                  "VariableName": "[Stem].Live.StorageWt",
                  "Name": "WSC",
                  "Children": [],
                  "IncludeInDocumentation": true,
                  "Enabled": true,
                  "ReadOnly": false
                },
                {
                  "$type": "Models.Functions.VariableReference, Models",
                  "VariableName": "[Stem].Live.Wt",
                  "Name": "StemWt",
                  "Children": [],
                  "IncludeInDocumentation": true,
                  "Enabled": true,
                  "ReadOnly": false
                }
              ],
              "IncludeInDocumentation": true,
              "Enabled": true,
              "ReadOnly": false
            },
            {
              "$type": "Models.Functions.Constant, Models",
              "FixedValue": 0.0,
              "Units": "g/m^2",
              "Name": "InitialWtFunction",
              "Children": [],
              "IncludeInDocumentation": true,
              "Enabled": true,
              "ReadOnly": false
            },
            {
              "$type": "Models.Functions.Constant, Models",
              "FixedValue": 0.0,
              "Units": "/d",
              "Name": "DetachmentRateFunction",
              "Children": [],
              "IncludeInDocumentation": true,
              "Enabled": true,
              "ReadOnly": false
            },
            {
              "$type": "Models.Functions.Constant, Models",
              "FixedValue": 0.0,
              "Units": "0-1",
              "Name": "MaintenanceRespirationFunction",
              "Children": [],
              "IncludeInDocumentation": true,
              "Enabled": true,
              "ReadOnly": false
            },
            {
              "$type": "Models.Functions.Constant, Models",
              "FixedValue": 1.0,
              "Units": "0-1",
              "Name": "DMConversionEfficiency",
              "Children": [],
              "IncludeInDocumentation": true,
              "Enabled": true,
              "ReadOnly": false
            },
            {
              "$type": "Models.Functions.Constant, Models",
              "FixedValue": 0.0,
              "Units": null,
              "Name": "DMReallocationFactor",
              "Children": [],
              "IncludeInDocumentation": true,
              "Enabled": true,
              "ReadOnly": false
            },
            {
              "$type": "Models.Functions.AddFunction, Models",
              "Name": "CriticalNConc",
              "Children": [
                {
                  "$type": "Models.Functions.VariableReference, Models",
                  "VariableName": "[Stem].MinimumNConc",
                  "Name": "MinimumNConc",
                  "Children": [],
                  "IncludeInDocumentation": true,
                  "Enabled": true,
                  "ReadOnly": false
                },
                {
                  "$type": "Models.Functions.MultiplyFunction, Models",
                  "Name": "MetabolicNconc",
                  "Children": [
                    {
                      "$type": "Models.Functions.SubtractFunction, Models",
                      "Name": "NonStructuralN",
                      "Children": [
                        {
                          "$type": "Models.Functions.VariableReference, Models",
                          "VariableName": "[Stem].MaximumNConc",
                          "Name": "MaximumNConc",
                          "Children": [],
                          "IncludeInDocumentation": true,
                          "Enabled": true,
                          "ReadOnly": false
                        },
                        {
                          "$type": "Models.Functions.VariableReference, Models",
                          "VariableName": "[Stem].MinimumNConc",
                          "Name": "MinimumNConc",
                          "Children": [],
                          "IncludeInDocumentation": true,
                          "Enabled": true,
                          "ReadOnly": false
                        }
                      ],
                      "IncludeInDocumentation": true,
                      "Enabled": true,
                      "ReadOnly": false
                    },
                    {
                      "$type": "Models.Functions.Constant, Models",
                      "FixedValue": 0.5,
                      "Units": null,
                      "Name": "Proportion",
                      "Children": [],
                      "IncludeInDocumentation": true,
                      "Enabled": true,
                      "ReadOnly": false
                    }
                  ],
                  "IncludeInDocumentation": true,
                  "Enabled": true,
                  "ReadOnly": false
                }
              ],
              "IncludeInDocumentation": true,
              "Enabled": true,
              "ReadOnly": false
            },
            {
              "$type": "Models.Functions.Constant, Models",
              "FixedValue": 0.4,
              "Units": null,
              "Name": "CarbonConcentration",
              "Children": [],
              "IncludeInDocumentation": true,
              "Enabled": true,
              "ReadOnly": false
            },
            {
              "$type": "Models.PMF.BiomassDemand, Models",
              "Name": "DMDemands",
              "Children": [
                {
                  "$type": "Models.Functions.MultiplyFunction, Models",
                  "Name": "Structural",
                  "Children": [
                    {
                      "$type": "Models.Functions.DemandFunctions.PartitionFractionDemandFunction, Models",
                      "Name": "DMDemandFunction",
                      "Children": [
                        {
                          "$type": "Models.Functions.PhaseLookup, Models",
                          "Name": "PartitionFraction",
                          "Children": [
                            {
                              "$type": "Models.Memo, Models",
                              "Text": "",
                              "Name": "memo",
                              "Children": [],
                              "IncludeInDocumentation": true,
                              "Enabled": true,
                              "ReadOnly": false
                            },
                            {
                              "$type": "Models.Functions.PhaseLookupValue, Models",
                              "Start": "Emergence",
                              "End": "TerminalSpikelet",
                              "Name": "PreStemElongation",
                              "Children": [
                                {
                                  "$type": "Models.Functions.Constant, Models",
                                  "FixedValue": 0.2,
                                  "Units": null,
                                  "Name": "StemFraction",
                                  "Children": [],
                                  "IncludeInDocumentation": true,
                                  "Enabled": true,
                                  "ReadOnly": false
                                }
                              ],
                              "IncludeInDocumentation": true,
                              "Enabled": true,
                              "ReadOnly": false
                            },
                            {
                              "$type": "Models.Functions.PhaseLookupValue, Models",
                              "Start": "TerminalSpikelet",
                              "End": "StartGrainFill",
                              "Name": "StemElongation",
                              "Children": [
                                {
                                  "$type": "Models.Functions.Constant, Models",
                                  "FixedValue": 0.7,
                                  "Units": "0",
                                  "Name": "StemFraction",
                                  "Children": [],
                                  "IncludeInDocumentation": true,
                                  "Enabled": true,
                                  "ReadOnly": false
                                }
                              ],
                              "IncludeInDocumentation": true,
                              "Enabled": true,
                              "ReadOnly": false
                            },
                            {
                              "$type": "Models.Functions.PhaseLookupValue, Models",
                              "Start": "StartGrainFill",
                              "End": "HarvestRipe",
                              "Name": "EarEmergence",
                              "Children": [
                                {
                                  "$type": "Models.Functions.Constant, Models",
                                  "FixedValue": 0.0,
                                  "Units": null,
                                  "Name": "StemFraction",
                                  "Children": [],
                                  "IncludeInDocumentation": true,
                                  "Enabled": true,
                                  "ReadOnly": false
                                }
                              ],
                              "IncludeInDocumentation": true,
                              "Enabled": true,
                              "ReadOnly": false
                            }
                          ],
                          "IncludeInDocumentation": true,
                          "Enabled": true,
                          "ReadOnly": false
                        }
                      ],
                      "IncludeInDocumentation": true,
                      "Enabled": true,
                      "ReadOnly": false
                    },
                    {
                      "$type": "Models.Functions.PhaseLookup, Models",
                      "Name": "StructuralFraction",
                      "Children": [
                        {
                          "$type": "Models.Functions.PhaseLookupValue, Models",
                          "Start": "Sowing",
                          "End": "StartGrainFill",
                          "Name": "VegetativeGrowth",
                          "Children": [
                            {
                              "$type": "Models.Functions.Constant, Models",
                              "FixedValue": 0.3,
                              "Units": null,
                              "Name": "Fraction",
                              "Children": [],
                              "IncludeInDocumentation": true,
                              "Enabled": true,
                              "ReadOnly": false
                            }
                          ],
                          "IncludeInDocumentation": true,
                          "Enabled": true,
                          "ReadOnly": false
                        },
                        {
                          "$type": "Models.Functions.PhaseLookupValue, Models",
                          "Start": "StartGrainFill",
                          "End": "HarvestRipe",
                          "Name": "ReproductiveGrowth",
                          "Children": [
                            {
                              "$type": "Models.Functions.Constant, Models",
                              "FixedValue": 0.01,
                              "Units": null,
                              "Name": "Fraction",
                              "Children": [],
                              "IncludeInDocumentation": true,
                              "Enabled": true,
                              "ReadOnly": false
                            }
                          ],
                          "IncludeInDocumentation": true,
                          "Enabled": true,
                          "ReadOnly": false
                        }
                      ],
                      "IncludeInDocumentation": true,
                      "Enabled": true,
                      "ReadOnly": false
                    }
                  ],
                  "IncludeInDocumentation": true,
                  "Enabled": true,
                  "ReadOnly": false
                },
                {
                  "$type": "Models.Functions.Constant, Models",
                  "FixedValue": 0.0,
                  "Units": null,
                  "Name": "Metabolic",
                  "Children": [],
                  "IncludeInDocumentation": true,
                  "Enabled": true,
                  "ReadOnly": false
                },
                {
                  "$type": "Models.Functions.DemandFunctions.StorageDMDemandFunction, Models",
                  "Name": "Storage",
                  "Children": [
                    {
                      "$type": "Models.Functions.SubtractFunction, Models",
                      "Name": "StorageFraction",
                      "Children": [
                        {
                          "$type": "Models.Functions.Constant, Models",
                          "FixedValue": 1.0,
                          "Units": null,
                          "Name": "One",
                          "Children": [],
                          "IncludeInDocumentation": true,
                          "Enabled": true,
                          "ReadOnly": false
                        },
                        {
                          "$type": "Models.Functions.VariableReference, Models",
                          "VariableName": "[Stem].DMDemands.Structural.StructuralFraction",
                          "Name": "StructuralFraction",
                          "Children": [],
                          "IncludeInDocumentation": true,
                          "Enabled": true,
                          "ReadOnly": false
                        }
                      ],
                      "IncludeInDocumentation": true,
                      "Enabled": true,
                      "ReadOnly": false
                    }
                  ],
                  "IncludeInDocumentation": true,
                  "Enabled": true,
                  "ReadOnly": false
                }
              ],
              "IncludeInDocumentation": true,
              "Enabled": true,
              "ReadOnly": false
            },
            {
              "$type": "Models.PMF.BiomassDemand, Models",
              "Name": "NDemands",
              "Children": [
                {
                  "$type": "Models.Functions.MultiplyFunction, Models",
                  "Name": "Structural",
                  "Children": [
                    {
                      "$type": "Models.Functions.VariableReference, Models",
                      "VariableName": "[Stem].minimumNconc",
                      "Name": "MinNconc",
                      "Children": [],
                      "IncludeInDocumentation": true,
                      "Enabled": true,
                      "ReadOnly": false
                    },
                    {
                      "$type": "Models.Functions.VariableReference, Models",
                      "VariableName": "[Stem].potentialDMAllocation.Structural",
                      "Name": "PotentialDMAllocation",
                      "Children": [],
                      "IncludeInDocumentation": true,
                      "Enabled": true,
                      "ReadOnly": false
                    }
                  ],
                  "IncludeInDocumentation": true,
                  "Enabled": true,
                  "ReadOnly": false
                },
                {
                  "$type": "Models.Functions.MultiplyFunction, Models",
                  "Name": "Metabolic",
                  "Children": [
                    {
                      "$type": "Models.Functions.SubtractFunction, Models",
                      "Name": "MetabolicNconc",
                      "Children": [
                        {
                          "$type": "Models.Functions.VariableReference, Models",
                          "VariableName": "[Stem].criticalNConc",
                          "Name": "CritNconc",
                          "Children": [],
                          "IncludeInDocumentation": true,
                          "Enabled": true,
                          "ReadOnly": false
                        },
                        {
                          "$type": "Models.Functions.VariableReference, Models",
                          "VariableName": "[Stem].minimumNconc",
                          "Name": "MinNconc",
                          "Children": [],
                          "IncludeInDocumentation": true,
                          "Enabled": true,
                          "ReadOnly": false
                        }
                      ],
                      "IncludeInDocumentation": true,
                      "Enabled": true,
                      "ReadOnly": false
                    },
                    {
                      "$type": "Models.Functions.VariableReference, Models",
                      "VariableName": "[Stem].potentialDMAllocation.Structural",
                      "Name": "PotentialDMAllocation",
                      "Children": [],
                      "IncludeInDocumentation": true,
                      "Enabled": true,
                      "ReadOnly": false
                    }
                  ],
                  "IncludeInDocumentation": true,
                  "Enabled": true,
                  "ReadOnly": false
                },
                {
                  "$type": "Models.Functions.DemandFunctions.StorageNDemandFunction, Models",
                  "Name": "Storage",
                  "Children": [
                    {
                      "$type": "Models.Functions.VariableReference, Models",
                      "VariableName": "[Stem].nitrogenDemandSwitch",
                      "Name": "NitrogenDemandSwitch",
                      "Children": [],
                      "IncludeInDocumentation": true,
                      "Enabled": true,
                      "ReadOnly": false
                    },
                    {
                      "$type": "Models.Functions.VariableReference, Models",
                      "VariableName": "[Stem].maximumNconc",
                      "Name": "MaxNconc",
                      "Children": [],
                      "IncludeInDocumentation": true,
                      "Enabled": true,
                      "ReadOnly": false
                    }
                  ],
                  "IncludeInDocumentation": true,
                  "Enabled": true,
                  "ReadOnly": false
                }
              ],
              "IncludeInDocumentation": true,
              "Enabled": true,
              "ReadOnly": false
            },
            {
              "$type": "Models.PMF.RetranslocateNonStructural, Models",
              "Name": "RetranslocateNitrogen",
              "Children": [],
              "IncludeInDocumentation": true,
              "Enabled": true,
              "ReadOnly": false
            }
          ],
          "IncludeInDocumentation": true,
          "Enabled": true,
          "ReadOnly": false
        },
        {
          "$type": "Models.PMF.CompositeBiomass, Models",
          "Propertys": [
            "[Leaf].Live",
            "[Leaf].Dead",
            "[Stem].Live",
            "[Stem].Dead",
            "[Spike].Live",
            "[Spike].Dead",
            "[Grain].Live",
            "[Grain].Dead"
          ],
          "DMDOfStructural": 0.6,
          "Name": "AboveGround",
          "Children": [],
          "IncludeInDocumentation": true,
          "Enabled": true,
          "ReadOnly": false
        },
        {
          "$type": "Models.PMF.CompositeBiomass, Models",
          "Propertys": [
            "[Leaf].Live",
            "[Stem].Live",
            "[Spike].Live",
            "[Grain].Live"
          ],
          "DMDOfStructural": 0.6,
          "Name": "AboveGroundLive",
          "Children": [],
          "IncludeInDocumentation": true,
          "Enabled": true,
          "ReadOnly": false
        },
        {
          "$type": "Models.PMF.CompositeBiomass, Models",
          "Propertys": [
            "[Leaf].Dead",
            "[Stem].Dead",
            "[Spike].Dead",
            "[Grain].Dead"
          ],
          "DMDOfStructural": 0.6,
          "Name": "AboveGroundDead",
          "Children": [],
          "IncludeInDocumentation": true,
          "Enabled": true,
          "ReadOnly": false
        },
        {
          "$type": "Models.PMF.CompositeBiomass, Models",
          "Propertys": [
            "[Root].Live",
            "[Root].Dead"
          ],
          "DMDOfStructural": 0.6,
          "Name": "BelowGround",
          "Children": [],
          "IncludeInDocumentation": true,
          "Enabled": true,
          "ReadOnly": false
        },
        {
          "$type": "Models.PMF.CompositeBiomass, Models",
          "Propertys": [
            "[Leaf].Live",
            "[Leaf].Dead",
            "[Stem].Live",
            "[Stem].Dead",
            "[Root].Live",
            "[Root].Dead",
            "[Spike].Live",
            "[Spike].Dead",
            "[Grain].Live",
            "[Grain].Dead"
          ],
          "DMDOfStructural": 0.6,
          "Name": "Total",
          "Children": [],
          "IncludeInDocumentation": true,
          "Enabled": true,
          "ReadOnly": false
        },
        {
          "$type": "Models.PMF.CompositeBiomass, Models",
          "Propertys": [
            "[Leaf].Live",
            "[Stem].Live",
            "[Root].Live",
            "[Spike].Live",
            "[Grain].Live"
          ],
          "DMDOfStructural": 0.6,
          "Name": "TotalLive",
          "Children": [],
          "IncludeInDocumentation": true,
          "Enabled": true,
          "ReadOnly": false
        },
        {
          "$type": "Models.PMF.CompositeBiomass, Models",
          "Propertys": [
            "[Leaf].Dead",
            "[Stem].Dead",
            "[Root].Dead",
            "[Spike].Dead",
            "[Grain].Dead"
          ],
          "DMDOfStructural": 0.6,
          "Name": "TotalDead",
          "Children": [],
          "IncludeInDocumentation": true,
          "Enabled": true,
          "ReadOnly": false
        },
        {
          "$type": "Models.PMF.CompositeBiomass, Models",
          "Propertys": [
            "[Spike].Live",
            "[Grain].Live",
            "[Spike].Dead",
            "[Grain].Dead"
          ],
          "DMDOfStructural": 0.6,
          "Name": "Ear",
          "Children": [
            {
              "$type": "Models.Memo, Models",
              "Text": "\nThe Ear composite biomass object includes the Live and dead pools of all organs within the Ear to allow output for total dry matter and Nutrient contents, including total structural, non-structural and metabolic pools.\n",
              "Name": "memo",
              "Children": [],
              "IncludeInDocumentation": true,
              "Enabled": true,
              "ReadOnly": false
            }
          ],
          "IncludeInDocumentation": true,
          "Enabled": true,
          "ReadOnly": false
        },
        {
          "$type": "Models.PMF.CompositeBiomass, Models",
          "Propertys": [
            "[Stem].Live",
            "[Spike].Live",
            "[Stem].Dead",
            "[Spike].Dead"
          ],
          "DMDOfStructural": 0.6,
          "Name": "StemPlusSpike",
          "Children": [],
          "IncludeInDocumentation": true,
          "Enabled": true,
          "ReadOnly": false
        },
        {
          "$type": "Models.PMF.CultivarFolder, Models",
          "Name": "Cultivars",
          "Children": [
            {
              "$type": "Models.PMF.CultivarFolder, Models",
              "Name": "New Zealand",
              "Children": [
                {
                  "$type": "Models.PMF.Cultivar, Models",
                  "Command": [
                    "[Phenology].MinimumLeafNumber.FixedValue = 9",
                    "[Phenology].VrnSensitivity.FixedValue = 7",
                    "[Phenology].PpSensitivity.FixedValue = 3"
                  ],
                  "Name": "Alberic",
                  "Children": [],
                  "IncludeInDocumentation": true,
                  "Enabled": true,
                  "ReadOnly": false
                },
                {
                  "$type": "Models.PMF.Cultivar, Models",
                  "Command": [
                    "[Phenology].MinimumLeafNumber.FixedValue = 9",
                    "[Phenology].VrnSensitivity.FixedValue = 10",
                    "[Phenology].PpSensitivity.FixedValue = 6",
                    "[Phenology].HeadEmergencePpSensitivity.FixedValue = 5",
                    "[Structure].Phyllochron.BasePhyllochron.FixedValue = 80"
                  ],
                  "Name": "Amarok",
                  "Children": [],
                  "IncludeInDocumentation": true,
                  "Enabled": true,
                  "ReadOnly": false
                },
                {
                  "$type": "Models.PMF.Cultivar, Models",
                  "Command": [
                    "[Phenology].MinimumLeafNumber.FixedValue = 9",
                    "[Phenology].VrnSensitivity.FixedValue = 7",
                    "[Phenology].PpSensitivity.FixedValue = 3"
                  ],
                  "Name": "Aspiring",
                  "Children": [],
                  "IncludeInDocumentation": true,
                  "Enabled": true,
                  "ReadOnly": false
                },
                {
                  "$type": "Models.PMF.Cultivar, Models",
                  "Command": [
                    "[Phenology].MinimumLeafNumber.FixedValue = 8",
                    "[Phenology].VrnSensitivity.FixedValue = 8",
                    "[Phenology].PpSensitivity.FixedValue = 5",
                    "[Phenology].HeadEmergencePpSensitivity.FixedValue = 3",
                    "[Structure].Phyllochron.BasePhyllochron.FixedValue = 100",
                    "[Leaf].ExtinctionCoeff.VegetativePhase.FixedValue = 0.7",
                    "[Grain].NumberFunction.GrainNumber.GrainsPerGramOfStem.FixedValue = 22"
                  ],
                  "Name": "BattenWinter",
                  "Children": [],
                  "IncludeInDocumentation": true,
                  "Enabled": true,
                  "ReadOnly": false
                },
                {
                  "$type": "Models.PMF.Cultivar, Models",
                  "Command": [
                    "[Phenology].MinimumLeafNumber.FixedValue = 7",
                    "[Phenology].VrnSensitivity.FixedValue = 0",
                    "[Phenology].PpSensitivity.FixedValue = 5",
                    "[Phenology].HeadEmergencePpSensitivity.FixedValue = 3",
                    "[Structure].Phyllochron.BasePhyllochron.FixedValue = 100",
                    "[Leaf].ExtinctionCoeff.VegetativePhase.FixedValue = 0.7",
                    "[Grain].NumberFunction.GrainNumber.GrainsPerGramOfStem.FixedValue = 22"
                  ],
                  "Name": "BattenSpring",
                  "Children": [],
                  "IncludeInDocumentation": true,
                  "Enabled": true,
                  "ReadOnly": false
                },
                {
                  "$type": "Models.PMF.Cultivar, Models",
                  "Command": [
                    "[Phenology].MinimumLeafNumber.FixedValue = 9",
                    "[Phenology].VrnSensitivity.FixedValue = 7",
                    "[Phenology].PpSensitivity.FixedValue = 3"
                  ],
                  "Name": "Centaur",
                  "Children": [],
                  "IncludeInDocumentation": true,
                  "Enabled": true,
                  "ReadOnly": false
                },
                {
                  "$type": "Models.PMF.Cultivar, Models",
                  "Command": [
                    "[Phenology].MinimumLeafNumber.FixedValue = 8",
                    "[Phenology].VrnSensitivity.FixedValue = 8",
                    "[Phenology].PpSensitivity.FixedValue = 8",
                    "[Phenology].HeadEmergencePpSensitivity.FixedValue = 3",
                    "[Structure].Phyllochron.BasePhyllochron.FixedValue = 100"
                  ],
                  "Name": "Claire",
                  "Children": [],
                  "IncludeInDocumentation": true,
                  "Enabled": true,
                  "ReadOnly": false
                },
                {
                  "$type": "Models.PMF.Cultivar, Models",
                  "Command": [
                    "[Phenology].MinimumLeafNumber.FixedValue = 7",
                    "[Phenology].VrnSensitivity.FixedValue = 0",
                    "[Phenology].PpSensitivity.FixedValue = 3",
                    "[Structure].Phyllochron.BasePhyllochron.FixedValue = 100"
                  ],
                  "Name": "Conquest",
                  "Children": [],
                  "IncludeInDocumentation": true,
                  "Enabled": true,
                  "ReadOnly": false
                },
                {
                  "$type": "Models.PMF.Cultivar, Models",
                  "Command": [
                    "[Phenology].MinimumLeafNumber.FixedValue = 14",
                    "[Phenology].VrnSensitivity.FixedValue = 1",
                    "[Phenology].PpSensitivity.FixedValue = 2"
                  ],
                  "Name": "CRWT153",
                  "Children": [],
                  "IncludeInDocumentation": true,
                  "Enabled": true,
                  "ReadOnly": false
                },
                {
                  "$type": "Models.PMF.Cultivar, Models",
                  "Command": [
                    "[Phenology].MinimumLeafNumber.FixedValue = 8.5",
                    "[Phenology].VrnSensitivity.FixedValue = 0",
                    "[Phenology].PpSensitivity.FixedValue = 0",
                    "[Structure].Phyllochron.BasePhyllochron.FixedValue = 80",
                    "[Leaf].CohortParameters.MaxArea.AreaLargestLeaves.FixedValue = 1600",
                    "[Grain].MaximumPotentialGrainSize.FixedValue = 0.051",
                    "[Grain].NumberFunction.GrainNumber.GrainsPerGramOfStem.FixedValue = 35",
                    "[Leaf].ExtinctionCoeff.VegetativePhase.FixedValue = 0.5",
                    "[Structure].BranchingRate.PotentialBranchingRate.Vegetative.PotentialBranchingRate.XYPairs.Y = 0,0,0,0,4,7,12,20",
                    "[Grain].MaximumNConc.FixedValue = 0.025",
                    "[Grain].MaxNConcDailyGrowth.FixedValue = 0.025",
                    "[Leaf].ExtinctionCoeff.DevelopmentFactor.XYPairs.Y = 1,1,1.4",
                    "[Leaf].CohortParameters.MinimumNConc.XYPairs.Y = 0.01,0.008,0.008, 0.008, 0.008",
                    "[Stem].MinimumNConc.FixedValue = 0.006",
                    "[Spike].DMRetranslocationFactor.ReproductiveGrowth.DMRetranslocationFactor.FixedValue = 0.05"
                  ],
                  "Name": "Discovery",
                  "Children": [
                    {
                      "$type": "Models.Memo, Models",
                      "Text": "This is a spring wheat with a high grain number and later tillering\n",
                      "Name": "Memo",
                      "Children": [],
                      "IncludeInDocumentation": true,
                      "Enabled": true,
                      "ReadOnly": false
                    }
                  ],
                  "IncludeInDocumentation": true,
                  "Enabled": true,
                  "ReadOnly": false
                },
                {
                  "$type": "Models.PMF.Cultivar, Models",
                  "Command": [
                    "[Phenology].MinimumLeafNumber.FixedValue = 9",
                    "[Phenology].VrnSensitivity.FixedValue = 7",
                    "[Phenology].PpSensitivity.FixedValue = 3"
                  ],
                  "Name": "Einstein",
                  "Children": [],
                  "IncludeInDocumentation": true,
                  "Enabled": true,
                  "ReadOnly": false
                },
                {
                  "$type": "Models.PMF.Cultivar, Models",
                  "Command": [
                    "[Phenology].MinimumLeafNumber.FixedValue = 9",
                    "[Phenology].VrnSensitivity.FixedValue = 7",
                    "[Phenology].PpSensitivity.FixedValue = 3"
                  ],
                  "Name": "Exceed",
                  "Children": [],
                  "IncludeInDocumentation": true,
                  "Enabled": true,
                  "ReadOnly": false
                },
                {
                  "$type": "Models.PMF.Cultivar, Models",
                  "Command": [
                    "[Phenology].MinimumLeafNumber.FixedValue = 9",
                    "[Phenology].VrnSensitivity.FixedValue = 7",
                    "[Phenology].PpSensitivity.FixedValue = 3"
                  ],
                  "Name": "Majestic",
                  "Children": [],
                  "IncludeInDocumentation": true,
                  "Enabled": true,
                  "ReadOnly": false
                },
                {
                  "$type": "Models.PMF.Cultivar, Models",
                  "Command": [
                    "[Phenology].MinimumLeafNumber.FixedValue = 9",
                    "[Phenology].VrnSensitivity.FixedValue = 7",
                    "[Phenology].PpSensitivity.FixedValue = 3"
                  ],
                  "Name": "Option",
                  "Children": [],
                  "IncludeInDocumentation": true,
                  "Enabled": true,
                  "ReadOnly": false
                },
                {
                  "$type": "Models.PMF.Cultivar, Models",
                  "Command": [
                    "[Phenology].MinimumLeafNumber.FixedValue = 6",
                    "[Phenology].VrnSensitivity.FixedValue = 0",
                    "[Phenology].PpSensitivity.FixedValue = 4",
                    "[Phenology].HeadEmergencePpSensitivity.FixedValue = 2",
                    "[Structure].Phyllochron.BasePhyllochron.FixedValue = 100"
                  ],
                  "Name": "Otane",
                  "Children": [],
                  "IncludeInDocumentation": true,
                  "Enabled": true,
                  "ReadOnly": false
                },
                {
                  "$type": "Models.PMF.Cultivar, Models",
                  "Command": [
                    "[Phenology].MinimumLeafNumber.FixedValue = 9",
                    "[Phenology].VrnSensitivity.FixedValue = 7",
                    "[Phenology].PpSensitivity.FixedValue = 3"
                  ],
                  "Name": "Pennant",
                  "Children": [],
                  "IncludeInDocumentation": true,
                  "Enabled": true,
                  "ReadOnly": false
                },
                {
                  "$type": "Models.PMF.Cultivar, Models",
                  "Command": [
                    "[Phenology].MinimumLeafNumber.FixedValue = 9",
                    "[Phenology].VrnSensitivity.FixedValue = 7",
                    "[Phenology].PpSensitivity.FixedValue = 3"
                  ],
                  "Name": "Regency",
                  "Children": [],
                  "IncludeInDocumentation": true,
                  "Enabled": true,
                  "ReadOnly": false
                },
                {
                  "$type": "Models.PMF.Cultivar, Models",
                  "Command": [
                    "[Phenology].MinimumLeafNumber.FixedValue = 9",
                    "[Phenology].VrnSensitivity.FixedValue = 7",
                    "[Phenology].PpSensitivity.FixedValue = 3"
                  ],
                  "Name": "Richmond",
                  "Children": [],
                  "IncludeInDocumentation": true,
                  "Enabled": true,
                  "ReadOnly": false
                },
                {
                  "$type": "Models.PMF.Cultivar, Models",
                  "Command": [
                    "[Phenology].MinimumLeafNumber.FixedValue = 9",
                    "[Phenology].VrnSensitivity.FixedValue = 7",
                    "[Phenology].PpSensitivity.FixedValue = 3"
                  ],
                  "Name": "Robigus",
                  "Children": [],
                  "IncludeInDocumentation": true,
                  "Enabled": true,
                  "ReadOnly": false
                },
                {
                  "$type": "Models.PMF.Cultivar, Models",
                  "Command": [
                    "[Phenology].MinimumLeafNumber.FixedValue = 7",
                    "[Phenology].VrnSensitivity.FixedValue = 0",
                    "[Phenology].PpSensitivity.FixedValue = 2",
                    "[Phenology].HeadEmergencePpSensitivity.FixedValue = 3",
                    "[Structure].Phyllochron.BasePhyllochron.FixedValue = 100"
                  ],
                  "Name": "Rongotea",
                  "Children": [],
                  "IncludeInDocumentation": true,
                  "Enabled": true,
                  "ReadOnly": false
                },
                {
                  "$type": "Models.PMF.Cultivar, Models",
                  "Command": [
                    "[Phenology].MinimumLeafNumber.FixedValue = 9",
                    "[Phenology].VrnSensitivity.FixedValue = 7",
                    "[Phenology].PpSensitivity.FixedValue = 3"
                  ],
                  "Name": "Rubric",
                  "Children": [],
                  "IncludeInDocumentation": true,
                  "Enabled": true,
                  "ReadOnly": false
                },
                {
                  "$type": "Models.PMF.Cultivar, Models",
                  "Command": [
                    "[Phenology].MinimumLeafNumber.FixedValue = 9",
                    "[Phenology].VrnSensitivity.FixedValue = 7",
                    "[Phenology].PpSensitivity.FixedValue = 3"
                  ],
                  "Name": "Sage",
                  "Children": [],
                  "IncludeInDocumentation": true,
                  "Enabled": true,
                  "ReadOnly": false
                },
                {
                  "$type": "Models.PMF.Cultivar, Models",
                  "Command": [
                    "[Phenology].MinimumLeafNumber.FixedValue = 9",
                    "[Phenology].VrnSensitivity.FixedValue = 7",
                    "[Phenology].PpSensitivity.FixedValue = 3"
                  ],
                  "Name": "Saracen",
                  "Children": [],
                  "IncludeInDocumentation": true,
                  "Enabled": true,
                  "ReadOnly": false
                },
                {
                  "$type": "Models.PMF.Cultivar, Models",
                  "Command": [
                    "[Phenology].MinimumLeafNumber.FixedValue = 9",
                    "[Phenology].VrnSensitivity.FixedValue = 7",
                    "[Phenology].PpSensitivity.FixedValue = 3"
                  ],
                  "Name": "Savannah",
                  "Children": [],
                  "IncludeInDocumentation": true,
                  "Enabled": true,
                  "ReadOnly": false
                },
                {
                  "$type": "Models.PMF.Cultivar, Models",
                  "Command": [
                    "[Phenology].MinimumLeafNumber.FixedValue = 9",
                    "[Phenology].VrnSensitivity.FixedValue = 7",
                    "[Phenology].PpSensitivity.FixedValue = 3"
                  ],
                  "Name": "Solstice",
                  "Children": [],
                  "IncludeInDocumentation": true,
                  "Enabled": true,
                  "ReadOnly": false
                },
                {
                  "$type": "Models.PMF.Cultivar, Models",
                  "Command": [
                    "[Phenology].MinimumLeafNumber.FixedValue = 9",
                    "[Phenology].VrnSensitivity.FixedValue = 7",
                    "[Phenology].PpSensitivity.FixedValue = 3"
                  ],
                  "Name": "Tanker",
                  "Children": [],
                  "IncludeInDocumentation": true,
                  "Enabled": true,
                  "ReadOnly": false
                },
                {
                  "$type": "Models.PMF.Cultivar, Models",
                  "Command": [
                    "[Phenology].MinimumLeafNumber.FixedValue = 9",
                    "[Phenology].VrnSensitivity.FixedValue = 7",
                    "[Phenology].PpSensitivity.FixedValue = 3"
                  ],
                  "Name": "Tribute",
                  "Children": [],
                  "IncludeInDocumentation": true,
                  "Enabled": true,
                  "ReadOnly": false
                },
                {
                  "$type": "Models.PMF.Cultivar, Models",
                  "Command": [
                    "[Phenology].MinimumLeafNumber.FixedValue = 8",
                    "[Phenology].VrnSensitivity.FixedValue = 10",
                    "[Phenology].PpSensitivity.FixedValue = 0",
                    "[Phenology].HeadEmergenceLongDayBase.FixedValue = 4",
                    "[Structure].Phyllochron.BasePhyllochron.FixedValue = 100",
                    "[Phenology].DailyVernalisation.TempResponseProfile.XYPairs.X = 0,1,8",
                    "[Phenology].DailyVernalisation.TempResponseProfile.XYPairs.Y = 0,1.204,0",
                    "[Leaf].ExtinctionCoeff.VegetativePhase.FixedValue = 0.7",
                    "[Grain].NumberFunction.GrainNumber.GrainsPerGramOfStem.FixedValue = 22",
                    "[Grain].MaximumPotentialGrainSize.FixedValue = 0.035",
                    "[Leaf].CohortParameters.MaxArea.AreaLargestLeaves.FixedValue = 3000"
                  ],
                  "Name": "Wakanui",
                  "Children": [],
                  "IncludeInDocumentation": true,
                  "Enabled": true,
                  "ReadOnly": false
                },
                {
                  "$type": "Models.PMF.Cultivar, Models",
                  "Command": [
                    "[Phenology].MinimumLeafNumber.FixedValue = 9",
                    "[Phenology].VrnSensitivity.FixedValue = 7",
                    "[Phenology].PpSensitivity.FixedValue = 3"
                  ],
                  "Name": "Weston",
                  "Children": [],
                  "IncludeInDocumentation": true,
                  "Enabled": true,
                  "ReadOnly": false
                }
              ],
              "IncludeInDocumentation": true,
              "Enabled": true,
              "ReadOnly": false
            },
            {
              "$type": "Models.PMF.CultivarFolder, Models",
              "Name": "Australia",
              "Children": [
                {
                  "$type": "Models.PMF.Cultivar, Models",
                  "Command": [
                    "[Phenology].MinimumLeafNumber.FixedValue = 5",
                    "[Phenology].VrnSensitivity.FixedValue = 0",
                    "[Phenology].PpSensitivity.FixedValue = 4",
                    "[Phenology].HeadEmergencePpSensitivity.FixedValue = 0",
                    "[Structure].Phyllochron.BasePhyllochron.FixedValue = 100"
                  ],
                  "Name": "Axe",
                  "Children": [],
                  "IncludeInDocumentation": true,
                  "Enabled": true,
                  "ReadOnly": false
                },
                {
                  "$type": "Models.PMF.Cultivar, Models",
                  "Command": [
                    "[Phenology].MinimumLeafNumber.FixedValue = 6",
                    "[Phenology].VrnSensitivity.FixedValue = 0",
                    "[Phenology].PpSensitivity.FixedValue = 4",
                    "[Structure].Phyllochron.BasePhyllochron.FixedValue = 100"
                  ],
                  "Name": "Bolac",
                  "Children": [],
                  "IncludeInDocumentation": true,
                  "Enabled": true,
                  "ReadOnly": false
                },
                {
                  "$type": "Models.PMF.Cultivar, Models",
                  "Command": [
                    "[Phenology].MinimumLeafNumber.FixedValue = 6",
                    "[Phenology].VrnSensitivity.FixedValue = 0",
                    "[Phenology].PpSensitivity.FixedValue = 4",
                    "[Structure].Phyllochron.BasePhyllochron.FixedValue = 100"
                  ],
                  "Name": "Cunningham",
                  "Children": [
                    {
                      "$type": "Models.Core.Alias, Models",
                      "Name": "Anlace",
                      "Children": [],
                      "IncludeInDocumentation": true,
                      "Enabled": true,
                      "ReadOnly": false
                    },
                    {
                      "$type": "Models.Core.Alias, Models",
                      "Name": "Arrivato",
                      "Children": [],
                      "IncludeInDocumentation": true,
                      "Enabled": true,
                      "ReadOnly": false
                    },
                    {
                      "$type": "Models.Core.Alias, Models",
                      "Name": "Babbler",
                      "Children": [],
                      "IncludeInDocumentation": true,
                      "Enabled": true,
                      "ReadOnly": false
                    },
                    {
                      "$type": "Models.Core.Alias, Models",
                      "Name": "Barham",
                      "Children": [],
                      "IncludeInDocumentation": true,
                      "Enabled": true,
                      "ReadOnly": false
                    },
                    {
                      "$type": "Models.Core.Alias, Models",
                      "Name": "Baxter",
                      "Children": [],
                      "IncludeInDocumentation": true,
                      "Enabled": true,
                      "ReadOnly": false
                    },
                    {
                      "$type": "Models.Core.Alias, Models",
                      "Name": "Bowie",
                      "Children": [],
                      "IncludeInDocumentation": true,
                      "Enabled": true,
                      "ReadOnly": false
                    },
                    {
                      "$type": "Models.Core.Alias, Models",
                      "Name": "Buckley",
                      "Children": [],
                      "IncludeInDocumentation": true,
                      "Enabled": true,
                      "ReadOnly": false
                    },
                    {
                      "$type": "Models.Core.Alias, Models",
                      "Name": "Buckly",
                      "Children": [],
                      "IncludeInDocumentation": true,
                      "Enabled": true,
                      "ReadOnly": false
                    },
                    {
                      "$type": "Models.Core.Alias, Models",
                      "Name": "Burunga",
                      "Children": [],
                      "IncludeInDocumentation": true,
                      "Enabled": true,
                      "ReadOnly": false
                    },
                    {
                      "$type": "Models.Core.Alias, Models",
                      "Name": "Camm",
                      "Children": [],
                      "IncludeInDocumentation": true,
                      "Enabled": true,
                      "ReadOnly": false
                    },
                    {
                      "$type": "Models.Core.Alias, Models",
                      "Name": "Carinya",
                      "Children": [],
                      "IncludeInDocumentation": true,
                      "Enabled": true,
                      "ReadOnly": false
                    },
                    {
                      "$type": "Models.Core.Alias, Models",
                      "Name": "ChiefCLPlus",
                      "Children": [],
                      "IncludeInDocumentation": true,
                      "Enabled": true,
                      "ReadOnly": false
                    },
                    {
                      "$type": "Models.Core.Alias, Models",
                      "Name": "CLF_Janz",
                      "Children": [],
                      "IncludeInDocumentation": true,
                      "Enabled": true,
                      "ReadOnly": false
                    },
                    {
                      "$type": "Models.Core.Alias, Models",
                      "Name": "Dagger",
                      "Children": [],
                      "IncludeInDocumentation": true,
                      "Enabled": true,
                      "ReadOnly": false
                    },
                    {
                      "$type": "Models.Core.Alias, Models",
                      "Name": "DBAAurora",
                      "Children": [],
                      "IncludeInDocumentation": true,
                      "Enabled": true,
                      "ReadOnly": false
                    },
                    {
                      "$type": "Models.Core.Alias, Models",
                      "Name": "ElmoreCLPlus",
                      "Children": [],
                      "IncludeInDocumentation": true,
                      "Enabled": true,
                      "ReadOnly": false
                    },
                    {
                      "$type": "Models.Core.Alias, Models",
                      "Name": "Espada",
                      "Children": [],
                      "IncludeInDocumentation": true,
                      "Enabled": true,
                      "ReadOnly": false
                    },
                    {
                      "$type": "Models.Core.Alias, Models",
                      "Name": "Frame",
                      "Children": [],
                      "IncludeInDocumentation": true,
                      "Enabled": true,
                      "ReadOnly": false
                    },
                    {
                      "$type": "Models.Core.Alias, Models",
                      "Name": "Gazelle",
                      "Children": [],
                      "IncludeInDocumentation": true,
                      "Enabled": true,
                      "ReadOnly": false
                    },
                    {
                      "$type": "Models.Core.Alias, Models",
                      "Name": "Halberd",
                      "Children": [],
                      "IncludeInDocumentation": true,
                      "Enabled": true,
                      "ReadOnly": false
                    },
                    {
                      "$type": "Models.Core.Alias, Models",
                      "Name": "Hybrid_Meteor",
                      "Children": [],
                      "IncludeInDocumentation": true,
                      "Enabled": true,
                      "ReadOnly": false
                    },
                    {
                      "$type": "Models.Core.Alias, Models",
                      "Name": "JusticaCLPlus",
                      "Children": [],
                      "IncludeInDocumentation": true,
                      "Enabled": true,
                      "ReadOnly": false
                    },
                    {
                      "$type": "Models.Core.Alias, Models",
                      "Name": "Preston",
                      "Children": [],
                      "IncludeInDocumentation": true,
                      "Enabled": true,
                      "ReadOnly": false
                    },
                    {
                      "$type": "Models.Core.Alias, Models",
                      "Name": "Saphire",
                      "Children": [],
                      "IncludeInDocumentation": true,
                      "Enabled": true,
                      "ReadOnly": false
                    },
                    {
                      "$type": "Models.Core.Alias, Models",
                      "Name": "Scout",
                      "Children": [],
                      "IncludeInDocumentation": true,
                      "Enabled": true,
                      "ReadOnly": false
                    },
                    {
                      "$type": "Models.Core.Alias, Models",
                      "Name": "Stiletto",
                      "Children": [],
                      "IncludeInDocumentation": true,
                      "Enabled": true,
                      "ReadOnly": false
                    },
                    {
                      "$type": "Models.Core.Alias, Models",
                      "Name": "Ventura",
                      "Children": [],
                      "IncludeInDocumentation": true,
                      "Enabled": true,
                      "ReadOnly": false
                    },
                    {
                      "$type": "Models.Core.Alias, Models",
                      "Name": "Wallup",
                      "Children": [],
                      "IncludeInDocumentation": true,
                      "Enabled": true,
                      "ReadOnly": false
                    }
                  ],
                  "IncludeInDocumentation": true,
                  "Enabled": true,
                  "ReadOnly": false
                },
                {
                  "$type": "Models.PMF.Cultivar, Models",
                  "Command": [
                    "[Phenology].MinimumLeafNumber.FixedValue = 6",
                    "[Phenology].VrnSensitivity.FixedValue = 0",
                    "[Phenology].PpSensitivity.FixedValue = 4",
                    "[Structure].Phyllochron.BasePhyllochron.FixedValue = 100"
                  ],
                  "Name": "Derrimut",
                  "Children": [],
                  "IncludeInDocumentation": true,
                  "Enabled": true,
                  "ReadOnly": false
                },
                {
                  "$type": "Models.PMF.Cultivar, Models",
                  "Command": [
                    "[Phenology].MinimumLeafNumber.FixedValue = 6",
                    "[Phenology].VrnSensitivity.FixedValue = 1",
                    "[Phenology].PpSensitivity.FixedValue = 4",
                    "[Structure].Phyllochron.BasePhyllochron.FixedValue = 100"
                  ],
                  "Name": "EGAGregory",
                  "Children": [
                    {
                      "$type": "Models.Core.Alias, Models",
                      "Name": "Gregory",
                      "Children": [],
                      "IncludeInDocumentation": true,
                      "Enabled": true,
                      "ReadOnly": false
                    },
                    {
                      "$type": "Models.Core.Alias, Models",
                      "Name": "Lancer",
                      "Children": [],
                      "IncludeInDocumentation": true,
                      "Enabled": true,
                      "ReadOnly": false
                    }
                  ],
                  "IncludeInDocumentation": true,
                  "Enabled": true,
                  "ReadOnly": false
                },
                {
                  "$type": "Models.PMF.Cultivar, Models",
                  "Command": [
                    "[Phenology].MinimumLeafNumber.FixedValue = 8",
                    "[Phenology].VrnSensitivity.FixedValue = 0",
                    "[Phenology].PpSensitivity.FixedValue = 4"
                  ],
                  "Name": "GattonHartog",
                  "Children": [],
                  "IncludeInDocumentation": true,
                  "Enabled": true,
                  "ReadOnly": false
                },
                {
                  "$type": "Models.PMF.Cultivar, Models",
                  "Command": [
                    "[Phenology].MinimumLeafNumber.FixedValue = 5",
                    "[Phenology].VrnSensitivity.FixedValue = 0",
                    "[Phenology].PpSensitivity.FixedValue = 3.5",
                    "[Structure].Phyllochron.BasePhyllochron.FixedValue = 100",
                    "[Phenology].HeadEmergencePpSensitivity.FixedValue = 0",
                    "[Phenology].HeadEmergenceLongDayBase.FixedValue"
                  ],
                  "Name": "Gamenya",
                  "Children": [],
                  "IncludeInDocumentation": true,
                  "Enabled": true,
                  "ReadOnly": false
                },
                {
                  "$type": "Models.PMF.Cultivar, Models",
                  "Command": [
                    "[Phenology].MinimumLeafNumber.FixedValue = 5",
                    "[Phenology].VrnSensitivity.FixedValue = 0",
                    "[Phenology].PpSensitivity.FixedValue = 4",
                    "[Structure].Phyllochron.BasePhyllochron.FixedValue = 100"
                  ],
                  "Name": "Gauntlet",
                  "Children": [
                    {
                      "$type": "Models.Core.Alias, Models",
                      "Name": "Braewood",
                      "Children": [],
                      "IncludeInDocumentation": true,
                      "Enabled": true,
                      "ReadOnly": false
                    },
                    {
                      "$type": "Models.Core.Alias, Models",
                      "Name": "Chara",
                      "Children": [],
                      "IncludeInDocumentation": true,
                      "Enabled": true,
                      "ReadOnly": false
                    },
                    {
                      "$type": "Models.Core.Alias, Models",
                      "Name": "Clearfield_stl",
                      "Children": [],
                      "IncludeInDocumentation": true,
                      "Enabled": true,
                      "ReadOnly": false
                    },
                    {
                      "$type": "Models.Core.Alias, Models",
                      "Name": "Drysdale",
                      "Children": [],
                      "IncludeInDocumentation": true,
                      "Enabled": true,
                      "ReadOnly": false
                    },
                    {
                      "$type": "Models.Core.Alias, Models",
                      "Name": "Envoy",
                      "Children": [],
                      "IncludeInDocumentation": true,
                      "Enabled": true,
                      "ReadOnly": false
                    },
                    {
                      "$type": "Models.Core.Alias, Models",
                      "Name": "Estoc",
                      "Children": [],
                      "IncludeInDocumentation": true,
                      "Enabled": true,
                      "ReadOnly": false
                    },
                    {
                      "$type": "Models.Core.Alias, Models",
                      "Name": "Giles",
                      "Children": [],
                      "IncludeInDocumentation": true,
                      "Enabled": true,
                      "ReadOnly": false
                    },
                    {
                      "$type": "Models.Core.Alias, Models",
                      "Name": "Harper",
                      "Children": [],
                      "IncludeInDocumentation": true,
                      "Enabled": true,
                      "ReadOnly": false
                    },
                    {
                      "$type": "Models.Core.Alias, Models",
                      "Name": "Krichauff",
                      "Children": [],
                      "IncludeInDocumentation": true,
                      "Enabled": true,
                      "ReadOnly": false
                    },
                    {
                      "$type": "Models.Core.Alias, Models",
                      "Name": "Magenta",
                      "Children": [],
                      "IncludeInDocumentation": true,
                      "Enabled": true,
                      "ReadOnly": false
                    },
                    {
                      "$type": "Models.Core.Alias, Models",
                      "Name": "Mitch",
                      "Children": [],
                      "IncludeInDocumentation": true,
                      "Enabled": true,
                      "ReadOnly": false
                    },
                    {
                      "$type": "Models.Core.Alias, Models",
                      "Name": "Phantom",
                      "Children": [],
                      "IncludeInDocumentation": true,
                      "Enabled": true,
                      "ReadOnly": false
                    },
                    {
                      "$type": "Models.Core.Alias, Models",
                      "Name": "Pugsley",
                      "Children": [],
                      "IncludeInDocumentation": true,
                      "Enabled": true,
                      "ReadOnly": false
                    },
                    {
                      "$type": "Models.Core.Alias, Models",
                      "Name": "Sentinel",
                      "Children": [],
                      "IncludeInDocumentation": true,
                      "Enabled": true,
                      "ReadOnly": false
                    },
                    {
                      "$type": "Models.Core.Alias, Models",
                      "Name": "Silverstar",
                      "Children": [],
                      "IncludeInDocumentation": true,
                      "Enabled": true,
                      "ReadOnly": false
                    },
                    {
                      "$type": "Models.Core.Alias, Models",
                      "Name": "Suneca",
                      "Children": [],
                      "IncludeInDocumentation": true,
                      "Enabled": true,
                      "ReadOnly": false
                    },
                    {
                      "$type": "Models.Core.Alias, Models",
                      "Name": "Sunlin",
                      "Children": [],
                      "IncludeInDocumentation": true,
                      "Enabled": true,
                      "ReadOnly": false
                    },
                    {
                      "$type": "Models.Core.Alias, Models",
                      "Name": "Sunvale",
                      "Children": [],
                      "IncludeInDocumentation": true,
                      "Enabled": true,
                      "ReadOnly": false
                    },
                    {
                      "$type": "Models.Core.Alias, Models",
                      "Name": "Trojan",
                      "Children": [],
                      "IncludeInDocumentation": true,
                      "Enabled": true,
                      "ReadOnly": false
                    },
                    {
                      "$type": "Models.Core.Alias, Models",
                      "Name": "Strzelecki",
                      "Children": [],
                      "IncludeInDocumentation": true,
                      "Enabled": true,
                      "ReadOnly": false
                    }
                  ],
                  "IncludeInDocumentation": true,
                  "Enabled": true,
                  "ReadOnly": false
                },
                {
                  "$type": "Models.PMF.Cultivar, Models",
                  "Command": [
                    "[Phenology].MinimumLeafNumber.FixedValue = 6",
                    "[Phenology].VrnSensitivity.FixedValue = 0",
                    "[Phenology].PpSensitivity.FixedValue = 5",
                    "[Structure].Phyllochron.BasePhyllochron.FixedValue = 100"
                  ],
                  "Name": "Gladius",
                  "Children": [],
                  "IncludeInDocumentation": true,
                  "Enabled": true,
                  "ReadOnly": false
                },
                {
                  "$type": "Models.PMF.Cultivar, Models",
                  "Command": [
                    "[Phenology].MinimumLeafNumber.FixedValue = 6",
                    "[Phenology].VrnSensitivity.FixedValue = 0",
                    "[Phenology].PpSensitivity.FixedValue = 5",
                    "[Structure].Phyllochron.BasePhyllochron.FixedValue = 100",
                    "[Grain].MaximumPotentialGrainSize.FixedValue = 0.041",
                    "[Grain].NumberFunction.GrainNumber.GrainsPerGramOfStem.FixedValue = 17"
                  ],
                  "Name": "Gutha",
                  "Children": [],
                  "IncludeInDocumentation": true,
                  "Enabled": true,
                  "ReadOnly": false
                },
                {
                  "$type": "Models.PMF.Cultivar, Models",
                  "Command": [
                    "[Phenology].MinimumLeafNumber.FixedValue = 6",
                    "[Phenology].VrnSensitivity.FixedValue = 0",
                    "[Phenology].PpSensitivity.FixedValue = 4",
                    "[Structure].Phyllochron.BasePhyllochron.FixedValue = 100",
                    "[Grain].NumberFunction.GrainNumber.GrainsPerGramOfStem.FixedValue = 20"
                  ],
                  "Name": "H45",
                  "Children": [
                    {
                      "$type": "Models.Core.Alias, Models",
                      "Name": "Saintly",
                      "Children": [],
                      "IncludeInDocumentation": true,
                      "Enabled": true,
                      "ReadOnly": false
                    },
                    {
                      "$type": "Models.Core.Alias, Models",
                      "Name": "Tamarinrock",
                      "Children": [],
                      "IncludeInDocumentation": true,
                      "Enabled": true,
                      "ReadOnly": false
                    },
                    {
                      "$type": "Models.Core.Alias, Models",
                      "Name": "Waagin",
                      "Children": [],
                      "IncludeInDocumentation": true,
                      "Enabled": true,
                      "ReadOnly": false
                    },
                    {
                      "$type": "Models.Core.Alias, Models",
                      "Name": "Wollaroi",
                      "Children": [],
                      "IncludeInDocumentation": true,
                      "Enabled": true,
                      "ReadOnly": false
                    },
                    {
                      "$type": "Models.Core.Alias, Models",
                      "Name": "Zippy",
                      "Children": [],
                      "IncludeInDocumentation": true,
                      "Enabled": true,
                      "ReadOnly": false
                    }
                  ],
                  "IncludeInDocumentation": true,
                  "Enabled": true,
                  "ReadOnly": false
                },
                {
                  "$type": "Models.PMF.Cultivar, Models",
                  "Command": [
                    "[Phenology].MinimumLeafNumber.FixedValue = 8",
                    "[Phenology].VrnSensitivity.FixedValue = 0",
                    "[Phenology].PpSensitivity.FixedValue = 4",
                    "[Structure].Phyllochron.BasePhyllochron.FixedValue = 100"
                  ],
                  "Name": "H46",
                  "Children": [],
                  "IncludeInDocumentation": true,
                  "Enabled": true,
                  "ReadOnly": false
                },
                {
                  "$type": "Models.PMF.Cultivar, Models",
                  "Command": [
                    "[Phenology].MinimumLeafNumber.FixedValue = 6",
                    "[Phenology].VrnSensitivity.FixedValue = 0",
                    "[Phenology].PpSensitivity.FixedValue = 5",
                    "[Structure].Phyllochron.BasePhyllochron.FixedValue = 100",
                    "[Grain].MaximumPotentialGrainSize.FixedValue = 0.041"
                  ],
                  "Name": "Hartog",
                  "Children": [
                    {
                      "$type": "Models.Core.Alias, Models",
                      "Name": "Annuello",
                      "Children": [],
                      "IncludeInDocumentation": true,
                      "Enabled": true,
                      "ReadOnly": false
                    },
                    {
                      "$type": "Models.Core.Alias, Models",
                      "Name": "Carnamah",
                      "Children": [],
                      "IncludeInDocumentation": true,
                      "Enabled": true,
                      "ReadOnly": false
                    },
                    {
                      "$type": "Models.Core.Alias, Models",
                      "Name": "Catalina",
                      "Children": [],
                      "IncludeInDocumentation": true,
                      "Enabled": true,
                      "ReadOnly": false
                    },
                    {
                      "$type": "Models.Core.Alias, Models",
                      "Name": "CLF_Stiletto",
                      "Children": [],
                      "IncludeInDocumentation": true,
                      "Enabled": true,
                      "ReadOnly": false
                    },
                    {
                      "$type": "Models.Core.Alias, Models",
                      "Name": "Cobra",
                      "Children": [],
                      "IncludeInDocumentation": true,
                      "Enabled": true,
                      "ReadOnly": false
                    },
                    {
                      "$type": "Models.Core.Alias, Models",
                      "Name": "Corack",
                      "Children": [],
                      "IncludeInDocumentation": true,
                      "Enabled": true,
                      "ReadOnly": false
                    },
                    {
                      "$type": "Models.Core.Alias, Models",
                      "Name": "Correll",
                      "Children": [],
                      "IncludeInDocumentation": true,
                      "Enabled": true,
                      "ReadOnly": false
                    },
                    {
                      "$type": "Models.Core.Alias, Models",
                      "Name": "Diamondbird",
                      "Children": [],
                      "IncludeInDocumentation": true,
                      "Enabled": true,
                      "ReadOnly": false
                    },
                    {
                      "$type": "Models.Core.Alias, Models",
                      "Name": "Gladius",
                      "Children": [],
                      "IncludeInDocumentation": true,
                      "Enabled": true,
                      "ReadOnly": false
                    },
                    {
                      "$type": "Models.Core.Alias, Models",
                      "Name": "Goroke",
                      "Children": [],
                      "IncludeInDocumentation": true,
                      "Enabled": true,
                      "ReadOnly": false
                    },
                    {
                      "$type": "Models.Core.Alias, Models",
                      "Name": "GrenadeCLPlus",
                      "Children": [],
                      "IncludeInDocumentation": true,
                      "Enabled": true,
                      "ReadOnly": false
                    },
                    {
                      "$type": "Models.Core.Alias, Models",
                      "Name": "Guardian",
                      "Children": [],
                      "IncludeInDocumentation": true,
                      "Enabled": true,
                      "ReadOnly": false
                    },
                    {
                      "$type": "Models.Core.Alias, Models",
                      "Name": "Halbred",
                      "Children": [],
                      "IncludeInDocumentation": true,
                      "Enabled": true,
                      "ReadOnly": false
                    },
                    {
                      "$type": "Models.Core.Alias, Models",
                      "Name": "Impala",
                      "Children": [],
                      "IncludeInDocumentation": true,
                      "Enabled": true,
                      "ReadOnly": false
                    },
                    {
                      "$type": "Models.Core.Alias, Models",
                      "Name": "Justica",
                      "Children": [],
                      "IncludeInDocumentation": true,
                      "Enabled": true,
                      "ReadOnly": false
                    },
                    {
                      "$type": "Models.Core.Alias, Models",
                      "Name": "Kord",
                      "Children": [],
                      "IncludeInDocumentation": true,
                      "Enabled": true,
                      "ReadOnly": false
                    },
                    {
                      "$type": "Models.Core.Alias, Models",
                      "Name": "Merlin",
                      "Children": [],
                      "IncludeInDocumentation": true,
                      "Enabled": true,
                      "ReadOnly": false
                    },
                    {
                      "$type": "Models.Core.Alias, Models",
                      "Name": "Mitre",
                      "Children": [],
                      "IncludeInDocumentation": true,
                      "Enabled": true,
                      "ReadOnly": false
                    },
                    {
                      "$type": "Models.Core.Alias, Models",
                      "Name": "Peake",
                      "Children": [],
                      "IncludeInDocumentation": true,
                      "Enabled": true,
                      "ReadOnly": false
                    },
                    {
                      "$type": "Models.Core.Alias, Models",
                      "Name": "Shield",
                      "Children": [],
                      "IncludeInDocumentation": true,
                      "Enabled": true,
                      "ReadOnly": false
                    },
                    {
                      "$type": "Models.Core.Alias, Models",
                      "Name": "Spitfire",
                      "Children": [],
                      "IncludeInDocumentation": true,
                      "Enabled": true,
                      "ReadOnly": false
                    },
                    {
                      "$type": "Models.Core.Alias, Models",
                      "Name": "Sunguard",
                      "Children": [],
                      "IncludeInDocumentation": true,
                      "Enabled": true,
                      "ReadOnly": false
                    },
                    {
                      "$type": "Models.Core.Alias, Models",
                      "Name": "Sunstate",
                      "Children": [],
                      "IncludeInDocumentation": true,
                      "Enabled": true,
                      "ReadOnly": false
                    },
                    {
                      "$type": "Models.Core.Alias, Models",
                      "Name": "Yallaroi",
                      "Children": [],
                      "IncludeInDocumentation": true,
                      "Enabled": true,
                      "ReadOnly": false
                    },
                    {
                      "$type": "Models.Core.Alias, Models",
                      "Name": "Yawa",
                      "Children": [],
                      "IncludeInDocumentation": true,
                      "Enabled": true,
                      "ReadOnly": false
                    },
                    {
                      "$type": "Models.Core.Alias, Models",
                      "Name": "Yitpi",
                      "Children": [],
                      "IncludeInDocumentation": true,
                      "Enabled": true,
                      "ReadOnly": false
                    }
                  ],
                  "IncludeInDocumentation": true,
                  "Enabled": true,
                  "ReadOnly": false
                },
                {
                  "$type": "Models.PMF.Cultivar, Models",
                  "Command": [
                    "[Phenology].MinimumLeafNumber.FixedValue = 6",
                    "[Phenology].VrnSensitivity.FixedValue = 0",
                    "[Phenology].PpSensitivity.FixedValue = 4",
                    "[Structure].Phyllochron.BasePhyllochron.FixedValue = 100"
                  ],
                  "Name": "Hibred_Mercury",
                  "Children": [
                    {
                      "$type": "Models.Core.Alias, Models",
                      "Name": "Scythe",
                      "Children": [],
                      "IncludeInDocumentation": true,
                      "Enabled": true,
                      "ReadOnly": false
                    },
                    {
                      "$type": "Models.Core.Alias, Models",
                      "Name": "Arrino",
                      "Children": [],
                      "IncludeInDocumentation": true,
                      "Enabled": true,
                      "ReadOnly": false
                    },
                    {
                      "$type": "Models.Core.Alias, Models",
                      "Name": "Bonnie_rock",
                      "Children": [],
                      "IncludeInDocumentation": true,
                      "Enabled": true,
                      "ReadOnly": false
                    },
                    {
                      "$type": "Models.Core.Alias, Models",
                      "Name": "Bowerbird",
                      "Children": [],
                      "IncludeInDocumentation": true,
                      "Enabled": true,
                      "ReadOnly": false
                    },
                    {
                      "$type": "Models.Core.Alias, Models",
                      "Name": "Condo",
                      "Children": [],
                      "IncludeInDocumentation": true,
                      "Enabled": true,
                      "ReadOnly": false
                    },
                    {
                      "$type": "Models.Core.Alias, Models",
                      "Name": "Dart",
                      "Children": [],
                      "IncludeInDocumentation": true,
                      "Enabled": true,
                      "ReadOnly": false
                    },
                    {
                      "$type": "Models.Core.Alias, Models",
                      "Name": "Dollarbird",
                      "Children": [],
                      "IncludeInDocumentation": true,
                      "Enabled": true,
                      "ReadOnly": false
                    },
                    {
                      "$type": "Models.Core.Alias, Models",
                      "Name": "Emurock",
                      "Children": [],
                      "IncludeInDocumentation": true,
                      "Enabled": true,
                      "ReadOnly": false
                    },
                    {
                      "$type": "Models.Core.Alias, Models",
                      "Name": "Hyperno",
                      "Children": [],
                      "IncludeInDocumentation": true,
                      "Enabled": true,
                      "ReadOnly": false
                    },
                    {
                      "$type": "Models.Core.Alias, Models",
                      "Name": "ImposeCLPlus",
                      "Children": [],
                      "IncludeInDocumentation": true,
                      "Enabled": true,
                      "ReadOnly": false
                    },
                    {
                      "$type": "Models.Core.Alias, Models",
                      "Name": "Kalka",
                      "Children": [],
                      "IncludeInDocumentation": true,
                      "Enabled": true,
                      "ReadOnly": false
                    },
                    {
                      "$type": "Models.Core.Alias, Models",
                      "Name": "Kirchauff",
                      "Children": [],
                      "IncludeInDocumentation": true,
                      "Enabled": true,
                      "ReadOnly": false
                    },
                    {
                      "$type": "Models.Core.Alias, Models",
                      "Name": "Kukri",
                      "Children": [],
                      "IncludeInDocumentation": true,
                      "Enabled": true,
                      "ReadOnly": false
                    },
                    {
                      "$type": "Models.Core.Alias, Models",
                      "Name": "Hunter",
                      "Children": [],
                      "IncludeInDocumentation": true,
                      "Enabled": true,
                      "ReadOnly": false
                    },
                    {
                      "$type": "Models.Core.Alias, Models",
                      "Name": "LRPBArrow",
                      "Children": [],
                      "IncludeInDocumentation": true,
                      "Enabled": true,
                      "ReadOnly": false
                    },
                    {
                      "$type": "Models.Core.Alias, Models",
                      "Name": "Mace",
                      "Children": [],
                      "IncludeInDocumentation": true,
                      "Enabled": true,
                      "ReadOnly": false
                    },
                    {
                      "$type": "Models.Core.Alias, Models",
                      "Name": "Ouyen",
                      "Children": [],
                      "IncludeInDocumentation": true,
                      "Enabled": true,
                      "ReadOnly": false
                    },
                    {
                      "$type": "Models.Core.Alias, Models",
                      "Name": "Ruby",
                      "Children": [],
                      "IncludeInDocumentation": true,
                      "Enabled": true,
                      "ReadOnly": false
                    },
                    {
                      "$type": "Models.Core.Alias, Models",
                      "Name": "Tamaroi",
                      "Children": [],
                      "IncludeInDocumentation": true,
                      "Enabled": true,
                      "ReadOnly": false
                    },
                    {
                      "$type": "Models.Core.Alias, Models",
                      "Name": "Young",
                      "Children": [],
                      "IncludeInDocumentation": true,
                      "Enabled": true,
                      "ReadOnly": false
                    },
                    {
                      "$type": "Models.Core.Alias, Models",
                      "Name": "Katana",
                      "Children": [],
                      "IncludeInDocumentation": true,
                      "Enabled": true,
                      "ReadOnly": false
                    },
                    {
                      "$type": "Models.Core.Alias, Models",
                      "Name": "Hume",
                      "Children": [],
                      "IncludeInDocumentation": true,
                      "Enabled": true,
                      "ReadOnly": false
                    },
                    {
                      "$type": "Models.Core.Alias, Models",
                      "Name": "Merinda",
                      "Children": [],
                      "IncludeInDocumentation": true,
                      "Enabled": true,
                      "ReadOnly": false
                    },
                    {
                      "$type": "Models.Core.Alias, Models",
                      "Name": "Wills",
                      "Children": [],
                      "IncludeInDocumentation": true,
                      "Enabled": true,
                      "ReadOnly": false
                    }
                  ],
                  "IncludeInDocumentation": true,
                  "Enabled": true,
                  "ReadOnly": false
                },
                {
                  "$type": "Models.PMF.Cultivar, Models",
                  "Command": [
                    "[Phenology].MinimumLeafNumber.FixedValue = 6",
                    "[Phenology].VrnSensitivity.FixedValue = 1",
                    "[Phenology].PpSensitivity.FixedValue = 4",
                    "[Structure].Phyllochron.BasePhyllochron.FixedValue = 100"
                  ],
                  "Name": "Janz",
                  "Children": [],
                  "IncludeInDocumentation": true,
                  "Enabled": true,
                  "ReadOnly": false
                },
                {
                  "$type": "Models.PMF.Cultivar, Models",
                  "Command": [
                    "[Phenology].MinimumLeafNumber.FixedValue = 8",
                    "[Phenology].VrnSensitivity.FixedValue = 0",
                    "[Phenology].PpSensitivity.FixedValue = 4",
                    "[Structure].Phyllochron.BasePhyllochron.FixedValue = 100"
                  ],
                  "Name": "Kellalac",
                  "Children": [
                    {
                      "$type": "Models.Core.Alias, Models",
                      "Name": "Beaufort",
                      "Children": [],
                      "IncludeInDocumentation": true,
                      "Enabled": true,
                      "ReadOnly": false
                    },
                    {
                      "$type": "Models.Core.Alias, Models",
                      "Name": "Calingiri",
                      "Children": [],
                      "IncludeInDocumentation": true,
                      "Enabled": true,
                      "ReadOnly": false
                    },
                    {
                      "$type": "Models.Core.Alias, Models",
                      "Name": "Endure",
                      "Children": [],
                      "IncludeInDocumentation": true,
                      "Enabled": true,
                      "ReadOnly": false
                    },
                    {
                      "$type": "Models.Core.Alias, Models",
                      "Name": "Forrest",
                      "Children": [],
                      "IncludeInDocumentation": true,
                      "Enabled": true,
                      "ReadOnly": false
                    },
                    {
                      "$type": "Models.Core.Alias, Models",
                      "Name": "Scenario",
                      "Children": [],
                      "IncludeInDocumentation": true,
                      "Enabled": true,
                      "ReadOnly": false
                    },
                    {
                      "$type": "Models.Core.Alias, Models",
                      "Name": "Zen",
                      "Children": [],
                      "IncludeInDocumentation": true,
                      "Enabled": true,
                      "ReadOnly": false
                    }
                  ],
                  "IncludeInDocumentation": true,
                  "Enabled": true,
                  "ReadOnly": false
                },
                {
                  "$type": "Models.PMF.Cultivar, Models",
                  "Command": [
                    "[Phenology].MinimumLeafNumber.FixedValue = 8",
                    "[Phenology].VrnSensitivity.FixedValue = 0",
                    "[Phenology].PpSensitivity.FixedValue = 4",
                    "[Structure].Phyllochron.BasePhyllochron.FixedValue = 100"
                  ],
                  "Name": "Kennedy",
                  "Children": [],
                  "IncludeInDocumentation": true,
                  "Enabled": true,
                  "ReadOnly": false
                },
                {
                  "$type": "Models.PMF.Cultivar, Models",
                  "Command": [
                    "[Phenology].MinimumLeafNumber.FixedValue = 6",
                    "[Phenology].VrnSensitivity.FixedValue = 0",
                    "[Phenology].PpSensitivity.FixedValue = 5",
                    "[Structure].Phyllochron.BasePhyllochron.FixedValue = 100"
                  ],
                  "Name": "Lang",
                  "Children": [],
                  "IncludeInDocumentation": true,
                  "Enabled": true,
                  "ReadOnly": false
                },
                {
                  "$type": "Models.PMF.Cultivar, Models",
                  "Command": [
                    "[Phenology].MinimumLeafNumber.FixedValue = 5",
                    "[Phenology].VrnSensitivity.FixedValue = 0",
                    "[Phenology].PpSensitivity.FixedValue = 4",
                    "[Structure].Phyllochron.BasePhyllochron.FixedValue = 100"
                  ],
                  "Name": "Livingston",
                  "Children": [],
                  "IncludeInDocumentation": true,
                  "Enabled": true,
                  "ReadOnly": false
                },
                {
                  "$type": "Models.PMF.Cultivar, Models",
                  "Command": [
                    "[Phenology].MinimumLeafNumber.FixedValue = 6",
                    "[Phenology].VrnSensitivity.FixedValue = 0",
                    "[Phenology].PpSensitivity.FixedValue = 4",
                    "[Structure].Phyllochron.BasePhyllochron.FixedValue = 100"
                  ],
                  "Name": "Lincoln",
                  "Children": [
                    {
                      "$type": "Models.Core.Alias, Models",
                      "Name": "Crusader",
                      "Children": [],
                      "IncludeInDocumentation": true,
                      "Enabled": true,
                      "ReadOnly": false
                    }
                  ],
                  "IncludeInDocumentation": true,
                  "Enabled": true,
                  "ReadOnly": false
                },
                {
                  "$type": "Models.PMF.Cultivar, Models",
                  "Command": [
                    "[Phenology].MinimumLeafNumber.FixedValue = 6",
                    "[Phenology].VrnSensitivity.FixedValue = 0",
                    "[Phenology].PpSensitivity.FixedValue = 4",
                    "[Structure].Phyllochron.BasePhyllochron.FixedValue = 100"
                  ],
                  "Name": "Mace",
                  "Children": [],
                  "IncludeInDocumentation": true,
                  "Enabled": true,
                  "ReadOnly": false
                },
                {
                  "$type": "Models.PMF.Cultivar, Models",
                  "Command": [
                    "[Phenology].MinimumLeafNumber.FixedValue = 7",
                    "[Phenology].VrnSensitivity.FixedValue = 5",
                    "[Phenology].PpSensitivity.FixedValue = 5",
                    "[Phenology].HeadEmergenceLongDayBase.FixedValue = 3.5 ",
                    "[Structure].Phyllochron.BasePhyllochron.FixedValue = 100"
                  ],
                  "Name": "MacKellar",
                  "Children": [
                    {
                      "$type": "Models.Core.Alias, Models",
                      "Name": "Adagio",
                      "Children": [],
                      "IncludeInDocumentation": true,
                      "Enabled": true,
                      "ReadOnly": false
                    },
                    {
                      "$type": "Models.Core.Alias, Models",
                      "Name": "Brennan",
                      "Children": [],
                      "IncludeInDocumentation": true,
                      "Enabled": true,
                      "ReadOnly": false
                    },
                    {
                      "$type": "Models.Core.Alias, Models",
                      "Name": "Declic",
                      "Children": [],
                      "IncludeInDocumentation": true,
                      "Enabled": true,
                      "ReadOnly": false
                    },
                    {
                      "$type": "Models.Core.Alias, Models",
                      "Name": "Revenue",
                      "Children": [],
                      "IncludeInDocumentation": true,
                      "Enabled": true,
                      "ReadOnly": false
                    }
                  ],
                  "IncludeInDocumentation": true,
                  "Enabled": true,
                  "ReadOnly": false
                },
                {
                  "$type": "Models.PMF.Cultivar, Models",
                  "Command": [
                    "[Phenology].MinimumLeafNumber.FixedValue = 7",
                    "[Phenology].VrnSensitivity.FixedValue = 1",
                    "[Phenology].PpSensitivity.FixedValue = 4",
                    "[Structure].Phyllochron.BasePhyllochron.FixedValue = 100",
                    "[Grain].NumberFunction.GrainNumber.GrainsPerGramOfStem.FixedValue = 22"
                  ],
                  "Name": "Matong",
                  "Children": [],
                  "IncludeInDocumentation": true,
                  "Enabled": true,
                  "ReadOnly": false
                },
                {
                  "$type": "Models.PMF.Cultivar, Models",
                  "Command": [
                    "[Phenology].MinimumLeafNumber.FixedValue = 8",
                    "[Phenology].VrnSensitivity.FixedValue = 0",
                    "[Phenology].PpSensitivity.FixedValue = 5",
                    "[Structure].Phyllochron.BasePhyllochron.FixedValue = 90"
                  ],
                  "Name": "McCubbin",
                  "Children": [],
                  "IncludeInDocumentation": true,
                  "Enabled": true,
                  "ReadOnly": false
                },
                {
                  "$type": "Models.PMF.Cultivar, Models",
                  "Command": [
                    "[Phenology].MinimumLeafNumber.FixedValue = 7",
                    "[Phenology].VrnSensitivity.FixedValue = 0",
                    "[Phenology].PpSensitivity.FixedValue = 4",
                    "[Phenology].HeadEmergenceLongDayBase.FixedValue = 3.5",
                    "[Structure].Phyllochron.BasePhyllochron.FixedValue = 80"
                  ],
                  "Name": "Mercury",
                  "Children": [],
                  "IncludeInDocumentation": true,
                  "Enabled": true,
                  "ReadOnly": false
                },
                {
                  "$type": "Models.PMF.Cultivar, Models",
                  "Command": [
                    "[Phenology].MinimumLeafNumber.FixedValue = 8",
                    "[Phenology].VrnSensitivity.FixedValue = 0",
                    "[Phenology].PpSensitivity.FixedValue = 4",
                    "[Structure].Phyllochron.BasePhyllochron.FixedValue = 100"
                  ],
                  "Name": "Ruby",
                  "Children": [],
                  "IncludeInDocumentation": true,
                  "Enabled": true,
                  "ReadOnly": false
                },
                {
                  "$type": "Models.PMF.Cultivar, Models",
                  "Command": [
                    "[Phenology].MinimumLeafNumber.FixedValue = 7",
                    "[Phenology].VrnSensitivity.FixedValue = 0",
                    "[Phenology].PpSensitivity.FixedValue = 4",
                    "[Structure].Phyllochron.BasePhyllochron.FixedValue = 100",
                    "[Grain].MaximumPotentialGrainSize.FixedValue = 0.045"
                  ],
                  "Name": "Spear",
                  "Children": [],
                  "IncludeInDocumentation": true,
                  "Enabled": true,
                  "ReadOnly": false
                },
                {
                  "$type": "Models.PMF.Cultivar, Models",
                  "Command": [
                    "[Phenology].MinimumLeafNumber.FixedValue = 7",
                    "[Phenology].VrnSensitivity.FixedValue = 0",
                    "[Phenology].PpSensitivity.FixedValue = 5",
                    "[Structure].Phyllochron.BasePhyllochron.FixedValue = 100"
                  ],
                  "Name": "Sunbri",
                  "Children": [],
                  "IncludeInDocumentation": true,
                  "Enabled": true,
                  "ReadOnly": false
                },
                {
                  "$type": "Models.PMF.Cultivar, Models",
                  "Command": [
                    "[Phenology].MinimumLeafNumber.FixedValue = 6.5",
                    "[Phenology].VrnSensitivity.FixedValue = 0",
                    "[Phenology].PpSensitivity.FixedValue = 3.5",
                    "[Phenology].HeadEmergencePpSensitivity.FixedValue = 4",
                    "[Structure].Phyllochron.BasePhyllochron.FixedValue = 100"
                  ],
                  "Name": "Sunco",
                  "Children": [
                    {
                      "$type": "Models.Core.Alias, Models",
                      "Name": "Advantage",
                      "Children": [],
                      "IncludeInDocumentation": true,
                      "Enabled": true,
                      "ReadOnly": false
                    },
                    {
                      "$type": "Models.Core.Alias, Models",
                      "Name": "Bellaroi",
                      "Children": [],
                      "IncludeInDocumentation": true,
                      "Enabled": true,
                      "ReadOnly": false
                    },
                    {
                      "$type": "Models.Core.Alias, Models",
                      "Name": "Caparoi",
                      "Children": [],
                      "IncludeInDocumentation": true,
                      "Enabled": true,
                      "ReadOnly": false
                    },
                    {
                      "$type": "Models.Core.Alias, Models",
                      "Name": "Ellison",
                      "Children": [],
                      "IncludeInDocumentation": true,
                      "Enabled": true,
                      "ReadOnly": false
                    },
                    {
                      "$type": "Models.Core.Alias, Models",
                      "Name": "Suntop",
                      "Children": [],
                      "IncludeInDocumentation": true,
                      "Enabled": true,
                      "ReadOnly": false
                    }
                  ],
                  "IncludeInDocumentation": true,
                  "Enabled": true,
                  "ReadOnly": false
                },
                {
                  "$type": "Models.PMF.Cultivar, Models",
                  "Command": [
                    "[Phenology].MinimumLeafNumber.FixedValue = 8",
                    "[Phenology].VrnSensitivity.FixedValue = 0",
                    "[Phenology].PpSensitivity.FixedValue = 4",
                    "[Structure].Phyllochron.BasePhyllochron.FixedValue = 100"
                  ],
                  "Name": "Ventura",
                  "Children": [],
                  "IncludeInDocumentation": true,
                  "Enabled": true,
                  "ReadOnly": false
                },
                {
                  "$type": "Models.PMF.Cultivar, Models",
                  "Command": [
                    "[Phenology].MinimumLeafNumber.FixedValue = 8",
                    "[Phenology].VrnSensitivity.FixedValue = 0",
                    "[Phenology].PpSensitivity.FixedValue = 4",
                    "[Structure].Phyllochron.BasePhyllochron.FixedValue = 100"
                  ],
                  "Name": "Wedgetail",
                  "Children": [
                    {
                      "$type": "Models.Core.Alias, Models",
                      "Name": "Lorikeet",
                      "Children": [],
                      "IncludeInDocumentation": true,
                      "Enabled": true,
                      "ReadOnly": false
                    },
                    {
                      "$type": "Models.Core.Alias, Models",
                      "Name": "Rosella",
                      "Children": [],
                      "IncludeInDocumentation": true,
                      "Enabled": true,
                      "ReadOnly": false
                    },
                    {
                      "$type": "Models.Core.Alias, Models",
                      "Name": "Whistler",
                      "Children": [],
                      "IncludeInDocumentation": true,
                      "Enabled": true,
                      "ReadOnly": false
                    },
                    {
                      "$type": "Models.Core.Alias, Models",
                      "Name": "Wylah",
                      "Children": [],
                      "IncludeInDocumentation": true,
                      "Enabled": true,
                      "ReadOnly": false
                    },
                    {
                      "$type": "Models.Core.Alias, Models",
                      "Name": "Eaglehawk",
                      "Children": [],
                      "IncludeInDocumentation": true,
                      "Enabled": true,
                      "ReadOnly": false
                    }
                  ],
                  "IncludeInDocumentation": true,
                  "Enabled": true,
                  "ReadOnly": false
                },
                {
                  "$type": "Models.PMF.Cultivar, Models",
                  "Command": [
                    "[Phenology].MinimumLeafNumber.FixedValue = 5",
                    "[Phenology].VrnSensitivity.FixedValue = 0",
                    "[Phenology].PpSensitivity.FixedValue = 4",
                    "[Structure].Phyllochron.BasePhyllochron.FixedValue = 100"
                  ],
                  "Name": "Westonia",
                  "Children": [],
                  "IncludeInDocumentation": true,
                  "Enabled": true,
                  "ReadOnly": false
                },
                {
                  "$type": "Models.PMF.Cultivar, Models",
                  "Command": [
                    "[Phenology].MinimumLeafNumber.FixedValue = 6",
                    "[Phenology].VrnSensitivity.FixedValue = 0",
                    "[Phenology].PpSensitivity.FixedValue = 4",
                    "[Structure].Phyllochron.BasePhyllochron.FixedValue = 100",
                    "[Grain].NumberFunction.GrainNumber.GrainsPerGramOfStem.FixedValue = 20",
                    "[Grain].MaximumPotentialGrainSize.FixedValue = 0.045"
                  ],
                  "Name": "Wilgoyne",
                  "Children": [],
                  "IncludeInDocumentation": true,
                  "Enabled": true,
                  "ReadOnly": false
                },
                {
                  "$type": "Models.PMF.Cultivar, Models",
                  "Command": [
                    "[Phenology].MinimumLeafNumber.FixedValue = 8",
                    "[Phenology].VrnSensitivity.FixedValue = 0",
                    "[Phenology].PpSensitivity.FixedValue = 4",
                    "[Structure].Phyllochron.BasePhyllochron.FixedValue = 100"
                  ],
                  "Name": "Wyalkatchem",
                  "Children": [],
                  "IncludeInDocumentation": true,
                  "Enabled": true,
                  "ReadOnly": false
                },
                {
                  "$type": "Models.PMF.Cultivar, Models",
                  "Command": [
                    "[Phenology].MinimumLeafNumber.FixedValue = 8",
                    "[Phenology].VrnSensitivity.FixedValue = 0",
                    "[Phenology].PpSensitivity.FixedValue = 5",
                    "[Phenology].HeadEmergenceLongDayBase.FixedValue = 2.5",
                    "[Phenology].HeadEmergencePpSensitivity.FixedValue = 5",
                    "[Structure].Phyllochron.BasePhyllochron.FixedValue = 80"
                  ],
                  "Name": "Yitpi",
                  "Children": [],
                  "IncludeInDocumentation": true,
                  "Enabled": true,
                  "ReadOnly": false
                },
                {
                  "$type": "Models.PMF.Cultivar, Models",
                  "Command": [
                    "[Phenology].MinimumLeafNumber.FixedValue = 8",
                    "[Phenology].VrnSensitivity.FixedValue = 0",
                    "[Phenology].PpSensitivity.FixedValue = 4",
                    "[Structure].Phyllochron.BasePhyllochron.FixedValue = 100"
                  ],
                  "Name": "Young",
                  "Children": [],
                  "IncludeInDocumentation": true,
                  "Enabled": true,
                  "ReadOnly": false
                },
                {
                  "$type": "Models.PMF.Cultivar, Models",
                  "Command": [
                    "[Phenology].MinimumLeafNumber.FixedValue = 6.3",
                    "[Phenology].PpSensitivity.FixedValue = 1.7",
                    "[Phenology].VrnSensitivity.FixedValue = 5.0"
                  ],
                  "Name": "Scepter",
                  "Children": [],
                  "IncludeInDocumentation": true,
                  "Enabled": true,
                  "ReadOnly": false
                },
                {
                  "$type": "Models.PMF.Cultivar, Models",
                  "Command": [
                    "[Phenology].MinimumLeafNumber.FixedValue = 5.7",
                    "[Phenology].PpSensitivity.FixedValue = 5.3",
                    "[Phenology].VrnSensitivity.FixedValue = 2.3"
                  ],
                  "Name": "Cutlass",
                  "Children": [],
                  "IncludeInDocumentation": true,
                  "Enabled": true,
                  "ReadOnly": false
                },
                {
                  "$type": "Models.PMF.Cultivar, Models",
                  "Command": [
                    "[Phenology].MinimumLeafNumber.FixedValue = 8.0",
                    "[Phenology].PpSensitivity.FixedValue = 1.7",
                    "[Phenology].VrnSensitivity.FixedValue = 8.0"
                  ],
                  "Name": "Longsword",
                  "Children": [],
                  "IncludeInDocumentation": true,
                  "Enabled": true,
                  "ReadOnly": false
                },
                {
                  "$type": "Models.PMF.Cultivar, Models",
                  "Command": [
                    "[Phenology].MinimumLeafNumber.FixedValue = 7.3",
                    "[Phenology].PpSensitivity.FixedValue = 0.0",
                    "[Phenology].VrnSensitivity.FixedValue = 6.3"
                  ],
                  "Name": "CSIROW007",
                  "Children": [],
                  "IncludeInDocumentation": true,
                  "Enabled": true,
                  "ReadOnly": false
                },
                {
                  "$type": "Models.PMF.Cultivar, Models",
                  "Command": [
                    "[Phenology].MinimumLeafNumber.FixedValue = 7.0",
                    "[Phenology].PpSensitivity.FixedValue = 1.7",
                    "[Phenology].VrnSensitivity.FixedValue = 5.3"
                  ],
                  "Name": "CSIROW023",
                  "Children": [],
                  "IncludeInDocumentation": true,
                  "Enabled": true,
                  "ReadOnly": false
                },
                {
                  "$type": "Models.PMF.Cultivar, Models",
                  "Command": [
                    "[Phenology].MinimumLeafNumber.FixedValue = 7.7",
                    "[Phenology].PpSensitivity.FixedValue = 1.3",
                    "[Phenology].VrnSensitivity.FixedValue = 6.3"
                  ],
                  "Name": "CSIROW073",
                  "Children": [],
                  "IncludeInDocumentation": true,
                  "Enabled": true,
                  "ReadOnly": false
                }
              ],
              "IncludeInDocumentation": true,
              "Enabled": true,
              "ReadOnly": false
            },
            {
              "$type": "Models.PMF.CultivarFolder, Models",
              "Name": "Turkey",
              "Children": [
                {
                  "$type": "Models.PMF.Cultivar, Models",
                  "Command": [
                    "[Phenology].MinimumLeafNumber.FixedValue = 7",
                    "[Phenology].VrnSensitivity.FixedValue = 4",
                    "[Phenology].PpSensitivity.FixedValue = 4",
                    "[Structure].Phyllochron.BasePhyllochron.FixedValue = 100",
                    "[Grain].NumberFunction.GrainNumber.GrainsPerGramOfStem.FixedValue = 16",
                    "[Grain].MaximumPotentialGrainSize.FixedValue = 0.050",
                    "[Grain].MaximumNConc.FixedValue = 0.026",
                    "[Phenology].GrainFilling.Target.FixedValue = 450",
                    "[Stem].DMRetranslocationFactor.ReproductiveGrowth.DMRetranslocationFactor.FixedValue = 0.2",
                    "[Stem].DMDemands.Structural.StructuralFraction.VegetativeGrowth.Fraction.FixedValue = 0.6",
                    "[Leaf].ExtinctionCoeff.VegetativePhase.FixedValue = 0.8"
                  ],
                  "Name": "Konya",
                  "Children": [],
                  "IncludeInDocumentation": true,
                  "Enabled": true,
                  "ReadOnly": false
                }
              ],
              "IncludeInDocumentation": true,
              "Enabled": true,
              "ReadOnly": false
            },
            {
              "$type": "Models.PMF.CultivarFolder, Models",
              "Name": "China",
              "Children": [
                {
                  "$type": "Models.PMF.Cultivar, Models",
                  "Command": [
                    "[Phenology].MinimumLeafNumber.FixedValue = 7",
                    "[Phenology].VrnSensitivity.FixedValue = 5",
                    "[Phenology].PpSensitivity.FixedValue = 3",
                    "[Structure].Phyllochron.BasePhyllochron.FixedValue = 100"
                  ],
                  "Name": "Keyu13",
                  "Children": [],
                  "IncludeInDocumentation": true,
                  "Enabled": true,
                  "ReadOnly": false
                }
              ],
              "IncludeInDocumentation": true,
              "Enabled": true,
              "ReadOnly": false
            },
            {
              "$type": "Models.PMF.CultivarFolder, Models",
              "Name": "USA",
              "Children": [
                {
                  "$type": "Models.PMF.Cultivar, Models",
                  "Command": [
                    "[Phenology].MinimumLeafNumber.FixedValue = 6",
                    "[Phenology].VrnSensitivity.FixedValue = 0",
                    "[Phenology].PpSensitivity.FixedValue = 4",
                    "[Structure].Phyllochron.BasePhyllochron.FixedValue = 90",
                    "[Leaf].CohortParameters.MaxArea.AreaLargestLeaves.FixedValue = 4000"
                  ],
                  "Name": "Yecora",
                  "Children": [],
                  "IncludeInDocumentation": true,
                  "Enabled": true,
                  "ReadOnly": false
                },
                {
                  "$type": "Models.PMF.Cultivar, Models",
                  "Command": [
                    "[Phenology].MinimumLeafNumber.FixedValue = 7",
                    "[Phenology].VrnSensitivity.FixedValue = 6",
                    "[Phenology].PpSensitivity.FixedValue = 4",
                    "[Grain].NumberFunction.GrainNumber.GrainsPerGramOfStem.FixedValue = 18",
                    "[Grain].MaximumNConc.FixedValue = 0.02"
                  ],
                  "Name": "Rex",
                  "Children": [],
                  "IncludeInDocumentation": true,
                  "Enabled": true,
                  "ReadOnly": false
                },
                {
                  "$type": "Models.PMF.Cultivar, Models",
                  "Command": [
                    "[Phenology].MinimumLeafNumber.FixedValue = 7",
                    "[Phenology].VrnSensitivity.FixedValue = 6",
                    "[Phenology].PpSensitivity.FixedValue = 4",
                    "[Grain].NumberFunction.GrainNumber.GrainsPerGramOfStem.FixedValue = 20",
                    "[Grain].MaximumNConc.FixedValue = 0.02"
                  ],
                  "Name": "Nugaines",
                  "Children": [],
                  "IncludeInDocumentation": true,
                  "Enabled": true,
                  "ReadOnly": false
                },
                {
                  "$type": "Models.PMF.Cultivar, Models",
                  "Command": [
                    "[Phenology].MinimumLeafNumber.FixedValue = 7",
                    "[Phenology].VrnSensitivity.FixedValue = 6",
                    "[Phenology].PpSensitivity.FixedValue = 4",
                    "[Grain].NumberFunction.GrainNumber.GrainsPerGramOfStem.FixedValue = 22",
                    "[Grain].MaximumNConc.FixedValue = 0.02"
                  ],
                  "Name": "Hyslop",
                  "Children": [],
                  "IncludeInDocumentation": true,
                  "Enabled": true,
                  "ReadOnly": false
                },
                {
                  "$type": "Models.PMF.Cultivar, Models",
                  "Command": [
                    "[Phenology].MinimumLeafNumber.FixedValue = 7",
                    "[Phenology].VrnSensitivity.FixedValue = 6",
                    "[Phenology].PpSensitivity.FixedValue = 4",
                    "[Grain].NumberFunction.GrainNumber.GrainsPerGramOfStem.FixedValue = 25",
                    "[Grain].MaximumNConc.FixedValue = 0.02"
                  ],
                  "Name": "Stephens",
                  "Children": [],
                  "IncludeInDocumentation": true,
                  "Enabled": true,
                  "ReadOnly": false
                }
              ],
              "IncludeInDocumentation": true,
              "Enabled": true,
              "ReadOnly": false
            },
            {
              "$type": "Models.PMF.CultivarFolder, Models",
              "Name": "Europe",
              "Children": [
                {
                  "$type": "Models.PMF.Cultivar, Models",
                  "Command": [
                    "[Phenology].MinimumLeafNumber.FixedValue = 9",
                    "[Phenology].VrnSensitivity.FixedValue = 7",
                    "[Phenology].PpSensitivity.FixedValue = 3",
                    "[Phenology].HeadEmergencePpSensitivity.FixedValue = 3",
                    "[Structure].Phyllochron.BasePhyllochron.FixedValue = 100",
                    "[Leaf].ExtinctionCoeff.VegetativePhase.FixedValue = 0.8"
                  ],
                  "Name": "Dekan",
                  "Children": [],
                  "IncludeInDocumentation": true,
                  "Enabled": true,
                  "ReadOnly": false
                },
                {
                  "$type": "Models.PMF.Cultivar, Models",
                  "Command": [
                    "[Phenology].MinimumLeafNumber.FixedValue = 9",
                    "[Phenology].VrnSensitivity.FixedValue = 7",
                    "[Phenology].PpSensitivity.FixedValue = 3",
                    "[Phenology].HeadEmergencePpSensitivity.FixedValue = 3",
                    "[Structure].Phyllochron.BasePhyllochron.FixedValue = 100",
                    "[Leaf].ExtinctionCoeff.VegetativePhase.FixedValue = 0.8"
                  ],
                  "Name": "Rosario",
                  "Children": [],
                  "IncludeInDocumentation": true,
                  "Enabled": true,
                  "ReadOnly": false
                },
                {
                  "$type": "Models.PMF.Cultivar, Models",
                  "Command": [
                    "[Phenology].MinimumLeafNumber.FixedValue = 9",
                    "[Phenology].VrnSensitivity.FixedValue = 7",
                    "[Phenology].PpSensitivity.FixedValue = 3",
                    "[Phenology].HeadEmergencePpSensitivity.FixedValue = 3",
                    "[Structure].Phyllochron.BasePhyllochron.FixedValue = 100",
                    "[Leaf].ExtinctionCoeff.VegetativePhase.FixedValue = 0.8"
                  ],
                  "Name": "Ararat",
                  "Children": [],
                  "IncludeInDocumentation": true,
                  "Enabled": true,
                  "ReadOnly": false
                },
                {
                  "$type": "Models.PMF.Cultivar, Models",
                  "Command": [
                    "[Phenology].MinimumLeafNumber.FixedValue = 9",
                    "[Phenology].VrnSensitivity.FixedValue = 0",
                    "[Phenology].PpSensitivity.FixedValue = 0",
                    "[Structure].Phyllochron.BasePhyllochron.FixedValue = 90"
                  ],
                  "Name": "Tybalt",
                  "Children": [],
                  "IncludeInDocumentation": true,
                  "Enabled": true,
                  "ReadOnly": false
                }
              ],
              "IncludeInDocumentation": true,
              "Enabled": true,
              "ReadOnly": false
            },
            {
              "$type": "Models.PMF.CultivarFolder, Models",
              "Name": "Africa",
              "Children": [
                {
                  "$type": "Models.PMF.Cultivar, Models",
                  "Command": [
                    "[Phenology].MinimumLeafNumber.FixedValue = 7",
                    "[Phenology].VrnSensitivity.FixedValue = 0",
                    "[Phenology].PpSensitivity.FixedValue = 3",
                    "[Structure].Phyllochron.BasePhyllochron.FixedValue = 100",
                    "[Grain].NumberFunction.GrainNumber.GrainsPerGramOfStem.FixedValue = 17",
                    "[Phenology].GrainFilling.Target.FixedValue = 350"
                  ],
                  "Name": "HAR1685",
                  "Children": [],
                  "IncludeInDocumentation": true,
                  "Enabled": true,
                  "ReadOnly": false
                }
              ],
              "IncludeInDocumentation": true,
              "Enabled": true,
              "ReadOnly": false
            },
            {
              "$type": "Models.PMF.CultivarFolder, Models",
              "Name": "Iran",
              "Children": [
                {
                  "$type": "Models.PMF.Cultivar, Models",
                  "Command": [
                    "[Phenology].MinimumLeafNumber.FixedValue = 7",
                    "[Phenology].VrnSensitivity.FixedValue = 0",
                    "[Phenology].PpSensitivity.FixedValue = 4",
                    "[Structure].Phyllochron.BasePhyllochron.FixedValue = 100"
                  ],
                  "Name": "Gorgan",
                  "Children": [],
                  "IncludeInDocumentation": true,
                  "Enabled": true,
                  "ReadOnly": false
                }
              ],
              "IncludeInDocumentation": true,
              "Enabled": true,
              "ReadOnly": false
            }
          ],
          "IncludeInDocumentation": true,
          "Enabled": true,
          "ReadOnly": false
        }
      ],
      "IncludeInDocumentation": true,
      "Enabled": true,
      "ReadOnly": false
    }
  ],
  "IncludeInDocumentation": true,
  "Enabled": true,
  "ReadOnly": false
}<|MERGE_RESOLUTION|>--- conflicted
+++ resolved
@@ -1780,7 +1780,88 @@
               "ReadOnly": false
             },
             {
-<<<<<<< HEAD
+                    {
+                      "$type": "Models.Functions.LinearInterpolationFunction, Models",
+                      "Name": "PhotoPeriodReductionFactor",
+                      "Children": [
+                        {
+                          "$type": "Models.Functions.XYPairs, Models",
+                          "X": [
+                            10.0,
+                            16.0
+                          ],
+                          "Y": [
+                            1.0,
+                            0.0
+                          ],
+                          "Name": "XYPairs",
+                          "Children": [],
+                          "IncludeInDocumentation": true,
+                          "Enabled": true,
+                          "ReadOnly": false
+                        },
+                        {
+                          "$type": "Models.Functions.VariableReference, Models",
+                          "VariableName": "[Phenology].Photoperiod",
+                          "Name": "XValue",
+                          "Children": [],
+                          "IncludeInDocumentation": true,
+                          "Enabled": true,
+                          "ReadOnly": false
+                        }
+                      ],
+                      "IncludeInDocumentation": true,
+                      "Enabled": true,
+                      "ReadOnly": false
+                    }
+                  ],
+                  "IncludeInDocumentation": true,
+                  "Enabled": true,
+                  "ReadOnly": false
+                }
+              ],
+              "IncludeInDocumentation": true,
+              "Enabled": true,
+              "ReadOnly": false
+            }
+          ],
+          "IncludeInDocumentation": true,
+          "Enabled": true,
+          "ReadOnly": false
+        },
+        {
+          "$type": "Models.Functions.ExpressionFunction, Models",
+          "Expression": "([Structure].FinalLeafNumber.Value() - 2.85)/1.1",
+          "Name": "HaunStageTerminalSpikelet",
+          "Children": [
+            {
+              "$type": "Models.Memo, Models",
+              "Text": "The Haun stage at which Terminal Spikelet occurs is determined from final leaf number using the approach described in [Brown_Anthesis_2013].",
+              "Name": "Memo",
+              "Children": [],
+              "IncludeInDocumentation": true,
+              "Enabled": true,
+              "ReadOnly": false
+            }
+          ],
+          "IncludeInDocumentation": true,
+          "Enabled": true,
+          "ReadOnly": false
+        },
+        {
+          "$type": "Models.Functions.AddFunction, Models",
+          "Name": "HaunStage",
+          "Children": [
+            {
+              "$type": "Models.Functions.VariableReference, Models",
+              "VariableName": "[Leaf].ExpandedCohortNo",
+              "Name": "AppearedLeaves",
+              "Children": [],
+              "IncludeInDocumentation": true,
+              "Enabled": true,
+              "ReadOnly": false
+            },
+            {
               "$type": "Models.Functions.VariableReference, Models",
               "VariableName": "[Leaf].NextExpandingLeafProportion",
               "Name": "ProportionOfExpandingLeaf",
@@ -1834,87 +1915,8 @@
                     {
                       "$type": "Models.Memo, Models",
                       "Text": "Multiply Radn (MJ/m2/d) by 4.57 to convert to mol/m2/day and divide by 2 to convert to mol PAR/m2/d",
-                      "Name": "Memo",
-                      "Children": [],
-                      "IncludeInDocumentation": true,
-                      "Enabled": true,
-                      "ReadOnly": false
-                    }
-                  ],
-                  "IncludeInDocumentation": true,
-                  "Enabled": true,
-                  "ReadOnly": false
-                },
-                {
-                  "$type": "Models.Functions.VariableReference, Models",
-                  "VariableName": "[Phenology].ThermalTime",
-                  "Name": "ThermalTime",
-                  "Children": [],
-                  "IncludeInDocumentation": true,
-                  "Enabled": true,
-                  "ReadOnly": false
-                }
-              ],
-              "IncludeInDocumentation": true,
-              "Enabled": true,
-              "ReadOnly": false
-            },
-            {
-              "$type": "Models.Functions.ExpressionFunction, Models",
-              "Expression": "1/(0.004996+((0.018-0.004996)*[Structure].PTQ)/ (1.9807+[Structure].PTQ))",
-              "Name": "PhyllochroPTQ",
-              "Children": [],
-              "IncludeInDocumentation": true,
-              "Enabled": true,
-              "ReadOnly": false
-        }
-      ],
-      "IncludeInDocumentation": true,
-      "Enabled": true,
-      "ReadOnly": false
-    },
-    {
-      "$type": "Models.PMF.Organs.ReproductiveOrgan, Models",
-      "GrowthRespiration": 0.0,
-      "MaintenanceRespiration": 0.0,
-      "DMDemand": null,
-      "NDemand": null,
-      "DMSupply": null,
-      "NSupply": null,
-      "RipeStage": "Ripe",
-      "potentialDMAllocation": null,
-      "Live": {
-        "$type": "Models.PMF.Biomass, Models",
-        "DMDOfStructural": 0.6,
-        "Name": "Biomass",
-        "Children": [],
-        "IncludeInDocumentation": true,
-        "Enabled": true,
-        "ReadOnly": false
-      },
-      "Dead": {
-        "$type": "Models.PMF.Biomass, Models",
-        "DMDOfStructural": 0.6,
-        "Name": "Biomass",
-        "Children": [],
-        "IncludeInDocumentation": true,
-        "Enabled": true,
-        "ReadOnly": false
-      },
-      "Name": "Grain",
-      "Children": [
-        {
-          "$type": "Models.Functions.HoldFunction, Models",
-          "WhenToHold": "Flowering",
-          "Name": "NumberFunction",
-          "Children": [
-            {
-              "$type": "Models.Functions.MultiplyFunction, Models",
-              "Name": "GrainNumber",
-=======
               "$type": "Models.Functions.AddFunction, Models",
               "Name": "HaunStage",
->>>>>>> 64f00d60
               "Children": [
                 {
                   "$type": "Models.Functions.VariableReference, Models",
