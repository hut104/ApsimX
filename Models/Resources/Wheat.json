{
  "$type": "Models.Core.Simulations, Models",
  "ExplorerWidth": 0,
  "Version": 174,
  "Name": "Simulations",
  "Children": [

    {
      "$type": "Models.PMF.Plant, Models",
      "PlantType": "Wheat",
      "Name": "Wheat",
      "ResourceName": null,
      "Children": [
        {
          "$type": "Models.Memo, Models",
          "Text": "_Brown, H.E., Huth, N.I. and Holzworth, D.P._\n\nThe APSIM wheat model has been developed using the Plant Modelling Framework (PMF) of [brown_plant_2014]. This new framework provides a library of plant organ and process submodels that can be coupled, at runtime, to construct a model in much the same way that models can be coupled to construct a simulation. This means that dynamic composition of lower level process and organ classes (e.g. photosynthesis, leaf) into larger constructions (e.g. maize, wheat, sorghum) can be achieved by the model developer without additional coding.\r\n\r\nThe wheat model consists of:\r\n\r\n* a phenology model to simulate development through sequential developmental phases  \r\n* a structure model to simulate plant morphology \r\n* a collection of organs to simulate the various plant parts  \r\n* an arbitrator to allocate resources (N, biomass) to the various plant organs  \r\n\r\nThis work builds upon earlier APSIM Wheat models such as NWheat ([Asseng200225], [KeatingNWheat]), NWheatS ([Asseng1998163]), Cropmod-Wheat ([Wang2002GenericCropModel]), and the earlier versions developed in Plant (<a href=\\\"http://www.apsim.info/Documentation/Model,CropandSoil/CropModuleDocumentation/Wheat.aspx\">APSIM Wheat 7.5</a>\") and then within the Plant Modelling Framework ([brown_plant_2014]).",
          "Name": "Introduction",
          "ResourceName": null,
          "Children": [],
          "Enabled": true,
          "ReadOnly": false
        },
        {
          "$type": "Models.PMF.OrganArbitrator, Models",
          "Name": "Arbitrator",
          "ResourceName": null,
          "Children": [
            {
              "$type": "Models.PMF.BiomassTypeArbitrator, Models",
              "Name": "DMArbitration",
              "ResourceName": null,
              "Children": [
                {
                  "$type": "Models.Core.Folder, Models",
                  "ShowInDocs": true,
                  "GraphsPerPage": 6,
                  "Name": "PotentialPartitioningMethods",
                  "ResourceName": null,
                  "Children": [
                    {
                      "$type": "Models.PMF.Arbitrator.ReallocationMethod, Models",
                      "Name": "ReallocationMethod",
                      "ResourceName": null,
                      "Children": [],
                      "Enabled": true,
                      "ReadOnly": false
                    },
                    {
                      "$type": "Models.PMF.Arbitrator.AllocateFixationMethod, Models",
                      "Name": "AllocateFixationMethod",
                      "ResourceName": null,
                      "Children": [],
                      "Enabled": true,
                      "ReadOnly": false
                    },
                    {
                      "$type": "Models.PMF.Arbitrator.RetranslocationMethod, Models",
                      "Name": "RetranslocationMethod",
                      "ResourceName": null,
                      "Children": [],
                      "Enabled": true,
                      "ReadOnly": false
                    },
                    {
                      "$type": "Models.PMF.Arbitrator.SendPotentialDMAllocationsMethod, Models",
                      "Name": "SendPotentialDMAllocationsMethod",
                      "ResourceName": null,
                      "Children": [],
                      "Enabled": true,
                      "ReadOnly": false
                    }
                  ],
                  "Enabled": true,
                  "ReadOnly": false
                },
                {
                  "$type": "Models.Core.Folder, Models",
                  "ShowInDocs": true,
                  "GraphsPerPage": 6,
                  "Name": "AllocationMethods",
                  "ResourceName": null,
                  "Children": [
                    {
                      "$type": "Models.PMF.Arbitrator.NutrientConstrainedAllocationMethod, Models",
                      "Name": "NutrientConstrainedAllocationMethod",
                      "ResourceName": null,
                      "Children": [],
                      "Enabled": true,
                      "ReadOnly": false
                    },
                    {
                      "$type": "Models.PMF.Arbitrator.DryMatterAllocationsMethod, Models",
                      "Name": "DryMatterAllocationsMethod",
                      "ResourceName": null,
                      "Children": [],
                      "Enabled": true,
                      "ReadOnly": false
                    }
                  ],
                  "Enabled": true,
                  "ReadOnly": false
                },
                {
                  "$type": "Models.PMF.RelativeAllocation, Models",
                  "Name": "ArbitrationMethod",
                  "ResourceName": null,
                  "Children": [],
                  "Enabled": true,
                  "ReadOnly": false
                }
              ],
              "Enabled": true,
              "ReadOnly": false
            },
            {
              "$type": "Models.PMF.BiomassTypeArbitrator, Models",
              "Name": "NArbitration",
              "ResourceName": null,
              "Children": [
                {
                  "$type": "Models.Core.Folder, Models",
                  "ShowInDocs": true,
                  "GraphsPerPage": 6,
                  "Name": "PotentialPartitioningMethods",
                  "ResourceName": null,
                  "Children": [
                    {
                      "$type": "Models.PMF.Arbitrator.ReallocationMethod, Models",
                      "Name": "ReallocationMethod",
                      "ResourceName": null,
                      "Children": [],
                      "Enabled": true,
                      "ReadOnly": false
                    }
                  ],
                  "Enabled": true,
                  "ReadOnly": false
                },
                {
                  "$type": "Models.Core.Folder, Models",
                  "ShowInDocs": true,
                  "GraphsPerPage": 6,
                  "Name": "ActualPartitioningMethods",
                  "ResourceName": null,
                  "Children": [
                    {
                      "$type": "Models.PMF.Arbitrator.AllocateFixationMethod, Models",
                      "Name": "AllocateFixationMethod",
                      "ResourceName": null,
                      "Children": [],
                      "Enabled": true,
                      "ReadOnly": false
                    },
                    {
                      "$type": "Models.PMF.Arbitrator.RetranslocationMethod, Models",
                      "Name": "RetranslocationMethod",
                      "ResourceName": null,
                      "Children": [],
                      "Enabled": true,
                      "ReadOnly": false
                    }
                  ],
                  "Enabled": true,
                  "ReadOnly": false
                },
                {
                  "$type": "Models.Core.Folder, Models",
                  "ShowInDocs": true,
                  "GraphsPerPage": 6,
                  "Name": "AllocationMethods",
                  "ResourceName": null,
                  "Children": [
                    {
                      "$type": "Models.PMF.Arbitrator.NitrogenAllocationsMethod, Models",
                      "Name": "NitrogenAllocationsMethod",
                      "ResourceName": null,
                      "Children": [],
                      "Enabled": true,
                      "ReadOnly": false
                    }
                  ],
                  "Enabled": true,
                  "ReadOnly": false
                },
                {
                  "$type": "Models.PMF.RelativeAllocation, Models",
                  "Name": "ArbitrationMethod",
                  "ResourceName": null,
                  "Children": [],
                  "Enabled": true,
                  "ReadOnly": false
                },
                {
                  "$type": "Models.PMF.Arbitrator.AllocateUptakesMethod, Models",
                  "Name": "AllocateUptakesMethod",
                  "ResourceName": null,
                  "Children": [],
                  "Enabled": true,
                  "ReadOnly": false
                }
              ],
              "Enabled": true,
              "ReadOnly": false
            },
            {
              "$type": "Models.PMF.Arbitrator.WaterUptakeMethod, Models",
              "Name": "WaterUptakeMethod",
              "ResourceName": null,
              "Children": [],
              "Enabled": true,
              "ReadOnly": false
            },
            {
              "$type": "Models.PMF.Arbitrator.NitrogenUptakeMethod, Models",
              "Name": "NitrogenUptakeMethod",
              "ResourceName": null,
              "Children": [],
              "Enabled": true,
              "ReadOnly": false
            }
          ],
          "Enabled": true,
          "ReadOnly": false
        },
        {
          "$type": "Models.PMF.Phen.Phenology, Models",
          "Name": "Phenology",
          "ResourceName": null,
          "Children": [
            {
              "$type": "Models.Memo, Models",
              "Text": "Wheat exhibits a range of developmental responses to environment and these are strongly influenced by genotype characteristics. \nTemperature is the primary driver of development, increasing development rates and decreasing phase durations as it increases.  These affects are captured by thermal time.  However, wheat also exhibits cold and photoperiod sensitivities in its Vernalisaing phase and further photoperiod sensitivity in the SpikeletDifferenation and HeadEmergence phases.  Photoperiod responses are seen as a reduction in the length of a phase for a photoperiod sensitive genotype in response to a longer photoperiod.  Vernalisation responses are more complicated as they are driven by cool temperature but interact with photoperiod.  For vernalisation sensitive varieties (Winter types), exposure to cool temperatures and/or short photoperiods during the Vernalising phase may reduce its thermal time duration.  \n\nAPSIM wheat implements the Cereal Anthesis Molecular Phenology (CAMP) model to simulate development.  It is based on the Kirby Framework which assumes the timing of anthesis is a result of the timing of flag leaf and an additional thermal time passage from there to heading then anthesis.  It also assumes the timing of flag leaf is a result of the Final Leaf Number (which sets a target) and leaf appearance rate (which sets the rate of progress toward the target).  Leaf appearance rate is a function of Thermal time and a genotype specific Phyllochron which changes with Haun stage as described by [Jamieson_LeafAppearance_1995].  \n\nFinal Leaf Number (FLN) is set on the day that terminal spikelet occurs as: \n\nFLN = 2.85 + 1.1 * TSHS  \n\nWhere TSHS is the Haun stage on the day terminal spikelet stage occurs.  Terminal spikelet is at the end of the SpikeletDifferentaiation phase which is preceeded by the Emerging and Vernalising phases.  The mechanisums for progress through each of these phase are described below",
              "Name": "Memo",
              "ResourceName": null,
              "Children": [],
              "Enabled": true,
              "ReadOnly": false
            },
            {
              "$type": "Models.Functions.SubDailyInterpolation, Models",
              "agregationMethod": 0,
              "Name": "ThermalTime",
              "ResourceName": null,
              "Children": [
                {
                  "$type": "Models.Functions.XYPairs, Models",
                  "X": [
                    0.0,
                    26.0,
                    37.0
                  ],
                  "Y": [
                    0.0,
                    26.0,
                    0.0
                  ],
                  "XVariableName": null,
                  "Name": "Response",
                  "ResourceName": null,
                  "Children": [],
                  "Enabled": true,
                  "ReadOnly": false
                },
                {
                  "$type": "Models.Memo, Models",
                  "Text": "Thermal time determines the rate of developmental progress through many of the crops phases and is used by organs to determing potential growth rates.",
                  "Name": "Memo",
                  "ResourceName": null,
                  "Children": [],
                  "Enabled": true,
                  "ReadOnly": false
                },
                {
                  "$type": "Models.Functions.ThreeHourAirTemperature, Models",
                  "TempRangeFactors": null,
                  "Name": "InterpolationMethod",
                  "ResourceName": null,
                  "Children": [],
                  "Enabled": true,
                  "ReadOnly": false
                }
              ],
              "Enabled": true,
              "ReadOnly": false
            },
            {
              "$type": "Models.Functions.PhotoperiodFunction, Models",
              "Twilight": -6.0,
              "DayLength": 0.0,
              "Name": "Photoperiod",
              "ResourceName": null,
              "Children": [],
              "Enabled": true,
              "ReadOnly": false
            },
            {
              "$type": "Models.Functions.AccumulateFunction, Models",
              "StartStageName": "Emergence",
              "EndStageName": "FlagLeaf",
              "ResetStageName": null,
              "FractionRemovedOnCut": 0.0,
              "FractionRemovedOnHarvest": 0.0,
              "FractionRemovedOnGraze": 0.0,
              "FractionRemovedOnPrune": 0.0,
              "Name": "HaunStage",
              "ResourceName": null,
              "Children": [
                {
                  "$type": "Models.Functions.PhaseLookup, Models",
                  "Name": "Delta",
                  "ResourceName": null,
                  "Children": [
                    {
                      "$type": "Models.Functions.PhaseLookupValue, Models",
                      "Start": "Germination",
                      "End": "HarvestRipe",
                      "Name": "Growing",
                      "ResourceName": null,
                      "Children": [
                        {
                          "$type": "Models.Functions.DivideFunction, Models",
                          "Name": "Value",
                          "ResourceName": null,
                          "Children": [
                            {
                              "$type": "Models.Functions.VariableReference, Models",
                              "VariableName": "[Phenology].ThermalTime",
                              "Name": "ThermalTime",
                              "ResourceName": null,
                              "Children": [],
                              "Enabled": true,
                              "ReadOnly": false
                            },
                            {
                              "$type": "Models.Functions.VariableReference, Models",
                              "VariableName": "[Phenology].Phyllochron",
                              "Name": "Phyllochron",
                              "ResourceName": null,
                              "Children": [],
                              "Enabled": true,
                              "ReadOnly": false
                            }
                          ],
                          "Enabled": true,
                          "ReadOnly": false
                        }
                      ],
                      "Enabled": true,
                      "ReadOnly": false
                    }
                  ],
                  "Enabled": true,
                  "ReadOnly": false
                }
              ],
              "Enabled": true,
              "ReadOnly": false
            },
            {
              "$type": "Models.Functions.MultiplyFunction, Models",
              "Name": "Phyllochron",
              "ResourceName": null,
              "Children": [
                {
                  "$type": "Models.Memo, Models",
                  "Text": "This is the thermal time between the emergence of leaf tips.  The model used here is based on [Jamieson_SIRIUS_1998] where leaf appearace could be described by a base phyllochron determined between leaves 2 and 7 and a phyllochron that was 70% of base phyllochron for leaves < 2 and 130% of base phyllochron for leaves > 7",
                  "Name": "Rational",
                  "ResourceName": null,
                  "Children": [],
                  "Enabled": true,
                  "ReadOnly": false
                },
                {
                  "$type": "Models.Functions.LinearInterpolationFunction, Models",
                  "Name": "LeafStageFactor",
                  "ResourceName": null,
                  "Children": [
                    {
                      "$type": "Models.Functions.XYPairs, Models",
                      "X": [
                        0.0,
                        2.0,
                        3.0,
                        7.0,
                        8.0,
                        11.0
                      ],
                      "Y": [
                        0.75,
                        0.75,
                        1.0,
                        1.0,
                        1.4,
                        1.4
                      ],
                      "XVariableName": null,
                      "Name": "XYPairs",
                      "ResourceName": null,
                      "Children": [],
                      "Enabled": true,
                      "ReadOnly": false
                    },
                    {
                      "$type": "Models.Functions.VariableReference, Models",
                      "VariableName": "[Leaf].AppearedCohortNo",
                      "Name": "XValue",
                      "ResourceName": null,
                      "Children": [],
                      "Enabled": true,
                      "ReadOnly": false
                    }
                  ],
                  "Enabled": true,
                  "ReadOnly": false
                },
                {
                  "$type": "Models.Functions.Constant, Models",
                  "FixedValue": 120.0,
                  "Units": "oC.d",
                  "Name": "BasePhyllochron",
                  "ResourceName": null,
                  "Children": [],
                  "Enabled": true,
                  "ReadOnly": false
                },
                {
                  "$type": "Models.Functions.AddFunction, Models",
                  "Name": "PhotoperiodEffect",
                  "ResourceName": null,
                  "Children": [
                    {
                      "$type": "Models.Functions.Constant, Models",
                      "FixedValue": 1.0,
                      "Units": "oC.d",
                      "Name": "One",
                      "ResourceName": null,
                      "Children": [],
                      "Enabled": true,
                      "ReadOnly": false
                    },
                    {
                      "$type": "Models.Functions.MultiplyFunction, Models",
                      "Name": "PhotoperiodResponse",
                      "ResourceName": null,
                      "Children": [
                        {
                          "$type": "Models.Functions.VariableReference, Models",
                          "VariableName": "[Phenology].PhyllochronPpSensitivity",
                          "Name": "PhotoperiodSensitivity",
                          "ResourceName": null,
                          "Children": [],
                          "Enabled": true,
                          "ReadOnly": false
                        },
                        {
                          "$type": "Models.Functions.LinearInterpolationFunction, Models",
                          "Name": "PhotoPeriodResponseShape",
                          "ResourceName": null,
                          "Children": [
                            {
                              "$type": "Models.Functions.XYPairs, Models",
                              "X": [
                                8.0,
                                12.0,
                                20.0
                              ],
                              "Y": [
                                1.0,
                                0.0,
                                0.0
                              ],
                              "XVariableName": null,
                              "Name": "XYPairs",
                              "ResourceName": null,
                              "Children": [],
                              "Enabled": true,
                              "ReadOnly": false
                            },
                            {
                              "$type": "Models.Functions.VariableReference, Models",
                              "VariableName": "[Phenology].Photoperiod",
                              "Name": "XValue",
                              "ResourceName": null,
                              "Children": [],
                              "Enabled": true,
                              "ReadOnly": false
                            }
                          ],
                          "Enabled": true,
                          "ReadOnly": false
                        }
                      ],
                      "Enabled": true,
                      "ReadOnly": false
                    }
                  ],
                  "Enabled": true,
                  "ReadOnly": false
                }
              ],
              "Enabled": true,
              "ReadOnly": false
            },
            {
              "$type": "Models.Functions.VariableReference, Models",
              "VariableName": "[Phenology].CAMP.FLN",
              "Name": "FinalLeafNumber",
              "ResourceName": null,
              "Children": [],
              "Enabled": true,
              "ReadOnly": false
            },
            {
              "$type": "Models.Functions.Constant, Models",
              "FixedValue": 2.0,
              "Units": null,
              "Name": "HeadEmergencePpSensitivity",
              "ResourceName": null,
              "Children": [
                {
                  "$type": "Models.Memo, Models",
                  "Text": "The phyllochrons duration for the plant to go from flag leaf ligual appearance at 16 h Pp compared to the phyllochron duration for the same phase at 8 h Pp.  ",
                  "Name": "Memo",
                  "ResourceName": null,
                  "Children": [],
                  "Enabled": true,
                  "ReadOnly": false
                }
              ],
              "Enabled": true,
              "ReadOnly": false
            },
            {
              "$type": "Models.Functions.Constant, Models",
              "FixedValue": 200.0,
              "Units": null,
              "Name": "HeadEmergenceLongDayBase",
              "ResourceName": null,
              "Children": [
                {
                  "$type": "Models.Memo, Models",
                  "Text": "The phyllochrons duration for the plant to go from flag leaf ligual appearance at 16 h Pp.",
                  "Name": "Memo",
                  "ResourceName": null,
                  "Children": [],
                  "Enabled": true,
                  "ReadOnly": false
                }
              ],
              "Enabled": true,
              "ReadOnly": false
            },
            {
              "$type": "Models.PMF.Phen.GerminatingPhase, Models",
              "Start": "Sowing",
              "End": "Germination",
              "IsEmerged": false,
              "Name": "Germinating",
              "ResourceName": null,
              "Children": [
                {
                  "$type": "Models.Functions.Constant, Models",
                  "FixedValue": 0.0,
                  "Units": null,
                  "Name": "MinSoilTemperature",
                  "ResourceName": null,
                  "Children": [],
                  "Enabled": true,
                  "ReadOnly": false
                }
              ],
              "Enabled": true,
              "ReadOnly": false
            },
            {
              "$type": "Models.PMF.Phen.EmergingPhase, Models",
              "Start": "Germination",
              "End": "Emergence",
              "IsEmerged": false,
              "TTForTimeStep": 0.0,
              "Name": "Emerging",
              "ResourceName": null,
              "Children": [
                {
                  "$type": "Models.Functions.VariableReference, Models",
                  "VariableName": "[Phenology].ThermalTime",
                  "Name": "ThermalTime",
                  "ResourceName": null,
                  "Children": [],
                  "Enabled": true,
                  "ReadOnly": false
                },
                {
                  "$type": "Models.Functions.AddFunction, Models",
                  "Name": "Target",
                  "ResourceName": null,
                  "Children": [
                    {
                      "$type": "Models.Functions.Constant, Models",
                      "FixedValue": 40.0,
                      "Units": null,
                      "Name": "ShootLag",
                      "ResourceName": null,
                      "Children": [],
                      "Enabled": true,
                      "ReadOnly": false
                    },
                    {
                      "$type": "Models.Functions.MultiplyFunction, Models",
                      "Name": "DepthxRate",
                      "ResourceName": null,
                      "Children": [
                        {
                          "$type": "Models.Functions.VariableReference, Models",
                          "VariableName": "[Plant].SowingData.Depth",
                          "Name": "SowingDepth",
                          "ResourceName": null,
                          "Children": [],
                          "Enabled": true,
                          "ReadOnly": false
                        },
                        {
                          "$type": "Models.Functions.Constant, Models",
                          "FixedValue": 1.5,
                          "Units": null,
                          "Name": "ShootRate",
                          "ResourceName": null,
                          "Children": [],
                          "Enabled": true,
                          "ReadOnly": false
                        }
                      ],
                      "Enabled": true,
                      "ReadOnly": false
                    }
                  ],
                  "Enabled": true,
                  "ReadOnly": false
                }
              ],
              "Enabled": true,
              "ReadOnly": false
            },
            {
              "$type": "Models.PMF.Phen.VernalisationPhase, Models",
              "Start": "Emergence",
              "End": "VernalSaturation",
              "IsEmerged": true,
              "Name": "Vernalising",
              "ResourceName": null,
              "Children": [
                {
                  "$type": "Models.Memo, Models",
                  "Text": "Progress through the vernalising phase is determined by the apparent expression of Vrn1 and Vrn2 genes.  The CAMP model predicts the expression of these two genes.  \nVrn1 is the gene that orchestrates cold temperature responses in development.  To complete the vernalising stage firstly apparent Vrn1 expression must reach a value of at least 1.0.  In warm temperatures (>18oC), Vrn1 is expressed at a base rate that is genotype dependent.  This base rate is lower for vernalisation sensitive genotypes which will develop slower in the warm.  Vrn1 expression (relative to Haun stage increment) increases as temperature decreases so exposure to cold conditions will cause vernalisation sensitive varieties to develop faster (i.e. reach vernalisation at a lower Haun stage).  Vrn2 is up-regulated by longer photoperiods.  It blocks the expression of Vrn3 (which is required for progression through the spikelet differentiation phase) and must be down regulated completely before the vernalising phase is complete.  Vrn1 blocks Vrn2 expression so in effect the expression of Vrn2 raises the target for Vrn1 expression above 1.0.  The longer the photoperiod the greater the target increase so exposure to short days will reduce the target and length of the vernalising phase, a phenomena some times called short day vernalisation.  Vrn3 may also be active and accelerate the expression of Vrn1 during the vernalisation phase.  This effect is currently captured by VrnX in CAMP.  \nThe duration of the vernalising phase will be the result of a complex interaction between temperature, photoperiod and the genotypes tendency to express Vrn1 at warm temperatures (baseDeltaVrn1) and Vrn2 and Vrn3 under long photoperiods (MaxDpVrn2, MaxDVrnX).  These three rates are derived internally by the CAMP model from the genotypes FLNparams.",
                  "Name": "Memo",
                  "ResourceName": null,
                  "Children": [],
                  "Enabled": true,
                  "ReadOnly": false
                }
              ],
              "Enabled": true,
              "ReadOnly": false
            },
            {
              "$type": "Models.PMF.Phen.GenericPhase, Models",
              "Start": "VernalSaturation",
              "End": "TerminalSpikelet",
              "IsEmerged": true,
              "Name": "SpikeletDifferentiation",
              "ResourceName": null,
              "Children": [
                {
                  "$type": "Models.Functions.VariableReference, Models",
                  "VariableName": "[Phenology].CAMP.dVrn",
                  "Name": "Progression",
                  "ResourceName": null,
                  "Children": [],
                  "Enabled": true,
                  "ReadOnly": false
                },
                {
                  "$type": "Models.Functions.Constant, Models",
                  "FixedValue": 1.0,
                  "Units": null,
                  "Name": "Target",
                  "ResourceName": null,
                  "Children": [],
                  "Enabled": true,
                  "ReadOnly": false
                },
                {
                  "$type": "Models.Memo, Models",
                  "Text": "Progress through the Spike differentiation phase is determined by the apparent expression of Vrn3 as predicted by CAMP.  \nVrn3 is a photoperiod sensitive gene that promotes expression of Vrn1.  Vrn1 is not able to express to adequate levels to achieve reproductive transition without Vrn3 upregulation.   Here we assume an apparent Vrn3 expression of 1.0 is sufficient to upregulate Vrn1 enough to trigger terminal spikelet.  \n Each genotype has a base rate of Vrn3 expression (baseDVrn3) at low photoperiods and a maximum rate of Vrn3 expression (maxDVrn3) under long photoperiods.  These two rates are derived internally by the CAMP model from the genotypes FLNparams.      ",
                  "Name": "Memo",
                  "ResourceName": null,
                  "Children": [],
                  "Enabled": true,
                  "ReadOnly": false
                }
              ],
              "Enabled": true,
              "ReadOnly": false
            },
            {
              "$type": "Models.PMF.Phen.LeafAppearancePhase, Models",
              "Start": "TerminalSpikelet",
              "End": "FlagLeaf",
              "IsEmerged": true,
              "Name": "StemElongation",
              "ResourceName": null,
              "Children": [
                {
                  "$type": "Models.Memo, Models",
                  "Text": "The Final leaf number is fixed at Terminal Spikelet and leaves contune to appear at a rate set by thermal time and phyllochron until flag leaf liguale appears and this phase is completed.",
                  "Name": "Memo",
                  "ResourceName": null,
                  "Children": [],
                  "Enabled": true,
                  "ReadOnly": false
                },
                {
                  "$type": "Models.Functions.VariableReference, Models",
                  "VariableName": "[Phenology].ThermalTime",
                  "Name": "ThermalTime",
                  "ResourceName": null,
                  "Children": [],
                  "Enabled": true,
                  "ReadOnly": false
                },
                {
                  "$type": "Models.Functions.VariableReference, Models",
                  "VariableName": "[Structure].FinalLeafNumber",
                  "Name": "FinalLeafNumber",
                  "ResourceName": null,
                  "Children": [],
                  "Enabled": true,
                  "ReadOnly": false
                },
                {
                  "$type": "Models.Functions.ExpressionFunction, Models",
                  "Expression": "[Leaf].ExpandedCohortNo + [Leaf].NextExpandingLeafProportion",
                  "Name": "LeafNumber",
                  "ResourceName": null,
                  "Children": [],
                  "Enabled": true,
                  "ReadOnly": false
                },
                {
                  "$type": "Models.Functions.VariableReference, Models",
                  "VariableName": "[Leaf].ExpandedCohortNo",
                  "Name": "FullyExpandedLeafNo",
                  "ResourceName": null,
                  "Children": [],
                  "Enabled": true,
                  "ReadOnly": false
                },
                {
                  "$type": "Models.Functions.VariableReference, Models",
                  "VariableName": "[Leaf].InitialisedCohortNo",
                  "Name": "InitialisedLeafNumber",
                  "ResourceName": null,
                  "Children": [],
                  "Enabled": true,
                  "ReadOnly": false
                }
              ],
              "Enabled": true,
              "ReadOnly": false
            },
            {
              "$type": "Models.PMF.Phen.GenericPhase, Models",
              "Start": "FlagLeaf",
              "End": "Heading",
              "IsEmerged": true,
              "Name": "HeadEmergence",
              "ResourceName": null,
              "Children": [
                {
                  "$type": "Models.Functions.VariableReference, Models",
                  "VariableName": "[Phenology].ThermalTime",
                  "Name": "Progression",
                  "ResourceName": null,
                  "Children": [],
                  "Enabled": true,
                  "ReadOnly": true
                },
                {
                  "$type": "Models.Functions.AddFunction, Models",
                  "Name": "Target",
                  "ResourceName": null,
                  "Children": [
                    {
                      "$type": "Models.Functions.VariableReference, Models",
                      "VariableName": "[Phenology].HeadEmergenceLongDayBase.FixedValue",
                      "Name": "LongPpBase",
                      "ResourceName": null,
                      "Children": [],
                      "Enabled": true,
                      "ReadOnly": true
                    },
                    {
                      "$type": "Models.Functions.MultiplyFunction, Models",
                      "Name": "ShortPpExtension",
                      "ResourceName": null,
                      "Children": [
                        {
                          "$type": "Models.Functions.VariableReference, Models",
                          "VariableName": "[Phenology].HeadEmergenceLongDayBase.FixedValue",
                          "Name": "LongPpBase",
                          "ResourceName": null,
                          "Children": [],
                          "Enabled": true,
                          "ReadOnly": true
                        },
                        {
                          "$type": "Models.Functions.VariableReference, Models",
                          "VariableName": "[Phenology].HeadEmergencePpSensitivity.FixedValue",
                          "Name": "PpSens",
                          "ResourceName": null,
                          "Children": [],
                          "Enabled": true,
                          "ReadOnly": true
                        },
                        {
                          "$type": "Models.Functions.LinearInterpolationFunction, Models",
                          "Name": "PpResponse",
                          "ResourceName": null,
                          "Children": [
                            {
                              "$type": "Models.Functions.XYPairs, Models",
                              "X": [
                                6.0,
                                8.0,
                                20.0,
                                22.0
                              ],
                              "Y": [
                                1.0,
                                1.0,
                                0.0,
                                0.0
                              ],
                              "XVariableName": null,
                              "Name": "XYPairs",
                              "ResourceName": null,
                              "Children": [],
                              "Enabled": true,
                              "ReadOnly": true
                            },
                            {
                              "$type": "Models.Functions.VariableReference, Models",
                              "VariableName": "[Phenology].Photoperiod",
                              "Name": "XValue",
                              "ResourceName": null,
                              "Children": [],
                              "Enabled": true,
                              "ReadOnly": true
                            }
                          ],
                          "Enabled": true,
                          "ReadOnly": true
                        }
                      ],
                      "Enabled": true,
                      "ReadOnly": true
                    }
                  ],
                  "Enabled": true,
                  "ReadOnly": true
                }
              ],
              "Enabled": true,
              "ReadOnly": true
            },
            {
              "$type": "Models.PMF.Phen.GenericPhase, Models",
              "Start": "Heading",
              "End": "Flowering",
              "IsEmerged": true,
              "Name": "EarlyFlowering",
              "ResourceName": null,
              "Children": [
                {
                  "$type": "Models.Functions.VariableReference, Models",
                  "VariableName": "[Phenology].ThermalTime",
                  "Name": "Progression",
                  "ResourceName": null,
                  "Children": [],
                  "Enabled": true,
                  "ReadOnly": true
                },
                {
                  "$type": "Models.Functions.Constant, Models",
                  "FixedValue": 80.0,
                  "Units": "oCd",
                  "Name": "Target",
                  "ResourceName": null,
                  "Children": [],
                  "Enabled": true,
                  "ReadOnly": true
                }
              ],
              "Enabled": true,
              "ReadOnly": true
            },
            {
              "$type": "Models.PMF.Phen.GenericPhase, Models",
              "Start": "Flowering",
              "End": "StartGrainFill",
              "IsEmerged": true,
              "Name": "GrainDevelopment",
              "ResourceName": null,
              "Children": [
                {
                  "$type": "Models.Functions.Constant, Models",
                  "FixedValue": 120.0,
                  "Units": null,
                  "Name": "Target",
                  "ResourceName": null,
                  "Children": [],
                  "Enabled": true,
                  "ReadOnly": false
                },
                {
                  "$type": "Models.Functions.VariableReference, Models",
                  "VariableName": "[Phenology].ThermalTime",
                  "Name": "Progression",
                  "ResourceName": null,
                  "Children": [],
                  "Enabled": true,
                  "ReadOnly": false
                }
              ],
              "Enabled": true,
              "ReadOnly": false
            },
            {
              "$type": "Models.PMF.Phen.GenericPhase, Models",
              "Start": "StartGrainFill",
              "End": "EndGrainFill",
              "IsEmerged": true,
              "Name": "GrainFilling",
              "ResourceName": null,
              "Children": [
                {
                  "$type": "Models.Functions.Constant, Models",
                  "FixedValue": 545.0,
                  "Units": null,
                  "Name": "Target",
                  "ResourceName": null,
                  "Children": [],
                  "Enabled": true,
                  "ReadOnly": false
                },
                {
                  "$type": "Models.Functions.VariableReference, Models",
                  "VariableName": "[Phenology].ThermalTime",
                  "Name": "Progression",
                  "ResourceName": null,
                  "Children": [],
                  "Enabled": true,
                  "ReadOnly": false
                }
              ],
              "Enabled": true,
              "ReadOnly": false
            },
            {
              "$type": "Models.PMF.Phen.GenericPhase, Models",
              "Start": "EndGrainFill",
              "End": "Maturity",
              "IsEmerged": true,
              "Name": "Maturing",
              "ResourceName": null,
              "Children": [
                {
                  "$type": "Models.Functions.Constant, Models",
                  "FixedValue": 35.0,
                  "Units": null,
                  "Name": "Target",
                  "ResourceName": null,
                  "Children": [],
                  "Enabled": true,
                  "ReadOnly": false
                },
                {
                  "$type": "Models.Functions.VariableReference, Models",
                  "VariableName": "[Phenology].ThermalTime",
                  "Name": "Progression",
                  "ResourceName": null,
                  "Children": [],
                  "Enabled": true,
                  "ReadOnly": false
                }
              ],
              "Enabled": true,
              "ReadOnly": false
            },
            {
              "$type": "Models.PMF.Phen.GenericPhase, Models",
              "Start": "Maturity",
              "End": "HarvestRipe",
              "IsEmerged": true,
              "Name": "Ripening",
              "ResourceName": null,
              "Children": [
                {
                  "$type": "Models.Functions.Constant, Models",
                  "FixedValue": 300.0,
                  "Units": null,
                  "Name": "Target",
                  "ResourceName": null,
                  "Children": [],
                  "Enabled": true,
                  "ReadOnly": false
                },
                {
                  "$type": "Models.Functions.VariableReference, Models",
                  "VariableName": "[Phenology].ThermalTime",
                  "Name": "Progression",
                  "ResourceName": null,
                  "Children": [],
                  "Enabled": true,
                  "ReadOnly": false
                }
              ],
              "Enabled": true,
              "ReadOnly": false
            },
            {
              "$type": "Models.PMF.Phen.EndPhase, Models",
              "Start": "HarvestRipe",
              "End": "Unused",
              "IsEmerged": true,
              "Name": "ReadyForHarvesting",
              "ResourceName": null,
              "Children": [
                {
                  "$type": "Models.Functions.VariableReference, Models",
                  "VariableName": "[Phenology].ThermalTime",
                  "Name": "ThermalTime",
                  "ResourceName": null,
                  "Children": [],
                  "Enabled": true,
                  "ReadOnly": false
                }
              ],
              "Enabled": true,
              "ReadOnly": false
            },
            {
              "$type": "Models.PMF.Phen.ZadokPMFWheat, Models",
              "Name": "Zadok",
              "ResourceName": null,
              "Children": [],
              "Enabled": true,
              "ReadOnly": false
            },
            {
              "$type": "Models.Functions.OnEventFunction, Models",
              "SetEvent": "TerminalSpikelet",
              "ReSetEvent": "never",
              "Name": "TerminalSpikeletDAS",
              "ResourceName": null,
              "Children": [
                {
                  "$type": "Models.Memo, Models",
                  "Text": "\nA function is used to provide flowering date as days after sowing(DAS).\n",
                  "Name": "memo",
                  "ResourceName": null,
                  "Children": [],
                  "Enabled": true,
                  "ReadOnly": false
                },
                {
                  "$type": "Models.Functions.Constant, Models",
                  "FixedValue": 0.0,
                  "Units": null,
                  "Name": "PreEventValue",
                  "ResourceName": null,
                  "Children": [],
                  "Enabled": true,
                  "ReadOnly": false
                },
                {
                  "$type": "Models.Functions.VariableReference, Models",
                  "VariableName": "[Plant].DaysAfterSowing",
                  "Name": "PostEventValue",
                  "ResourceName": null,
                  "Children": [],
                  "Enabled": true,
                  "ReadOnly": false
                }
              ],
              "Enabled": true,
              "ReadOnly": false
            },
            {
              "$type": "Models.Functions.OnEventFunction, Models",
              "SetEvent": "FlagLeaf",
              "ReSetEvent": "never",
              "Name": "FlagLeafDAS",
              "ResourceName": null,
              "Children": [
                {
                  "$type": "Models.Memo, Models",
                  "Text": "\nA function is used to provide flowering date as days after sowing(DAS).\n",
                  "Name": "memo",
                  "ResourceName": null,
                  "Children": [],
                  "Enabled": true,
                  "ReadOnly": false
                },
                {
                  "$type": "Models.Functions.Constant, Models",
                  "FixedValue": 0.0,
                  "Units": null,
                  "Name": "PreEventValue",
                  "ResourceName": null,
                  "Children": [],
                  "Enabled": true,
                  "ReadOnly": false
                },
                {
                  "$type": "Models.Functions.VariableReference, Models",
                  "VariableName": "[Plant].DaysAfterSowing",
                  "Name": "PostEventValue",
                  "ResourceName": null,
                  "Children": [],
                  "Enabled": true,
                  "ReadOnly": false
                }
              ],
              "Enabled": true,
              "ReadOnly": false
            },
            {
              "$type": "Models.Functions.OnEventFunction, Models",
              "SetEvent": "Heading",
              "ReSetEvent": "never",
              "Name": "HeadingDAS",
              "ResourceName": null,
              "Children": [
                {
                  "$type": "Models.Memo, Models",
                  "Text": "\nA function is used to provide heading date as days after sowing(DAS).\n",
                  "Name": "memo",
                  "ResourceName": null,
                  "Children": [],
                  "Enabled": true,
                  "ReadOnly": false
                },
                {
                  "$type": "Models.Functions.Constant, Models",
                  "FixedValue": 0.0,
                  "Units": null,
                  "Name": "PreEventValue",
                  "ResourceName": null,
                  "Children": [],
                  "Enabled": true,
                  "ReadOnly": false
                },
                {
                  "$type": "Models.Functions.VariableReference, Models",
                  "VariableName": "[Plant].DaysAfterSowing",
                  "Name": "PostEventValue",
                  "ResourceName": null,
                  "Children": [],
                  "Enabled": true,
                  "ReadOnly": false
                }
              ],
              "Enabled": true,
              "ReadOnly": false
            },
            {
              "$type": "Models.Functions.OnEventFunction, Models",
              "SetEvent": "Flowering",
              "ReSetEvent": "Germination",
              "Name": "FloweringDAS",
              "ResourceName": null,
              "Children": [
                {
                  "$type": "Models.Memo, Models",
                  "Text": "\nA function is used to provide flowering date as days after sowing(DAS).\n",
                  "Name": "memo",
                  "ResourceName": null,
                  "Children": [],
                  "Enabled": true,
                  "ReadOnly": false
                },
                {
                  "$type": "Models.Functions.Constant, Models",
                  "FixedValue": 0.0,
                  "Units": null,
                  "Name": "PreEventValue",
                  "ResourceName": null,
                  "Children": [],
                  "Enabled": true,
                  "ReadOnly": false
                },
                {
                  "$type": "Models.Functions.VariableReference, Models",
                  "VariableName": "[Plant].DaysAfterSowing",
                  "Name": "PostEventValue",
                  "ResourceName": null,
                  "Children": [],
                  "Enabled": true,
                  "ReadOnly": false
                }
              ],
              "Enabled": true,
              "ReadOnly": false
            },
            {
              "$type": "Models.Functions.OnEventFunction, Models",
              "SetEvent": "Maturity",
              "ReSetEvent": "never",
              "Name": "MaturityDAS",
              "ResourceName": null,
              "Children": [
                {
                  "$type": "Models.Memo, Models",
                  "Text": "\nA function is used to provide maturity date as days after sowing(DAS).",
                  "Name": "memo",
                  "ResourceName": null,
                  "Children": [],
                  "Enabled": true,
                  "ReadOnly": false
                },
                {
                  "$type": "Models.Functions.Constant, Models",
                  "FixedValue": 0.0,
                  "Units": null,
                  "Name": "PreEventValue",
                  "ResourceName": null,
                  "Children": [],
                  "Enabled": true,
                  "ReadOnly": false
                },
                {
                  "$type": "Models.Functions.VariableReference, Models",
                  "VariableName": "[Plant].DaysAfterSowing",
                  "Name": "PostEventValue",
                  "ResourceName": null,
                  "Children": [],
                  "Enabled": true,
                  "ReadOnly": false
                }
              ],
              "Enabled": true,
              "ReadOnly": false
            },
            {
              "$type": "Models.Functions.OnEventFunction, Models",
              "SetEvent": "Emergence",
              "ReSetEvent": "never",
              "Name": "EmergenceDAS",
              "ResourceName": null,
              "Children": [
                {
                  "$type": "Models.Memo, Models",
                  "Text": "\nA function is used to provide flowering date as days after sowing(DAS).\n",
                  "Name": "memo",
                  "ResourceName": null,
                  "Children": [],
                  "Enabled": true,
                  "ReadOnly": false
                },
                {
                  "$type": "Models.Functions.Constant, Models",
                  "FixedValue": 0.0,
                  "Units": null,
                  "Name": "PreEventValue",
                  "ResourceName": null,
                  "Children": [],
                  "Enabled": true,
                  "ReadOnly": false
                },
                {
                  "$type": "Models.Functions.VariableReference, Models",
                  "VariableName": "[Plant].DaysAfterSowing",
                  "Name": "PostEventValue",
                  "ResourceName": null,
                  "Children": [],
                  "Enabled": true,
                  "ReadOnly": false
                }
              ],
              "Enabled": true,
              "ReadOnly": false
            },
            {
              "$type": "Models.Functions.DivideFunction, Models",
              "Name": "PTQ",
              "ResourceName": null,
              "Children": [
                {
                  "$type": "Models.Functions.MultiplyFunction, Models",
                  "Name": "Radn_mol_per_m2",
                  "ResourceName": null,
                  "Children": [
                    {
                      "$type": "Models.Functions.VariableReference, Models",
                      "VariableName": "[IWeather].Radn",
                      "Name": "SolarRadiation",
                      "ResourceName": null,
                      "Children": [],
                      "Enabled": true,
                      "ReadOnly": false
                    },
                    {
                      "$type": "Models.Functions.Constant, Models",
                      "FixedValue": 2.285,
                      "Units": null,
                      "Name": "Constant",
                      "ResourceName": null,
                      "Children": [],
                      "Enabled": true,
                      "ReadOnly": false
                    },
                    {
                      "$type": "Models.Functions.VariableReference, Models",
                      "VariableName": "[Leaf].Photosynthesis.FT",
                      "Name": "RUE Temp factor",
                      "ResourceName": null,
                      "Children": [],
                      "Enabled": true,
                      "ReadOnly": true
                    },
                    {
                      "$type": "Models.Memo, Models",
                      "Text": "Multiply Radn (MJ/m2/d) by 4.57 to convert to mol/m2/day and divide by 2 to convert to mol PAR/m2/d",
                      "Name": "Memo",
                      "ResourceName": null,
                      "Children": [],
                      "Enabled": true,
                      "ReadOnly": false
                    }
                  ],
                  "Enabled": true,
                  "ReadOnly": false
                },
                {
                  "$type": "Models.Functions.VariableReference, Models",
                  "VariableName": "[Phenology].ThermalTime",
                  "Name": "ThermalTime",
                  "ResourceName": null,
                  "Children": [],
                  "Enabled": true,
                  "ReadOnly": false
                }
              ],
              "Enabled": true,
              "ReadOnly": false
            },
            {
              "$type": "Models.Functions.Constant, Models",
              "FixedValue": 0.6,
              "Units": "",
              "Name": "PhyllochronPpSensitivity",
              "ResourceName": null,
              "Children": [],
              "Enabled": true,
              "ReadOnly": false
            },
            {
              "$type": "Models.PMF.Phen.CAMP, Models",
              "Name": "CAMP",
              "ResourceName": null,
              "Children": [
                {
                  "$type": "Models.Functions.VariableReference, Models",
                  "VariableName": "[Phenology].ThermalTime",
                  "Name": "Tt",
                  "ResourceName": null,
                  "Children": [],
                  "Enabled": true,
                  "ReadOnly": false
                },
                {
                  "$type": "Models.Functions.LinearInterpolationFunction, Models",
                  "Name": "PpResponse",
                  "ResourceName": null,
                  "Children": [
                    {
                      "$type": "Models.Functions.XYPairs, Models",
                      "X": [
                        0.0,
                        8.0,
                        16.0,
                        24.0
                      ],
                      "Y": [
                        0.0,
                        0.0,
                        1.0,
                        1.0
                      ],
                      "XVariableName": null,
                      "Name": "XYPairs",
                      "ResourceName": null,
                      "Children": [],
                      "Enabled": true,
                      "ReadOnly": false
                    },
                    {
                      "$type": "Models.Functions.VariableReference, Models",
                      "VariableName": "[Phenology].Photoperiod",
                      "Name": "XValue",
                      "ResourceName": null,
                      "Children": [],
                      "Enabled": true,
                      "ReadOnly": false
                    }
                  ],
                  "Enabled": true,
                  "ReadOnly": false
                },
                {
                  "$type": "Models.Functions.SubDailyInterpolation, Models",
                  "agregationMethod": 1,
                  "Name": "ColdVrnResponse",
                  "ResourceName": null,
                  "Children": [
                    {
                      "$type": "Models.PMF.Phen.ColdVrnResponse, Models",
                      "Name": "Response",
                      "ResourceName": null,
                      "Children": [
                        {
                          "$type": "Models.Functions.Constant, Models",
                          "FixedValue": -0.17,
                          "Units": "/oCd",
                          "Name": "k",
                          "ResourceName": null,
                          "Children": [],
                          "Enabled": true,
                          "ReadOnly": false
                        },
                        {
                          "$type": "Models.Functions.Constant, Models",
                          "FixedValue": 20.0,
                          "Units": "/oCd",
                          "Name": "DeVernalisationTemp",
                          "ResourceName": null,
                          "Children": [],
                          "Enabled": true,
                          "ReadOnly": false
                        },
                        {
                          "$type": "Models.Functions.Constant, Models",
                          "FixedValue": 0.0,
                          "Units": "/oCd",
                          "Name": "DeVernalisationRate",
                          "ResourceName": null,
                          "Children": [],
                          "Enabled": true,
                          "ReadOnly": false
                        }
                      ],
                      "Enabled": true,
                      "ReadOnly": false
                    },
                    {
                      "$type": "Models.Functions.HourlySinPpAdjusted, Models",
                      "Name": "InterpolationMethod",
                      "ResourceName": null,
                      "Children": [],
                      "Enabled": true,
                      "ReadOnly": false
                    }
                  ],
                  "Enabled": true,
                  "ReadOnly": false
                },
                {
                  "$type": "Models.PMF.Phen.FinalLeafNumberSet, Models",
                  "MinLN": 8.3,
                  "PpLN": 3.8,
                  "VrnLN": 5.0,
                  "VxPLN": -2.0,
                  "Name": "FLNparams",
                  "ResourceName": null,
                  "Children": [],
                  "Enabled": true,
                  "ReadOnly": false
                },
                {
                  "$type": "Models.PMF.Phen.FLNParameterEnvironment, Models",
                  "VrnTreatTemp": 6.0,
                  "VrnTreatDuration": 60.0,
                  "TreatmentPp_L": 16.0,
                  "TtEmerge": 90.0,
                  "Name": "EnvData",
                  "ResourceName": null,
                  "Children": [],
                  "Enabled": true,
                  "ReadOnly": false
                },
                {
                  "$type": "Models.PMF.Phen.CalcCAMPVrnRates, Models",
                  "Name": "calcCAMPVrnRates",
                  "ResourceName": null,
                  "Children": [],
                  "Enabled": true,
                  "ReadOnly": false
                },
                {
                  "$type": "Models.Memo, Models",
                  "Text": "The CAMP model was derived to integrate molecular and physiological models of cereal flowering time to better capture G x E x M interactions and to provide a framework for linking genetic data to field behaviour.  It calculates the current levels of expression of Vrn1, 2 and 3 genes from daily deltas that are all calculated relative to haun stage deltas in addition to temperature (Vrn1) and photoperiod (Vrn 2 and 3).  To reach the vernalisation stage Vrn1 must be upregulated to a value of at least 1.0.  Where Vrn2 is also being expressed the target for Vrn1 expression increases in parallel as more Vrn1 expression is needed to block Vrn2 and allow Vrn3 expression.  Once Vrn2 expression is blocked Vrn3 will be upregulated and terminal spikelet occurs when its apparent expression reaches 1.0.  CAMP also predicts expression of VrnX which represents the relative contributions of Vrn2 and Vrn3 prior to vernalisation.  The genotype specific rates of gene expression are derived from final leaf number parameters (FLNparams):  \n\nMinLN - The final leaf number (FLN) of the genotype when fully vernalised early and grown under long (>=16) photoperiod following vernalisation (FLN_LV).  These conditions maximise the expression of vernalisation and photoperiod genes and this parameter provides a measure of inherent earliness of the genotype. It may vary between 5 and 15 leaves (7 is typical).  \n\nPpLN - The difference between MinLN and the FLN of a genotype when fully vernalised early and grown under short (<=8h) photoperiod following vernalisation (FLN_SV).  These conditions maximise Vrn1 expression but minimise Vrn2 and 3 expression and PpLN provides a measure of photoperiod sensitivity of the genotype.  It may vary between 0 and 8 leaves with 1 being typical of a low sensitivity genotype and 4 being typical of a high sensitivity genotype.  \n\nVrnLN - The difference between MinLN and the FLN Ã¢â‚¬â€œ PpLN of the genotype when not vernalised and grown under short photoperiod (FLN_SN).  These conditions minimise Vrn and Pp gene expression to base (minimal) values and VrnLN is a measure of vernalisation sensitivity of the genotype.  It may vary between 0 and 9 leaves with 1 being typical for an insensitive variety and 5 being typical for a sensitive variety.  \n\nVxPLN - The difference between MinLN + VrnLN and the FLN of the genotype when not vernalised and grown under long photoperiod (FLN_LN).  These conditions minimise upregulation of Vrn1 and maximise upregulation of Vrn2 and 3 and this parameter provides a measure of the relative activities of Vrn2 and Vrn3 during the vernalisation phase. A positive value shows short days accelerate vernalisation and a negative value shows short days slow vernalisation.  The value of VxPLN should be greater than the negative of VrnLN and typically varies between +2 and -4.",
                  "Name": "Memo",
                  "ResourceName": null,
                  "Children": [],
                  "Enabled": true,
                  "ReadOnly": false
                }
              ],
              "Enabled": true,
              "ReadOnly": false
            }
          ],
          "Enabled": true,
          "ReadOnly": false
        },
        {
          "$type": "Models.PMF.Struct.Structure, Models",
          "CohortInitialisationStage": "Germination",
          "LeafInitialisationStage": "Emergence",
          "Name": "Structure",
          "ResourceName": null,
          "Children": [
            {
              "$type": "Models.Functions.VariableReference, Models",
              "VariableName": "[Phenology].ThermalTime",
              "Name": "ThermalTime",
              "ResourceName": null,
              "Children": [],
              "Enabled": true,
              "ReadOnly": false
            },
            {
              "$type": "Models.Functions.MultiplyFunction, Models",
              "Name": "BranchingRate",
              "ResourceName": null,
              "Children": [
                {
                  "$type": "Models.Memo, Models",
                  "Text": "Potential branching rate is determined by the commonly observed pattern of tillering in wheat, in which each tiller emerges with the third leaf on its parent axis (e.g. first tiller emerges at the same time as the third leaf on the main stem, the first secondary tiller appears with the third leaf on tiller 1).  This is described as a simple function of main stem leaf number.",
                  "Name": "Memo",
                  "ResourceName": null,
                  "Children": [],
                  "Enabled": true,
                  "ReadOnly": false
                },
                {
                  "$type": "Models.Functions.PhaseLookup, Models",
                  "Name": "PotentialBranchingRate",
                  "ResourceName": null,
                  "Children": [
                    {
                      "$type": "Models.Functions.PhaseLookupValue, Models",
                      "Start": "Emergence",
                      "End": "TerminalSpikelet",
                      "Name": "Vegetative",
                      "ResourceName": null,
                      "Children": [
                        {
                          "$type": "Models.Functions.LinearInterpolationFunction, Models",
                          "Name": "PotentialBranchingRate",
                          "ResourceName": null,
                          "Children": [
                            {
                              "$type": "Models.Functions.XYPairs, Models",
                              "X": [
                                1.0,
                                2.0,
                                3.0,
                                4.0,
                                5.0,
                                6.0,
                                7.0,
                                8.0
                              ],
                              "Y": [
                                0.0,
                                0.0,
                                1.0,
                                2.0,
                                4.0,
                                7.0,
                                12.0,
                                20.0
                              ],
                              "XVariableName": null,
                              "Name": "XYPairs",
                              "ResourceName": null,
                              "Children": [],
                              "Enabled": true,
                              "ReadOnly": false
                            },
                            {
                              "$type": "Models.Functions.VariableReference, Models",
                              "VariableName": "[Structure].LeafTipsAppeared",
                              "Name": "XValue",
                              "ResourceName": null,
                              "Children": [],
                              "Enabled": true,
                              "ReadOnly": false
                            }
                          ],
                          "Enabled": true,
                          "ReadOnly": false
                        }
                      ],
                      "Enabled": true,
                      "ReadOnly": false
                    },
                    {
                      "$type": "Models.Functions.PhaseLookupValue, Models",
                      "Start": "TerminalSpikelet",
                      "End": "HarvestRipe",
                      "Name": "Reproductive",
                      "ResourceName": null,
                      "Children": [
                        {
                          "$type": "Models.Functions.Constant, Models",
                          "FixedValue": 0.0,
                          "Units": null,
                          "Name": "Zero",
                          "ResourceName": null,
                          "Children": [],
                          "Enabled": true,
                          "ReadOnly": false
                        }
                      ],
                      "Enabled": true,
                      "ReadOnly": false
                    }
                  ],
                  "Enabled": true,
                  "ReadOnly": false
                },
                {
                  "$type": "Models.Functions.MinimumFunction, Models",
                  "Name": "StressFactors",
                  "ResourceName": null,
                  "Children": [
                    {
                      "$type": "Models.Functions.LinearInterpolationFunction, Models",
                      "Name": "NitrogenEffect",
                      "ResourceName": null,
                      "Children": [
                        {
                          "$type": "Models.Memo, Models",
                          "Text": "Inadequate Nitrogen supply is assumed to affect tillering prior to any effect on photosynthesis or leaf size.",
                          "Name": "Memo",
                          "ResourceName": null,
                          "Children": [],
                          "Enabled": true,
                          "ReadOnly": false
                        },
                        {
                          "$type": "Models.Functions.XYPairs, Models",
                          "X": [
                            0.5,
                            2.0,
                            3.0
                          ],
                          "Y": [
                            0.0,
                            1.0,
                            1.0
                          ],
                          "XVariableName": null,
                          "Name": "XYPairs",
                          "ResourceName": null,
                          "Children": [],
                          "Enabled": true,
                          "ReadOnly": false
                        },
                        {
                          "$type": "Models.Functions.VariableReference, Models",
                          "VariableName": "[Arbitrator].FN",
                          "Name": "XValue",
                          "ResourceName": null,
                          "Children": [],
                          "Enabled": true,
                          "ReadOnly": false
                        }
                      ],
                      "Enabled": true,
                      "ReadOnly": false
                    },
                    {
                      "$type": "Models.Functions.LinearInterpolationFunction, Models",
                      "Name": "CoverEffect",
                      "ResourceName": null,
                      "Children": [
                        {
                          "$type": "Models.Memo, Models",
                          "Text": "Tillering is said to cease once a threshold fraction of incoming radiation has been achieved.  This captures shading effects on tillering described by [evers2006cessation].",
                          "Name": "Memo",
                          "ResourceName": null,
                          "Children": [],
                          "Enabled": true,
                          "ReadOnly": false
                        },
                        {
                          "$type": "Models.Functions.XYPairs, Models",
                          "X": [
                            0.0,
                            0.1,
                            0.25
                          ],
                          "Y": [
                            1.0,
                            1.0,
                            0.0
                          ],
                          "XVariableName": null,
                          "Name": "XYPairs",
                          "ResourceName": null,
                          "Children": [],
                          "Enabled": true,
                          "ReadOnly": false
                        },
                        {
                          "$type": "Models.Functions.VariableReference, Models",
                          "VariableName": "[Leaf].CoverTotal",
                          "Name": "XValue",
                          "ResourceName": null,
                          "Children": [],
                          "Enabled": true,
                          "ReadOnly": false
                        }
                      ],
                      "Enabled": true,
                      "ReadOnly": false
                    },
                    {
                      "$type": "Models.Functions.LinearInterpolationFunction, Models",
                      "Name": "WaterStressEffect",
                      "ResourceName": null,
                      "Children": [
                        {
                          "$type": "Models.Functions.XYPairs, Models",
                          "X": [
                            0.0,
                            1.0
                          ],
                          "Y": [
                            0.0,
                            1.0
                          ],
                          "XVariableName": null,
                          "Name": "XYPairs",
                          "ResourceName": null,
                          "Children": [],
                          "Enabled": true,
                          "ReadOnly": false
                        },
                        {
                          "$type": "Models.Functions.VariableReference, Models",
                          "VariableName": "[Root].WaterTensionFactor",
                          "Name": "XValue",
                          "ResourceName": null,
                          "Children": [],
                          "Enabled": true,
                          "ReadOnly": false
                        }
                      ],
                      "Enabled": true,
                      "ReadOnly": false
                    }
                  ],
                  "Enabled": true,
                  "ReadOnly": false
                }
              ],
              "Enabled": true,
              "ReadOnly": false
            },
            {
              "$type": "Models.Functions.PhaseLookup, Models",
              "Name": "BranchMortality",
              "ResourceName": null,
              "Children": [
                {
                  "$type": "Models.Functions.PhaseLookupValue, Models",
                  "Start": "FlagLeaf",
                  "End": "Flowering",
                  "Name": "MortalityPhase",
                  "ResourceName": null,
                  "Children": [
                    {
                      "$type": "Models.Functions.MultiplyFunction, Models",
                      "Name": "Mortality",
                      "ResourceName": null,
                      "Children": [
                        {
                          "$type": "Models.Functions.LinearInterpolationFunction, Models",
                          "Name": "MortalityPerDegDay",
                          "ResourceName": null,
                          "Children": [
                            {
                              "$type": "Models.Functions.XYPairs, Models",
                              "X": [
                                0.0,
                                0.005
                              ],
                              "Y": [
                                0.002,
                                0.0
                              ],
                              "XVariableName": null,
                              "Name": "XYPairs",
                              "ResourceName": null,
                              "Children": [],
                              "Enabled": true,
                              "ReadOnly": false
                            },
                            {
                              "$type": "Models.Functions.VariableReference, Models",
                              "VariableName": "[Structure].MeanTillerGrowthRate",
                              "Name": "XValue",
                              "ResourceName": null,
                              "Children": [],
                              "Enabled": true,
                              "ReadOnly": false
                            }
                          ],
                          "Enabled": true,
                          "ReadOnly": false
                        },
                        {
                          "$type": "Models.Functions.VariableReference, Models",
                          "VariableName": "[Phenology].ThermalTime",
                          "Name": "ThermalTime",
                          "ResourceName": null,
                          "Children": [],
                          "Enabled": true,
                          "ReadOnly": false
                        }
                      ],
                      "Enabled": true,
                      "ReadOnly": false
                    }
                  ],
                  "Enabled": true,
                  "ReadOnly": false
                }
              ],
              "Enabled": true,
              "ReadOnly": false
            },
            {
              "$type": "Models.PMF.Struct.HeightFunction, Models",
              "Name": "HeightModel",
              "ResourceName": null,
              "Children": [
                {
                  "$type": "Models.Functions.LinearInterpolationFunction, Models",
                  "Name": "PotentialHeight",
                  "ResourceName": null,
                  "Children": [
                    {
                      "$type": "Models.Functions.XYPairs, Models",
                      "X": [
                        3.0,
                        4.0,
                        5.0,
                        6.0
                      ],
                      "Y": [
                        10.0,
                        200.0,
                        200.0,
                        1000.0
                      ],
                      "XVariableName": null,
                      "Name": "XYPairs",
                      "ResourceName": null,
                      "Children": [],
                      "Enabled": true,
                      "ReadOnly": false
                    },
                    {
                      "$type": "Models.Functions.VariableReference, Models",
                      "VariableName": "[Phenology].Stage",
                      "Name": "XValue",
                      "ResourceName": null,
                      "Children": [],
                      "Enabled": true,
                      "ReadOnly": false
                    }
                  ],
                  "Enabled": true,
                  "ReadOnly": false
                },
                {
                  "$type": "Models.Functions.LinearInterpolationFunction, Models",
                  "Name": "WaterStress",
                  "ResourceName": null,
                  "Children": [
                    {
                      "$type": "Models.Functions.XYPairs, Models",
                      "X": [
                        0.3,
                        1.0
                      ],
                      "Y": [
                        0.0,
                        1.0
                      ],
                      "XVariableName": null,
                      "Name": "XYPairs",
                      "ResourceName": null,
                      "Children": [],
                      "Enabled": true,
                      "ReadOnly": false
                    },
                    {
                      "$type": "Models.Functions.VariableReference, Models",
                      "VariableName": "[Leaf].Fw",
                      "Name": "XValue",
                      "ResourceName": null,
                      "Children": [],
                      "Enabled": true,
                      "ReadOnly": false
                    }
                  ],
                  "Enabled": true,
                  "ReadOnly": false
                }
              ],
              "Enabled": true,
              "ReadOnly": false
            },
            {
              "$type": "Models.Functions.MovingAverageFunction, Models",
              "NumberOfDays": 5,
              "StageToStartMovingAverage": "Emergence",
              "Name": "MeanTillerGrowthRate",
              "ResourceName": null,
              "Children": [
                {
                  "$type": "Models.Memo, Models",
                  "Text": "This is calculated to represent the supply of asslimilate to individual tillers over the past 5 days to use as an index to determine tiller mortality.  When tiller numbers are high or total crop assimilate supply is small there will not be enough assimilate to maintain all of the tillers so the model will senesce some. ",
                  "Name": "Memo",
                  "ResourceName": null,
                  "Children": [],
                  "Enabled": true,
                  "ReadOnly": false
                },
                {
                  "$type": "Models.Functions.DivideFunction, Models",
                  "Name": "TillerGrowthRate",
                  "ResourceName": null,
                  "Children": [
                    {
                      "$type": "Models.Functions.VariableReference, Models",
                      "VariableName": "[Arbitrator].DM.TotalFixationSupply",
                      "Name": "DailyGrowth",
                      "ResourceName": null,
                      "Children": [],
                      "Enabled": true,
                      "ReadOnly": false
                    },
                    {
                      "$type": "Models.Functions.VariableReference, Models",
                      "VariableName": "[Phenology].ThermalTime",
                      "Name": "ThermalTime",
                      "ResourceName": null,
                      "Children": [],
                      "Enabled": true,
                      "ReadOnly": false
                    },
                    {
                      "$type": "Models.Functions.VariableReference, Models",
                      "VariableName": "[Structure].TotalStemPopn",
                      "Name": "StemPopulation",
                      "ResourceName": null,
                      "Children": [],
                      "Enabled": true,
                      "ReadOnly": false
                    }
                  ],
                  "Enabled": true,
                  "ReadOnly": false
                }
              ],
              "Enabled": true,
              "ReadOnly": false
            },
            {
              "$type": "Models.Functions.MovingAverageFunction, Models",
              "NumberOfDays": 300,
              "StageToStartMovingAverage": "Emergence",
              "Name": "MeanPhyllochron",
              "ResourceName": null,
              "Children": [
                {
                  "$type": "Models.Functions.VariableReference, Models",
                  "VariableName": "[Phenology].Phyllochron",
                  "Name": "Phyllochron",
                  "ResourceName": null,
                  "Children": [],
                  "Enabled": true,
                  "ReadOnly": false
                }
              ],
              "Enabled": true,
              "ReadOnly": false
            },
            {
              "$type": "Models.Functions.Constant, Models",
              "FixedValue": 0.0,
              "Units": null,
              "Name": "StemSenescenceAge",
              "ResourceName": null,
              "Children": [],
              "Enabled": true,
              "ReadOnly": false
            },
            {
              "$type": "Models.Functions.Constant, Models",
              "FixedValue": 0.021,
              "Units": null,
              "Name": "MaxLAR",
              "ResourceName": null,
              "Children": [],
              "Enabled": true,
              "ReadOnly": false
            },
            {
              "$type": "Models.Functions.VariableReference, Models",
              "VariableName": "[Phenology].FinalLeafNumber",
              "Name": "FinalLeafNumber",
              "ResourceName": null,
              "Children": [],
              "Enabled": true,
              "ReadOnly": false
            },
            {
              "$type": "Models.Functions.VariableReference, Models",
              "VariableName": "[Phenology].Phyllochron",
              "Name": "Phyllochron",
              "ResourceName": null,
              "Children": [],
              "Enabled": true,
              "ReadOnly": false
            }
          ],
          "Enabled": true,
          "ReadOnly": false
        },
        {
          "$type": "Models.PMF.Organs.ReproductiveOrgan, Models",
          "GrowthRespiration": 0.0,
          "MaintenanceRespiration": 0.0,
          "DMDemand": null,
          "NDemand": null,
          "DMSupply": null,
          "NSupply": null,
          "RipeStage": "Ripe",
          "potentialDMAllocation": null,
          "Live": {
            "$type": "Models.PMF.Biomass, Models",
            "Name": "Biomass",
            "ResourceName": null,
            "Children": [],
            "Enabled": true,
            "ReadOnly": false
          },
          "Dead": {
            "$type": "Models.PMF.Biomass, Models",
            "Name": "Biomass",
            "ResourceName": null,
            "Children": [],
            "Enabled": true,
            "ReadOnly": false
          },
          "Name": "Grain",
          "ResourceName": null,
          "Children": [
            {
              "$type": "Models.Functions.HoldFunction, Models",
              "WhenToHold": "Flowering",
              "Name": "NumberFunction",
              "ResourceName": null,
              "Children": [
                {
                  "$type": "Models.Functions.MultiplyFunction, Models",
                  "Name": "GrainNumber",
                  "ResourceName": null,
                  "Children": [
                    {
                      "$type": "Models.Functions.Constant, Models",
                      "FixedValue": 26.0,
                      "Units": "grains",
                      "Name": "GrainsPerGramOfStem",
                      "ResourceName": null,
                      "Children": [],
                      "Enabled": true,
                      "ReadOnly": false
                    },
                    {
                      "$type": "Models.Functions.VariableReference, Models",
                      "VariableName": "[StemPlusSpike].Wt",
                      "Name": "StemMass",
                      "ResourceName": null,
                      "Children": [],
                      "Enabled": true,
                      "ReadOnly": false
                    }
                  ],
                  "Enabled": true,
                  "ReadOnly": false
                }
              ],
              "Enabled": true,
              "ReadOnly": false
            },
            {
              "$type": "Models.Functions.Constant, Models",
              "FixedValue": 1.0,
              "Units": null,
              "Name": "DMConversionEfficiency",
              "ResourceName": null,
              "Children": [],
              "Enabled": true,
              "ReadOnly": false
            },
            {
              "$type": "Models.Functions.Constant, Models",
              "FixedValue": 0.0,
              "Units": null,
              "Name": "RemobilisationCost",
              "ResourceName": null,
              "Children": [],
              "Enabled": true,
              "ReadOnly": false
            },
            {
              "$type": "Models.Functions.Constant, Models",
              "FixedValue": 0.1,
              "Units": null,
              "Name": "InitialGrainProportion",
              "ResourceName": null,
              "Children": [],
              "Enabled": true,
              "ReadOnly": false
            },
            {
              "$type": "Models.Functions.Constant, Models",
              "FixedValue": 0.05,
              "Units": "g",
              "Name": "MaximumPotentialGrainSize",
              "ResourceName": null,
              "Children": [],
              "Enabled": true,
              "ReadOnly": false
            },
            {
              "$type": "Models.Functions.PhaseLookup, Models",
              "Name": "DMDemandFunction",
              "ResourceName": null,
              "Children": [
                {
                  "$type": "Models.Functions.PhaseLookupValue, Models",
                  "Start": "Sowing",
                  "End": "Flowering",
                  "Name": "PreFlowering",
                  "ResourceName": null,
                  "Children": [
                    {
                      "$type": "Models.Functions.Constant, Models",
                      "FixedValue": 0.0,
                      "Units": null,
                      "Name": "Demand",
                      "ResourceName": null,
                      "Children": [],
                      "Enabled": true,
                      "ReadOnly": false
                    }
                  ],
                  "Enabled": true,
                  "ReadOnly": false
                },
                {
                  "$type": "Models.Functions.PhaseLookupValue, Models",
                  "Start": "Flowering",
                  "End": "EndGrainFill",
                  "Name": "GrainGrowthPhase",
                  "ResourceName": null,
                  "Children": [
                    {
                      "$type": "Models.Functions.MinimumFunction, Models",
                      "Name": "Rate",
                      "ResourceName": null,
                      "Children": [
                        {
                          "$type": "Models.Functions.MultiplyFunction, Models",
                          "Name": "Actual",
                          "ResourceName": null,
                          "Children": [
                            {
                              "$type": "Models.Functions.PhaseLookup, Models",
                              "Name": "PotentialRate",
                              "ResourceName": null,
                              "Children": [
                                {
                                  "$type": "Models.Functions.PhaseLookupValue, Models",
                                  "Start": "Flowering",
                                  "End": "StartGrainFill",
                                  "Name": "InitialPhase",
                                  "ResourceName": null,
                                  "Children": [
                                    {
                                      "$type": "Models.Functions.DivideFunction, Models",
                                      "Name": "Rate",
                                      "ResourceName": null,
                                      "Children": [
                                        {
                                          "$type": "Models.Functions.MultiplyFunction, Models",
                                          "Name": "PotentialSizeIncrease",
                                          "ResourceName": null,
                                          "Children": [
                                            {
                                              "$type": "Models.Functions.VariableReference, Models",
                                              "VariableName": "[Grain].InitialGrainProportion",
                                              "Name": "InitialProportion",
                                              "ResourceName": null,
                                              "Children": [],
                                              "Enabled": true,
                                              "ReadOnly": false
                                            },
                                            {
                                              "$type": "Models.Functions.VariableReference, Models",
                                              "VariableName": "[Grain].MaximumPotentialGrainSize",
                                              "Name": "MaximumSize",
                                              "ResourceName": null,
                                              "Children": [],
                                              "Enabled": true,
                                              "ReadOnly": false
                                            }
                                          ],
                                          "Enabled": true,
                                          "ReadOnly": false
                                        },
                                        {
                                          "$type": "Models.Functions.VariableReference, Models",
                                          "VariableName": "[Phenology].GrainDevelopment.Target",
                                          "Name": "FillingDuration",
                                          "ResourceName": null,
                                          "Children": [],
                                          "Enabled": true,
                                          "ReadOnly": false
                                        }
                                      ],
                                      "Enabled": true,
                                      "ReadOnly": false
                                    }
                                  ],
                                  "Enabled": true,
                                  "ReadOnly": false
                                },
                                {
                                  "$type": "Models.Functions.PhaseLookupValue, Models",
                                  "Start": "StartGrainFill",
                                  "End": "EndGrainFill",
                                  "Name": "LinearPhase",
                                  "ResourceName": null,
                                  "Children": [
                                    {
                                      "$type": "Models.Functions.DivideFunction, Models",
                                      "Name": "Rate",
                                      "ResourceName": null,
                                      "Children": [
                                        {
                                          "$type": "Models.Functions.MultiplyFunction, Models",
                                          "Name": "PotentialSizeIncrease",
                                          "ResourceName": null,
                                          "Children": [
                                            {
                                              "$type": "Models.Functions.SubtractFunction, Models",
                                              "Name": "ProportionLinearPhase",
                                              "ResourceName": null,
                                              "Children": [
                                                {
                                                  "$type": "Models.Functions.Constant, Models",
                                                  "FixedValue": 1.0,
                                                  "Units": null,
                                                  "Name": "One",
                                                  "ResourceName": null,
                                                  "Children": [],
                                                  "Enabled": true,
                                                  "ReadOnly": false
                                                },
                                                {
                                                  "$type": "Models.Functions.VariableReference, Models",
                                                  "VariableName": "[Grain].InitialGrainProportion",
                                                  "Name": "InitialProportion",
                                                  "ResourceName": null,
                                                  "Children": [],
                                                  "Enabled": true,
                                                  "ReadOnly": false
                                                }
                                              ],
                                              "Enabled": true,
                                              "ReadOnly": false
                                            },
                                            {
                                              "$type": "Models.Functions.VariableReference, Models",
                                              "VariableName": "[Grain].MaximumPotentialGrainSize",
                                              "Name": "MaximumSize",
                                              "ResourceName": null,
                                              "Children": [],
                                              "Enabled": true,
                                              "ReadOnly": false
                                            }
                                          ],
                                          "Enabled": true,
                                          "ReadOnly": false
                                        },
                                        {
                                          "$type": "Models.Functions.VariableReference, Models",
                                          "VariableName": "[Phenology].GrainFilling.Target",
                                          "Name": "FillingDuration",
                                          "ResourceName": null,
                                          "Children": [],
                                          "Enabled": true,
                                          "ReadOnly": false
                                        }
                                      ],
                                      "Enabled": true,
                                      "ReadOnly": false
                                    }
                                  ],
                                  "Enabled": true,
                                  "ReadOnly": false
                                }
                              ],
                              "Enabled": true,
                              "ReadOnly": false
                            },
                            {
                              "$type": "Models.Functions.VariableReference, Models",
                              "VariableName": "[Phenology].ThermalTime",
                              "Name": "ThermalTime",
                              "ResourceName": null,
                              "Children": [],
                              "Enabled": true,
                              "ReadOnly": false
                            },
                            {
                              "$type": "Models.Functions.VariableReference, Models",
                              "VariableName": "[Grain].NumberFunction",
                              "Name": "NumberFunction",
                              "ResourceName": null,
                              "Children": [],
                              "Enabled": true,
                              "ReadOnly": false
                            }
                          ],
                          "Enabled": true,
                          "ReadOnly": false
                        },
                        {
                          "$type": "Models.Functions.MultiplyFunction, Models",
                          "Name": "Maximum",
                          "ResourceName": null,
                          "Children": [
                            {
                              "$type": "Models.Functions.MaximumFunction, Models",
                              "Name": "RemainingGrowth",
                              "ResourceName": null,
                              "Children": [
                                {
                                  "$type": "Models.Functions.Constant, Models",
<<<<<<< HEAD
                                  "FixedValue": 0.0,
=======
                                  "FixedValue": 1.0,
>>>>>>> f121817a
                                  "Units": null,
                                  "Name": "Zero",
                                  "ResourceName": null,
                                  "Children": [],
                                  "Enabled": true,
                                  "ReadOnly": false
                                },
                                {
                                  "$type": "Models.Functions.SubtractFunction, Models",
                                  "Name": "Difference",
                                  "ResourceName": null,
                                  "Children": [
                                    {
                                      "$type": "Models.Functions.VariableReference, Models",
                                      "VariableName": "[Grain].MaximumPotentialGrainSize",
                                      "Name": "MaxSize",
                                      "ResourceName": null,
                                      "Children": [],
                                      "Enabled": true,
                                      "ReadOnly": false
                                    },
                                    {
                                      "$type": "Models.Functions.VariableReference, Models",
                                      "VariableName": "[Grain].Size",
                                      "Name": "CurrentSize",
                                      "ResourceName": null,
                                      "Children": [],
                                      "Enabled": true,
                                      "ReadOnly": false
                                    }
                                  ],
                                  "Enabled": true,
                                  "ReadOnly": false
                                }
                              ],
                              "Enabled": true,
                              "ReadOnly": false
                            },
                            {
                              "$type": "Models.Functions.VariableReference, Models",
                              "VariableName": "[Grain].NumberFunction",
                              "Name": "NumberFunction",
                              "ResourceName": null,
                              "Children": [],
                              "Enabled": true,
                              "ReadOnly": false
                            }
                          ],
                          "Enabled": true,
                          "ReadOnly": false
                        }
                      ],
                      "Enabled": true,
                      "ReadOnly": false
                    }
                  ],
                  "Enabled": true,
                  "ReadOnly": false
                }
              ],
              "Enabled": true,
              "ReadOnly": false
            },
            {
              "$type": "Models.Functions.PhaseLookup, Models",
              "Name": "NFillingRate",
              "ResourceName": null,
              "Children": [
                {
                  "$type": "Models.Functions.PhaseLookupValue, Models",
                  "Start": "Sowing",
                  "End": "Flowering",
                  "Name": "PreFlowering",
                  "ResourceName": null,
                  "Children": [
                    {
                      "$type": "Models.Functions.Constant, Models",
                      "FixedValue": 0.0,
                      "Units": null,
                      "Name": "Demand",
                      "ResourceName": null,
                      "Children": [],
                      "Enabled": true,
                      "ReadOnly": false
                    }
                  ],
                  "Enabled": true,
                  "ReadOnly": false
                },
                {
                  "$type": "Models.Functions.PhaseLookupValue, Models",
                  "Start": "Flowering",
                  "End": "EndGrainFill",
                  "Name": "GrainGrowthPhase",
                  "ResourceName": null,
                  "Children": [
                    {
                      "$type": "Models.Functions.MultiplyFunction, Models",
                      "Name": "Demand",
                      "ResourceName": null,
                      "Children": [
                        {
                          "$type": "Models.Functions.DivideFunction, Models",
                          "Name": "Rate",
                          "ResourceName": null,
                          "Children": [
                            {
                              "$type": "Models.Functions.Constant, Models",
                              "FixedValue": 0.0011,
                              "Units": "g",
                              "Name": "PotentialKernalN",
                              "ResourceName": null,
                              "Children": [],
                              "Enabled": true,
                              "ReadOnly": false
                            },
                            {
                              "$type": "Models.Functions.AddFunction, Models",
                              "Name": "FillingDuration",
                              "ResourceName": null,
                              "Children": [
                                {
                                  "$type": "Models.Functions.VariableReference, Models",
                                  "VariableName": "[Phenology].GrainDevelopment.Target",
                                  "Name": "EarlyFillingDuration",
                                  "ResourceName": null,
                                  "Children": [],
                                  "Enabled": true,
                                  "ReadOnly": false
                                },
                                {
                                  "$type": "Models.Functions.VariableReference, Models",
                                  "VariableName": "[Phenology].GrainFilling.Target",
                                  "Name": "GrainFillingDuration",
                                  "ResourceName": null,
                                  "Children": [],
                                  "Enabled": true,
                                  "ReadOnly": false
                                }
                              ],
                              "Enabled": true,
                              "ReadOnly": false
                            }
                          ],
                          "Enabled": true,
                          "ReadOnly": false
                        },
                        {
                          "$type": "Models.Functions.VariableReference, Models",
                          "VariableName": "[Phenology].ThermalTime",
                          "Name": "ThermalTime",
                          "ResourceName": null,
                          "Children": [],
                          "Enabled": true,
                          "ReadOnly": false
                        },
                        {
                          "$type": "Models.Functions.VariableReference, Models",
                          "VariableName": "[Grain].NumberFunction",
                          "Name": "NumberFunction",
                          "ResourceName": null,
                          "Children": [],
                          "Enabled": true,
                          "ReadOnly": false
                        }
                      ],
                      "Enabled": true,
                      "ReadOnly": false
                    }
                  ],
                  "Enabled": true,
                  "ReadOnly": false
                }
              ],
              "Enabled": true,
              "ReadOnly": false
            },
            {
              "$type": "Models.Functions.Constant, Models",
              "FixedValue": 0.0123,
              "Units": null,
              "Name": "MinimumNConc",
              "ResourceName": null,
              "Children": [],
              "Enabled": true,
              "ReadOnly": false
            },
            {
              "$type": "Models.Functions.Constant, Models",
              "FixedValue": 0.035,
              "Units": null,
              "Name": "MaxNConcDailyGrowth",
              "ResourceName": null,
              "Children": [],
              "Enabled": true,
              "ReadOnly": false
            },
            {
              "$type": "Models.Functions.Constant, Models",
              "FixedValue": 0.0463,
              "Units": null,
              "Name": "MaximumNConc",
              "ResourceName": null,
              "Children": [],
              "Enabled": true,
              "ReadOnly": false
            },
            {
              "$type": "Models.Functions.Constant, Models",
              "FixedValue": 0.12,
              "Units": null,
              "Name": "WaterContent",
              "ResourceName": null,
              "Children": [],
              "Enabled": true,
              "ReadOnly": false
            },
            {
              "$type": "Models.Functions.AccumulateFunction, Models",
              "StartStageName": "Flowering",
              "EndStageName": "Maturity",
              "ResetStageName": null,
              "FractionRemovedOnCut": 0.0,
              "FractionRemovedOnHarvest": 0.0,
              "FractionRemovedOnGraze": 0.0,
              "FractionRemovedOnPrune": 0.0,
              "Name": "AccumThermalTime",
              "ResourceName": null,
              "Children": [
                {
                  "$type": "Models.Functions.VariableReference, Models",
                  "VariableName": "[Phenology].ThermalTime",
                  "Name": "DailyThermalTimeValue",
                  "ResourceName": null,
                  "Children": [],
                  "Enabled": true,
                  "ReadOnly": false
                }
              ],
              "Enabled": true,
              "ReadOnly": false
            },
            {
              "$type": "Models.Functions.ExpressionFunction, Models",
              "Expression": "divide(([Grain].Live.N + [Grain].Dead.N),([Grain].Live.Wt + [Grain].Dead.Wt)) * 100 * 5.71",
              "Name": "Protein",
              "ResourceName": null,
              "Children": [],
              "Enabled": true,
              "ReadOnly": false
            },
            {
              "$type": "Models.PMF.Library.BiomassRemoval, Models",
              "HarvestFractionLiveToRemove": 1.0,
              "HarvestFractionDeadToRemove": 0.0,
              "HarvestFractionLiveToResidue": 0.0,
              "HarvestFractionDeadToResidue": 0.0,
              "Name": "BiomassRemovalDefaults",
              "ResourceName": null,
              "Children": [],
              "Enabled": true,
              "ReadOnly": false
            },
            {
              "$type": "Models.Functions.Constant, Models",
              "FixedValue": 0.4,
              "Units": null,
              "Name": "CarbonConcentration",
              "ResourceName": null,
              "Children": [],
              "Enabled": true,
              "ReadOnly": false
            },
            {
              "$type": "Models.PMF.NutrientPoolFunctions, Models",
              "Name": "DMDemandPriorityFactors",
              "ResourceName": null,
              "Children": [
                {
                  "$type": "Models.Functions.Constant, Models",
                  "FixedValue": 1.0,
                  "Units": null,
                  "Name": "Structural",
                  "ResourceName": null,
                  "Children": [],
                  "Enabled": true,
                  "ReadOnly": false
                },
                {
                  "$type": "Models.Functions.Constant, Models",
                  "FixedValue": 1.0,
                  "Units": null,
                  "Name": "Metabolic",
                  "ResourceName": null,
                  "Children": [],
                  "Enabled": true,
                  "ReadOnly": false
                },
                {
                  "$type": "Models.Functions.Constant, Models",
                  "FixedValue": 1.0,
                  "Units": null,
                  "Name": "Storage",
                  "ResourceName": null,
                  "Children": [],
                  "Enabled": true,
                  "ReadOnly": false
                }
              ],
              "Enabled": true,
              "ReadOnly": false
            },
            {
              "$type": "Models.PMF.NutrientPoolFunctions, Models",
              "Name": "NDemandPriorityFactors",
              "ResourceName": null,
              "Children": [
                {
                  "$type": "Models.Functions.Constant, Models",
                  "FixedValue": 1.0,
                  "Units": null,
                  "Name": "Structural",
                  "ResourceName": null,
                  "Children": [],
                  "Enabled": true,
                  "ReadOnly": false
                },
                {
                  "$type": "Models.Functions.Constant, Models",
                  "FixedValue": 1.0,
                  "Units": null,
                  "Name": "Metabolic",
                  "ResourceName": null,
                  "Children": [],
                  "Enabled": true,
                  "ReadOnly": false
                },
                {
                  "$type": "Models.Functions.Constant, Models",
                  "FixedValue": 1.0,
                  "Units": null,
                  "Name": "Storage",
                  "ResourceName": null,
                  "Children": [],
                  "Enabled": true,
                  "ReadOnly": false
                }
              ],
              "Enabled": true,
              "ReadOnly": false
            },
            {
              "$type": "Models.Functions.DivideFunction, Models",
              "Name": "NperKernal",
              "ResourceName": null,
              "Children": [
                {
                  "$type": "Models.Functions.VariableReference, Models",
                  "VariableName": "[Grain].N",
                  "Name": "GrainN",
                  "ResourceName": null,
                  "Children": [],
                  "Enabled": true,
                  "ReadOnly": false
                },
                {
                  "$type": "Models.Functions.VariableReference, Models",
                  "VariableName": "[Grain].NumberFunction",
                  "Name": "GrainNumber",
                  "ResourceName": null,
                  "Children": [],
                  "Enabled": true,
                  "ReadOnly": false
                }
              ],
              "Enabled": true,
              "ReadOnly": false
            }
          ],
          "Enabled": true,
          "ReadOnly": false
        },
        {
          "$type": "Models.PMF.Organs.Root, Models",
          "DMSupply": null,
          "NSupply": null,
          "DMDemand": null,
          "NDemand": null,
          "potentialDMAllocation": null,
          "GrowthRespiration": 0.0,
          "MaintenanceRespiration": 0.0,
          "Name": "Root",
          "ResourceName": null,
          "Children": [
            {
              "$type": "Models.Functions.RootShape.RootShapeCylinder, Models",
              "Name": "RootShape",
              "ResourceName": null,
              "Children": [],
              "Enabled": true,
              "ReadOnly": false
            },
            {
              "$type": "Models.Functions.Constant, Models",
              "FixedValue": 1.0,
              "Units": null,
              "Name": "DMConversionEfficiency",
              "ResourceName": null,
              "Children": [],
              "Enabled": true,
              "ReadOnly": false
            },
            {
              "$type": "Models.Functions.Constant, Models",
              "FixedValue": 0.0,
              "Units": null,
              "Name": "RemobilisationCost",
              "ResourceName": null,
              "Children": [],
              "Enabled": true,
              "ReadOnly": false
            },
            {
              "$type": "Models.Functions.Constant, Models",
              "FixedValue": 1.0,
              "Units": null,
              "Name": "KLModifier",
              "ResourceName": null,
              "Children": [],
              "Enabled": true,
              "ReadOnly": false
            },
            {
              "$type": "Models.Functions.Constant, Models",
              "FixedValue": 1.0,
              "Units": null,
              "Name": "SoilWaterEffect",
              "ResourceName": null,
              "Children": [],
              "Enabled": true,
              "ReadOnly": false
            },
            {
              "$type": "Models.Functions.Constant, Models",
              "FixedValue": 20.0,
              "Units": null,
              "Name": "MaxDailyNUptake",
              "ResourceName": null,
              "Children": [],
              "Enabled": true,
              "ReadOnly": false
            },
            {
              "$type": "Models.Functions.Constant, Models",
              "FixedValue": 0.005,
              "Units": null,
              "Name": "SenescenceRate",
              "ResourceName": null,
              "Children": [],
              "Enabled": true,
              "ReadOnly": false
            },
            {
              "$type": "Models.Functions.Constant, Models",
              "FixedValue": 1000000.0,
              "Units": null,
              "Name": "MaximumRootDepth",
              "ResourceName": null,
              "Children": [],
              "Enabled": true,
              "ReadOnly": false
            },
            {
              "$type": "Models.Functions.Constant, Models",
              "FixedValue": 0.01,
              "Units": null,
              "Name": "MaximumNConc",
              "ResourceName": null,
              "Children": [],
              "Enabled": true,
              "ReadOnly": false
            },
            {
              "$type": "Models.Functions.Constant, Models",
              "FixedValue": 0.01,
              "Units": null,
              "Name": "MinimumNConc",
              "ResourceName": null,
              "Children": [],
              "Enabled": true,
              "ReadOnly": false
            },
            {
              "$type": "Models.Functions.PhaseLookupValue, Models",
              "Start": "Germination",
              "End": "Maturity",
              "Name": "NitrogenDemandSwitch",
              "ResourceName": null,
              "Children": [
                {
                  "$type": "Models.Functions.Constant, Models",
                  "FixedValue": 1.0,
                  "Units": null,
                  "Name": "Constant",
                  "ResourceName": null,
                  "Children": [],
                  "Enabled": true,
                  "ReadOnly": false
                }
              ],
              "Enabled": true,
              "ReadOnly": false
            },
            {
              "$type": "Models.PMF.Library.BiomassRemoval, Models",
              "HarvestFractionLiveToRemove": 0.0,
              "HarvestFractionDeadToRemove": 0.0,
              "HarvestFractionLiveToResidue": 0.2,
              "HarvestFractionDeadToResidue": 0.0,
              "Name": "BiomassRemovalDefaults",
              "ResourceName": null,
              "Children": [],
              "Enabled": true,
              "ReadOnly": false
            },
            {
              "$type": "Models.Functions.Constant, Models",
              "FixedValue": 0.02,
              "Units": null,
              "Name": "KNO3",
              "ResourceName": null,
              "Children": [],
              "Enabled": true,
              "ReadOnly": false
            },
            {
              "$type": "Models.Functions.Constant, Models",
              "FixedValue": 0.01,
              "Units": null,
              "Name": "KNH4",
              "ResourceName": null,
              "Children": [],
              "Enabled": true,
              "ReadOnly": false
            },
            {
              "$type": "Models.Functions.Constant, Models",
              "FixedValue": 105.0,
              "Units": "m/g",
              "Name": "SpecificRootLength",
              "ResourceName": null,
              "Children": [],
              "Enabled": true,
              "ReadOnly": false
            },
            {
              "$type": "Models.Functions.MultiplyFunction, Models",
              "Name": "RootFrontVelocity",
              "ResourceName": null,
              "Children": [
                {
                  "$type": "Models.Functions.PhaseLookup, Models",
                  "Name": "PotentialRootFrontVelocity",
                  "ResourceName": null,
                  "Children": [
                    {
                      "$type": "Models.Functions.PhaseLookupValue, Models",
                      "Start": "Germination",
                      "End": "Emergence",
                      "Name": "PreEmergence",
                      "ResourceName": null,
                      "Children": [
                        {
                          "$type": "Models.Functions.Constant, Models",
                          "FixedValue": 5.0,
                          "Units": "mm/d",
                          "Name": "Value",
                          "ResourceName": null,
                          "Children": [],
                          "Enabled": true,
                          "ReadOnly": false
                        }
                      ],
                      "Enabled": true,
                      "ReadOnly": false
                    },
                    {
                      "$type": "Models.Functions.PhaseLookupValue, Models",
                      "Start": "Emergence",
                      "End": "StartGrainFill",
                      "Name": "PostEmergence",
                      "ResourceName": null,
                      "Children": [
                        {
                          "$type": "Models.Functions.Constant, Models",
                          "FixedValue": 20.0,
                          "Units": "mm/d",
                          "Name": "Value",
                          "ResourceName": null,
                          "Children": [],
                          "Enabled": true,
                          "ReadOnly": false
                        }
                      ],
                      "Enabled": true,
                      "ReadOnly": false
                    }
                  ],
                  "Enabled": true,
                  "ReadOnly": false
                },
                {
                  "$type": "Models.Functions.WeightedTemperatureFunction, Models",
                  "MaximumTemperatureWeighting": 0.5,
                  "Name": "TemperatureFactor",
                  "ResourceName": null,
                  "Children": [
                    {
                      "$type": "Models.Functions.XYPairs, Models",
                      "X": [
                        0.0,
                        15.0,
                        25.0,
                        35.0
                      ],
                      "Y": [
                        0.0,
                        1.0,
                        1.0,
                        0.0
                      ],
                      "XVariableName": null,
                      "Name": "XYPairs",
                      "ResourceName": null,
                      "Children": [],
                      "Enabled": true,
                      "ReadOnly": false
                    }
                  ],
                  "Enabled": true,
                  "ReadOnly": false
                },
                {
                  "$type": "Models.Functions.LinearInterpolationFunction, Models",
                  "Name": "WaterFactor",
                  "ResourceName": null,
                  "Children": [
                    {
                      "$type": "Models.Functions.SoilWaterScale, Models",
                      "LLModel": "LL",
                      "Name": "XValue",
                      "ResourceName": null,
                      "Children": [],
                      "Enabled": true,
                      "ReadOnly": false
                    },
                    {
                      "$type": "Models.Functions.XYPairs, Models",
                      "X": [
                        0.0,
                        0.25,
                        1.0
                      ],
                      "Y": [
                        0.0,
                        1.0,
                        1.0
                      ],
                      "XVariableName": null,
                      "Name": "XYPairs",
                      "ResourceName": null,
                      "Children": [],
                      "Enabled": true,
                      "ReadOnly": false
                    }
                  ],
                  "Enabled": true,
                  "ReadOnly": false
                }
              ],
              "Enabled": true,
              "ReadOnly": false
            },
            {
              "$type": "Models.Functions.MinimumFunction, Models",
              "Name": "NUptakeSWFactor",
              "ResourceName": null,
              "Children": [
                {
                  "$type": "Models.Functions.SoilWaterScale, Models",
                  "Name": "SoilWaterScale",
                  "ResourceName": null,
                  "Children": [],
                  "Enabled": true,
                  "ReadOnly": false
                },
                {
                  "$type": "Models.Functions.Constant, Models",
                  "FixedValue": 1.0,
                  "Units": null,
                  "Name": "One",
                  "ResourceName": null,
                  "Children": [],
                  "Enabled": true,
                  "ReadOnly": false
                }
              ],
              "Enabled": true,
              "ReadOnly": false
            },
            {
              "$type": "Models.Functions.Constant, Models",
              "FixedValue": 0.4,
              "Units": null,
              "Name": "CarbonConcentration",
              "ResourceName": null,
              "Children": [],
              "Enabled": true,
              "ReadOnly": false
            },
            {
              "$type": "Models.Functions.Constant, Models",
              "FixedValue": 0.0,
              "Units": null,
              "Name": "MaintenanceRespirationFunction",
              "ResourceName": null,
              "Children": [],
              "Enabled": true,
              "ReadOnly": false
            },
            {
              "$type": "Models.PMF.NutrientDemandFunctions, Models",
              "Name": "DMDemands",
              "ResourceName": null,
              "Children": [
                {
                  "$type": "Models.Functions.MultiplyFunction, Models",
                  "Name": "Structural",
                  "ResourceName": null,
                  "Children": [
                    {
                      "$type": "Models.Functions.DemandFunctions.PartitionFractionDemandFunction, Models",
                      "Name": "DMDemandFunction",
                      "ResourceName": null,
                      "Children": [
                        {
                          "$type": "Models.Functions.PhaseLookup, Models",
                          "Name": "PartitionFraction",
                          "ResourceName": null,
                          "Children": [
                            {
                              "$type": "Models.Functions.PhaseLookupValue, Models",
                              "Start": "Germination",
                              "End": "Emergence",
                              "Name": "PreEmergence",
                              "ResourceName": null,
                              "Children": [
                                {
                                  "$type": "Models.Functions.Constant, Models",
                                  "FixedValue": 0.0,
                                  "Units": null,
                                  "Name": "Value",
                                  "ResourceName": null,
                                  "Children": [],
                                  "Enabled": true,
                                  "ReadOnly": false
                                }
                              ],
                              "Enabled": true,
                              "ReadOnly": false
                            },
                            {
                              "$type": "Models.Functions.PhaseLookupValue, Models",
                              "Start": "Emergence",
                              "End": "Flowering",
                              "Name": "PreFlowering",
                              "ResourceName": null,
                              "Children": [
                                {
                                  "$type": "Models.Functions.LinearInterpolationFunction, Models",
                                  "Name": "AgeFactor",
                                  "ResourceName": null,
                                  "Children": [
                                    {
                                      "$type": "Models.Functions.XYPairs, Models",
                                      "X": [
                                        3.0,
                                        5.0,
                                        6.0
                                      ],
                                      "Y": [
                                        0.5,
                                        0.2,
                                        0.2
                                      ],
                                      "XVariableName": null,
                                      "Name": "XYPairs",
                                      "ResourceName": null,
                                      "Children": [],
                                      "Enabled": true,
                                      "ReadOnly": false
                                    },
                                    {
                                      "$type": "Models.Functions.VariableReference, Models",
                                      "VariableName": "[Phenology].Stage",
                                      "Name": "XValue",
                                      "ResourceName": null,
                                      "Children": [],
                                      "Enabled": true,
                                      "ReadOnly": false
                                    }
                                  ],
                                  "Enabled": true,
                                  "ReadOnly": false
                                }
                              ],
                              "Enabled": true,
                              "ReadOnly": false
                            },
                            {
                              "$type": "Models.Functions.PhaseLookupValue, Models",
                              "Start": "Flowering",
                              "End": "EndGrainFill",
                              "Name": "PostFlowering",
                              "ResourceName": null,
                              "Children": [
                                {
                                  "$type": "Models.Functions.Constant, Models",
                                  "FixedValue": 0.2,
                                  "Units": null,
                                  "Name": "Value",
                                  "ResourceName": null,
                                  "Children": [],
                                  "Enabled": true,
                                  "ReadOnly": false
                                }
                              ],
                              "Enabled": true,
                              "ReadOnly": false
                            }
                          ],
                          "Enabled": true,
                          "ReadOnly": false
                        }
                      ],
                      "Enabled": true,
                      "ReadOnly": false
                    },
                    {
                      "$type": "Models.Functions.Constant, Models",
                      "FixedValue": 1.0,
                      "Units": null,
                      "Name": "StructuralFraction",
                      "ResourceName": null,
                      "Children": [],
                      "Enabled": true,
                      "ReadOnly": false
                    }
                  ],
                  "Enabled": true,
                  "ReadOnly": false
                },
                {
                  "$type": "Models.Functions.Constant, Models",
                  "FixedValue": 0.0,
                  "Units": null,
                  "Name": "Metabolic",
                  "ResourceName": null,
                  "Children": [],
                  "Enabled": true,
                  "ReadOnly": false
                },
                {
                  "$type": "Models.Functions.DemandFunctions.StorageDMDemandFunction, Models",
                  "Name": "Storage",
                  "ResourceName": null,
                  "Children": [
                    {
                      "$type": "Models.Functions.SubtractFunction, Models",
                      "Name": "StorageFraction",
                      "ResourceName": null,
                      "Children": [
                        {
                          "$type": "Models.Functions.Constant, Models",
                          "FixedValue": 1.0,
                          "Units": null,
                          "Name": "One",
                          "ResourceName": null,
                          "Children": [],
                          "Enabled": true,
                          "ReadOnly": false
                        },
                        {
                          "$type": "Models.Functions.VariableReference, Models",
                          "VariableName": "[Root].DMDemands.Structural.StructuralFraction",
                          "Name": "StructuralFraction",
                          "ResourceName": null,
                          "Children": [],
                          "Enabled": true,
                          "ReadOnly": false
                        }
                      ],
                      "Enabled": true,
                      "ReadOnly": false
                    }
                  ],
                  "Enabled": true,
                  "ReadOnly": false
                },
                {
                  "$type": "Models.Functions.Constant, Models",
                  "FixedValue": 1.0,
                  "Units": null,
                  "Name": "QStructuralPriority",
                  "ResourceName": null,
                  "Children": [],
                  "Enabled": true,
                  "ReadOnly": false
                },
                {
                  "$type": "Models.Functions.Constant, Models",
                  "FixedValue": 1.0,
                  "Units": null,
                  "Name": "QMetabolicPriority",
                  "ResourceName": null,
                  "Children": [],
                  "Enabled": true,
                  "ReadOnly": false
                },
                {
                  "$type": "Models.Functions.Constant, Models",
                  "FixedValue": 1.0,
                  "Units": null,
                  "Name": "QStoragePriority",
                  "ResourceName": null,
                  "Children": [],
                  "Enabled": true,
                  "ReadOnly": false
                }
              ],
              "Enabled": true,
              "ReadOnly": false
            },
            {
              "$type": "Models.PMF.NutrientDemandFunctions, Models",
              "Name": "NDemands",
              "ResourceName": null,
              "Children": [
                {
                  "$type": "Models.Functions.MultiplyFunction, Models",
                  "Name": "Structural",
                  "ResourceName": null,
                  "Children": [
                    {
                      "$type": "Models.Functions.VariableReference, Models",
                      "VariableName": "[Root].minimumNconc",
                      "Name": "MinNconc",
                      "ResourceName": null,
                      "Children": [],
                      "Enabled": true,
                      "ReadOnly": false
                    },
                    {
                      "$type": "Models.Functions.VariableReference, Models",
                      "VariableName": "[Root].potentialDMAllocation.Structural",
                      "Name": "PotentialDMAllocation",
                      "ResourceName": null,
                      "Children": [],
                      "Enabled": true,
                      "ReadOnly": false
                    }
                  ],
                  "Enabled": true,
                  "ReadOnly": false
                },
                {
                  "$type": "Models.Functions.MultiplyFunction, Models",
                  "Name": "Metabolic",
                  "ResourceName": null,
                  "Children": [
                    {
                      "$type": "Models.Functions.SubtractFunction, Models",
                      "Name": "MetabolicNconc",
                      "ResourceName": null,
                      "Children": [
                        {
                          "$type": "Models.Functions.VariableReference, Models",
                          "VariableName": "[Root].criticalNConc",
                          "Name": "CritNconc",
                          "ResourceName": null,
                          "Children": [],
                          "Enabled": true,
                          "ReadOnly": false
                        },
                        {
                          "$type": "Models.Functions.VariableReference, Models",
                          "VariableName": "[Root].minimumNconc",
                          "Name": "MinNconc",
                          "ResourceName": null,
                          "Children": [],
                          "Enabled": true,
                          "ReadOnly": false
                        }
                      ],
                      "Enabled": true,
                      "ReadOnly": false
                    },
                    {
                      "$type": "Models.Functions.VariableReference, Models",
                      "VariableName": "[Root].potentialDMAllocation.Structural",
                      "Name": "PotentialDMAllocation",
                      "ResourceName": null,
                      "Children": [],
                      "Enabled": true,
                      "ReadOnly": false
                    }
                  ],
                  "Enabled": true,
                  "ReadOnly": false
                },
                {
                  "$type": "Models.Functions.DemandFunctions.StorageNDemandFunction, Models",
                  "Name": "Storage",
                  "ResourceName": null,
                  "Children": [
                    {
                      "$type": "Models.Functions.VariableReference, Models",
                      "VariableName": "[Root].nitrogenDemandSwitch",
                      "Name": "NitrogenDemandSwitch",
                      "ResourceName": null,
                      "Children": [],
                      "Enabled": true,
                      "ReadOnly": false
                    },
                    {
                      "$type": "Models.Functions.VariableReference, Models",
                      "VariableName": "[Root].maximumNconc",
                      "Name": "MaxNconc",
                      "ResourceName": null,
                      "Children": [],
                      "Enabled": true,
                      "ReadOnly": false
                    }
                  ],
                  "Enabled": true,
                  "ReadOnly": false
                },
                {
                  "$type": "Models.Functions.Constant, Models",
                  "FixedValue": 1.0,
                  "Units": null,
                  "Name": "QStructuralPriority",
                  "ResourceName": null,
                  "Children": [],
                  "Enabled": true,
                  "ReadOnly": false
                },
                {
                  "$type": "Models.Functions.Constant, Models",
                  "FixedValue": 1.0,
                  "Units": null,
                  "Name": "QMetabolicPriority",
                  "ResourceName": null,
                  "Children": [],
                  "Enabled": true,
                  "ReadOnly": false
                },
                {
                  "$type": "Models.Functions.Constant, Models",
                  "FixedValue": 1.0,
                  "Units": null,
                  "Name": "QStoragePriority",
                  "ResourceName": null,
                  "Children": [],
                  "Enabled": true,
                  "ReadOnly": false
                }
              ],
              "Enabled": true,
              "ReadOnly": false
            },
            {
              "$type": "Models.Functions.VariableReference, Models",
              "VariableName": "[Root].MinimumNConc",
              "Name": "CriticalNConc",
              "ResourceName": null,
              "Children": [],
              "Enabled": true,
              "ReadOnly": false
            },
            {
              "$type": "Models.PMF.NutrientPoolFunctions, Models",
              "Name": "InitialWt",
              "ResourceName": null,
              "Children": [
                {
                  "$type": "Models.Functions.Constant, Models",
                  "FixedValue": 0.005,
                  "Units": "g/plant",
                  "Name": "Structural",
                  "ResourceName": null,
                  "Children": [],
                  "Enabled": true,
                  "ReadOnly": false
                },
                {
                  "$type": "Models.Functions.Constant, Models",
                  "FixedValue": 0.0,
                  "Units": null,
                  "Name": "Metabolic",
                  "ResourceName": null,
                  "Children": [],
                  "Enabled": true,
                  "ReadOnly": false
                },
                {
                  "$type": "Models.Functions.Constant, Models",
                  "FixedValue": 0.0,
                  "Units": null,
                  "Name": "Storage",
                  "ResourceName": null,
                  "Children": [],
                  "Enabled": true,
                  "ReadOnly": false
                }
              ],
              "Enabled": true,
              "ReadOnly": false
            }
          ],
          "Enabled": true,
          "ReadOnly": false
        },
        {
          "$type": "Models.PMF.Organs.Leaf, Models",
          "Leaves": [],
          "CurrentExpandingLeaf": 0.0,
          "StartFractionExpanded": 0.0,
          "FractionNextleafExpanded": 0.0,
          "DeadNodesYesterday": 0.0,
          "MaxCover": 1.0,
          "GrowthRespiration": 0.0,
          "DMSupply": null,
          "NSupply": null,
          "DMDemand": null,
          "NDemand": null,
          "potentialDMAllocation": null,
          "Albedo": 0.25,
          "Gsmax350": 0.011,
          "R50": 150.0,
          "LAI": 0.0,
          "Depth": 0.0,
          "Width": 0.0,
          "PotentialEP": 0.0,
          "WaterDemand": 0.0,
          "LightProfile": null,
          "KDead": 0.1,
          "MaximumMainStemLeafNumber": 30,
          "TipsAtEmergence": 0,
          "CohortsAtInitialisation": 0,
          "FractionDied": 0.0,
          "Name": "Leaf",
          "ResourceName": null,
          "Children": [
            {
              "$type": "Models.Functions.SupplyFunctions.StomatalConductanceCO2Modifier, Models",
              "Name": "StomatalConductanceCO2Modifier",
              "ResourceName": null,
              "Children": [
                {
                  "$type": "Models.Functions.VariableReference, Models",
                  "VariableName": "[Leaf].Photosynthesis.FCO2",
                  "Name": "PhotosynthesisCO2Modifier",
                  "ResourceName": null,
                  "Children": [],
                  "Enabled": true,
                  "ReadOnly": false
                }
              ],
              "Enabled": true,
              "ReadOnly": false
            },
            {
              "$type": "Models.PMF.Organs.LeafCohort, Models",
              "ApexCohort": null,
              "LiveStart": null,
              "NReallocationFactor": 0.0,
              "DMReallocationFactor": 0.0,
              "NRetranslocationFactor": 0.0,
              "DMRetranslocationFactor": 0.0,
              "ShadeInducedSenRate": 0.0,
              "SenescedFrac": 0.0,
              "DeltaPotentialArea": 0.0,
              "DeltaStressConstrainedArea": 0.0,
              "DeltaCarbonConstrainedArea": 0.0,
              "PotentialStructuralDMAllocation": 0.0,
              "PotentialMetabolicDMAllocation": 0.0,
              "MetabolicNReallocated": 0.0,
              "MetabolicWtReallocated": 0.0,
              "StorageNReallocated": 0.0,
              "StorageWtReallocated": 0.0,
              "MetabolicNRetranslocated": 0.0,
              "StorageNRetrasnlocated": 0.0,
              "DMRetranslocated": 0.0,
              "MetabolicNAllocation": 0.0,
              "StructuralDMAllocation": 0.0,
              "MetabolicDMAllocation": 0.0,
              "Rank": 1,
              "Area": 200.0,
              "Name": "InitialLeaves[1]",
              "ResourceName": null,
              "Children": [],
              "Enabled": true,
              "ReadOnly": false
            },
            {
              "$type": "Models.PMF.Organs.LeafCohort, Models",
              "ApexCohort": null,
              "LiveStart": null,
              "NReallocationFactor": 0.0,
              "DMReallocationFactor": 0.0,
              "NRetranslocationFactor": 0.0,
              "DMRetranslocationFactor": 0.0,
              "ShadeInducedSenRate": 0.0,
              "SenescedFrac": 0.0,
              "DeltaPotentialArea": 0.0,
              "DeltaStressConstrainedArea": 0.0,
              "DeltaCarbonConstrainedArea": 0.0,
              "PotentialStructuralDMAllocation": 0.0,
              "PotentialMetabolicDMAllocation": 0.0,
              "MetabolicNReallocated": 0.0,
              "MetabolicWtReallocated": 0.0,
              "StorageNReallocated": 0.0,
              "StorageWtReallocated": 0.0,
              "MetabolicNRetranslocated": 0.0,
              "StorageNRetrasnlocated": 0.0,
              "DMRetranslocated": 0.0,
              "MetabolicNAllocation": 0.0,
              "StructuralDMAllocation": 0.0,
              "MetabolicDMAllocation": 0.0,
              "Rank": 2,
              "Area": 0.0,
              "Name": "InitialLeaves[2]",
              "ResourceName": null,
              "Children": [],
              "Enabled": true,
              "ReadOnly": false
            },
            {
              "$type": "Models.PMF.Organs.Leaf+LeafCohortParameters, Models",
              "ExpansionStressValue": 0.0,
              "CellDivisionStressValue": 0.0,
              "LagAccelerationValue": 0.0,
              "SenescenceAccelerationValue": 0.0,
              "ShadeInducedSenescenceRateValue": 0.0,
              "SenessingLeafRelativeSizeValue": 0.0,
              "Name": "CohortParameters",
              "ResourceName": null,
              "Children": [
                {
                  "$type": "Models.Functions.Constant, Models",
                  "FixedValue": 1.0,
                  "Units": null,
                  "Name": "NReallocationFactor",
                  "ResourceName": null,
                  "Children": [],
                  "Enabled": true,
                  "ReadOnly": false
                },
                {
                  "$type": "Models.Functions.Constant, Models",
                  "FixedValue": 0.0,
                  "Units": null,
                  "Name": "RemobilisationCost",
                  "ResourceName": null,
                  "Children": [],
                  "Enabled": true,
                  "ReadOnly": false
                },
                {
                  "$type": "Models.Functions.Constant, Models",
                  "FixedValue": 0.0,
                  "Units": null,
                  "Name": "MaintenanceRespirationFunction",
                  "ResourceName": null,
                  "Children": [],
                  "Enabled": true,
                  "ReadOnly": false
                },
                {
                  "$type": "Models.Functions.Constant, Models",
                  "FixedValue": 0.03,
                  "Units": null,
                  "Name": "NRetranslocationFactor",
                  "ResourceName": null,
                  "Children": [],
                  "Enabled": true,
                  "ReadOnly": false
                },
                {
                  "$type": "Models.Functions.Constant, Models",
                  "FixedValue": 1.0,
                  "Units": null,
                  "Name": "DMReallocationFactor",
                  "ResourceName": null,
                  "Children": [],
                  "Enabled": true,
                  "ReadOnly": false
                },
                {
                  "$type": "Models.Functions.Constant, Models",
                  "FixedValue": 1.0,
                  "Units": null,
                  "Name": "DMRetranslocationFactor",
                  "ResourceName": null,
                  "Children": [],
                  "Enabled": true,
                  "ReadOnly": false
                },
                {
                  "$type": "Models.Functions.MinimumFunction, Models",
                  "Name": "CellDivisionStress",
                  "ResourceName": null,
                  "Children": [
                    {
                      "$type": "Models.Functions.LinearInterpolationFunction, Models",
                      "Name": "WaterStressEffect",
                      "ResourceName": null,
                      "Children": [
                        {
                          "$type": "Models.Functions.XYPairs, Models",
                          "X": [
                            0.5,
                            1.0
                          ],
                          "Y": [
                            0.1,
                            1.0
                          ],
                          "XVariableName": null,
                          "Name": "XYPairs",
                          "ResourceName": null,
                          "Children": [],
                          "Enabled": true,
                          "ReadOnly": false
                        },
                        {
                          "$type": "Models.Functions.VariableReference, Models",
                          "VariableName": "[Leaf].Fw",
                          "Name": "XValue",
                          "ResourceName": null,
                          "Children": [],
                          "Enabled": true,
                          "ReadOnly": false
                        }
                      ],
                      "Enabled": true,
                      "ReadOnly": false
                    },
                    {
                      "$type": "Models.Functions.LinearInterpolationFunction, Models",
                      "Name": "NitrogenStressEffect",
                      "ResourceName": null,
                      "Children": [
                        {
                          "$type": "Models.Functions.XYPairs, Models",
                          "X": [
                            0.0,
                            0.5,
                            1.0
                          ],
                          "Y": [
                            0.1,
                            0.1,
                            1.0
                          ],
                          "XVariableName": null,
                          "Name": "XYPairs",
                          "ResourceName": null,
                          "Children": [],
                          "Enabled": true,
                          "ReadOnly": false
                        },
                        {
                          "$type": "Models.Functions.VariableReference, Models",
                          "VariableName": "[Leaf].Fn",
                          "Name": "XValue",
                          "ResourceName": null,
                          "Children": [],
                          "Enabled": true,
                          "ReadOnly": false
                        }
                      ],
                      "Enabled": true,
                      "ReadOnly": false
                    }
                  ],
                  "Enabled": true,
                  "ReadOnly": false
                },
                {
                  "$type": "Models.Functions.MinimumFunction, Models",
                  "Name": "ExpansionStress",
                  "ResourceName": null,
                  "Children": [
                    {
                      "$type": "Models.Functions.LinearInterpolationFunction, Models",
                      "Name": "WaterStressEffect",
                      "ResourceName": null,
                      "Children": [
                        {
                          "$type": "Models.Functions.XYPairs, Models",
                          "X": [
                            0.1,
                            1.1,
                            1.3
                          ],
                          "Y": [
                            0.0,
                            1.0,
                            1.0
                          ],
                          "XVariableName": null,
                          "Name": "XYPairs",
                          "ResourceName": null,
                          "Children": [],
                          "Enabled": true,
                          "ReadOnly": false
                        },
                        {
                          "$type": "Models.Functions.VariableReference, Models",
                          "VariableName": "[Root].WaterTensionFactor",
                          "Name": "XValue",
                          "ResourceName": null,
                          "Children": [],
                          "Enabled": true,
                          "ReadOnly": false
                        }
                      ],
                      "Enabled": true,
                      "ReadOnly": false
                    },
                    {
                      "$type": "Models.Functions.LinearInterpolationFunction, Models",
                      "Name": "TemperatureEffect",
                      "ResourceName": null,
                      "Children": [
                        {
                          "$type": "Models.Functions.XYPairs, Models",
                          "X": [
                            0.0,
                            12.0,
                            14.0
                          ],
                          "Y": [
                            0.0,
                            1.0,
                            1.0
                          ],
                          "XVariableName": null,
                          "Name": "XYPairs",
                          "ResourceName": null,
                          "Children": [],
                          "Enabled": true,
                          "ReadOnly": false
                        },
                        {
                          "$type": "Models.Functions.VariableReference, Models",
                          "VariableName": "[IWeather].MeanT",
                          "Name": "XValue",
                          "ResourceName": null,
                          "Children": [],
                          "Enabled": true,
                          "ReadOnly": false
                        }
                      ],
                      "Enabled": true,
                      "ReadOnly": false
                    },
                    {
                      "$type": "Models.Functions.LinearInterpolationFunction, Models",
                      "Name": "NitrogenStressEffect",
                      "ResourceName": null,
                      "Children": [
                        {
                          "$type": "Models.Functions.XYPairs, Models",
                          "X": [
                            0.0,
                            0.5,
                            1.0
                          ],
                          "Y": [
                            0.1,
                            0.1,
                            1.0
                          ],
                          "XVariableName": null,
                          "Name": "XYPairs",
                          "ResourceName": null,
                          "Children": [],
                          "Enabled": true,
                          "ReadOnly": false
                        },
                        {
                          "$type": "Models.Functions.VariableReference, Models",
                          "VariableName": "[Leaf].Fn",
                          "Name": "XValue",
                          "ResourceName": null,
                          "Children": [],
                          "Enabled": true,
                          "ReadOnly": false
                        }
                      ],
                      "Enabled": true,
                      "ReadOnly": false
                    }
                  ],
                  "Enabled": true,
                  "ReadOnly": false
                },
                {
                  "$type": "Models.Functions.MultiplyFunction, Models",
                  "Name": "MaxArea",
                  "ResourceName": null,
                  "Children": [
                    {
                      "$type": "Models.Functions.Constant, Models",
                      "FixedValue": 2600.0,
                      "Units": "mm^2",
                      "Name": "AreaLargestLeaves",
                      "ResourceName": null,
                      "Children": [],
                      "Enabled": true,
                      "ReadOnly": false
                    },
                    {
                      "$type": "Models.Functions.LinearInterpolationFunction, Models",
                      "Name": "AgeFactor",
                      "ResourceName": null,
                      "Children": [
                        {
                          "$type": "Models.Functions.XYPairs, Models",
                          "X": [
                            3.0,
                            4.0,
                            5.0,
                            6.0
                          ],
                          "Y": [
                            0.1,
                            0.5,
                            1.0,
                            1.0
                          ],
                          "XVariableName": null,
                          "Name": "XYPairs",
                          "ResourceName": null,
                          "Children": [],
                          "Enabled": true,
                          "ReadOnly": false
                        },
                        {
                          "$type": "Models.Functions.VariableReference, Models",
                          "VariableName": "[Phenology].Stage",
                          "Name": "XValue",
                          "ResourceName": null,
                          "Children": [],
                          "Enabled": true,
                          "ReadOnly": false
                        }
                      ],
                      "Enabled": true,
                      "ReadOnly": false
                    }
                  ],
                  "Enabled": true,
                  "ReadOnly": false
                },
                {
                  "$type": "Models.Functions.MultiplyFunction, Models",
                  "Name": "GrowthDuration",
                  "ResourceName": null,
                  "Children": [
                    {
                      "$type": "Models.Functions.Constant, Models",
                      "FixedValue": 1.3,
                      "Units": null,
                      "Name": "Constant",
                      "ResourceName": null,
                      "Children": [],
                      "Enabled": true,
                      "ReadOnly": false
                    },
                    {
                      "$type": "Models.Functions.VariableReference, Models",
                      "VariableName": "[Phenology].Phyllochron",
                      "Name": "Phyllochron",
                      "ResourceName": null,
                      "Children": [],
                      "Enabled": true,
                      "ReadOnly": false
                    }
                  ],
                  "Enabled": true,
                  "ReadOnly": false
                },
                {
                  "$type": "Models.Functions.MultiplyFunction, Models",
                  "Name": "LagDuration",
                  "ResourceName": null,
                  "Children": [
                    {
                      "$type": "Models.Functions.LinearInterpolationFunction, Models",
                      "Name": "AgeFactor",
                      "ResourceName": null,
                      "Children": [
                        {
                          "$type": "Models.Functions.XYPairs, Models",
                          "X": [
                            3.0,
                            4.0,
                            5.0
                          ],
                          "Y": [
                            0.4,
                            0.7,
                            1.0
                          ],
                          "XVariableName": null,
                          "Name": "XYPairs",
                          "ResourceName": null,
                          "Children": [],
                          "Enabled": true,
                          "ReadOnly": false
                        },
                        {
                          "$type": "Models.Functions.VariableReference, Models",
                          "VariableName": "[Phenology].Stage",
                          "Name": "XValue",
                          "ResourceName": null,
                          "Children": [],
                          "Enabled": true,
                          "ReadOnly": false
                        }
                      ],
                      "Enabled": true,
                      "ReadOnly": false
                    },
                    {
                      "$type": "Models.Functions.SubtractFunction, Models",
                      "Name": "LastLeafDuration",
                      "ResourceName": null,
                      "Children": [
                        {
                          "$type": "Models.Functions.AddFunction, Models",
                          "Name": "ThermalTimeToRipe",
                          "ResourceName": null,
                          "Children": [
                            {
                              "$type": "Models.Functions.VariableReference, Models",
                              "VariableName": "[Phenology].HeadEmergence.Target",
                              "Name": "HeadEmergence",
                              "ResourceName": null,
                              "Children": [],
                              "Enabled": true,
                              "ReadOnly": false
                            },
                            {
                              "$type": "Models.Functions.VariableReference, Models",
                              "VariableName": "[Phenology].EarlyFlowering.Target",
                              "Name": "EarlyFlowering",
                              "ResourceName": null,
                              "Children": [],
                              "Enabled": true,
                              "ReadOnly": false
                            },
                            {
                              "$type": "Models.Functions.VariableReference, Models",
                              "VariableName": "[Phenology].GrainDevelopment.Target",
                              "Name": "GrainDevelopment",
                              "ResourceName": null,
                              "Children": [],
                              "Enabled": true,
                              "ReadOnly": false
                            },
                            {
                              "$type": "Models.Functions.VariableReference, Models",
                              "VariableName": "[Phenology].GrainFilling.Target",
                              "Name": "GrainFilling",
                              "ResourceName": null,
                              "Children": [],
                              "Enabled": true,
                              "ReadOnly": false
                            },
                            {
                              "$type": "Models.Functions.VariableReference, Models",
                              "VariableName": "[Phenology].Maturing.Target",
                              "Name": "Maturing",
                              "ResourceName": null,
                              "Children": [],
                              "Enabled": true,
                              "ReadOnly": false
                            },
                            {
                              "$type": "Models.Functions.VariableReference, Models",
                              "VariableName": "[Phenology].Ripening.Target",
                              "Name": "Ripening",
                              "ResourceName": null,
                              "Children": [],
                              "Enabled": true,
                              "ReadOnly": false
                            }
                          ],
                          "Enabled": true,
                          "ReadOnly": false
                        },
                        {
                          "$type": "Models.Functions.VariableReference, Models",
                          "VariableName": "[Leaf].CohortParameters.SenescenceDuration",
                          "Name": "SenescenceDuration",
                          "ResourceName": null,
                          "Children": [],
                          "Enabled": true,
                          "ReadOnly": false
                        }
                      ],
                      "Enabled": true,
                      "ReadOnly": false
                    }
                  ],
                  "Enabled": true,
                  "ReadOnly": false
                },
                {
                  "$type": "Models.Functions.MultiplyFunction, Models",
                  "Name": "SenescenceDuration",
                  "ResourceName": null,
                  "Children": [
                    {
                      "$type": "Models.Functions.Constant, Models",
                      "FixedValue": 3.0,
                      "Units": null,
                      "Name": "Constant",
                      "ResourceName": null,
                      "Children": [],
                      "Enabled": true,
                      "ReadOnly": false
                    },
                    {
                      "$type": "Models.Functions.VariableReference, Models",
                      "VariableName": "[Phenology].Phyllochron",
                      "Name": "Phyllochron",
                      "ResourceName": null,
                      "Children": [],
                      "Enabled": true,
                      "ReadOnly": false
                    }
                  ],
                  "Enabled": true,
                  "ReadOnly": false
                },
                {
                  "$type": "Models.Functions.Constant, Models",
                  "FixedValue": 1000000.0,
                  "Units": null,
                  "Name": "DetachmentLagDuration",
                  "ResourceName": null,
                  "Children": [],
                  "Enabled": true,
                  "ReadOnly": false
                },
                {
                  "$type": "Models.Functions.Constant, Models",
                  "FixedValue": 1000000.0,
                  "Units": null,
                  "Name": "DetachmentDuration",
                  "ResourceName": null,
                  "Children": [],
                  "Enabled": true,
                  "ReadOnly": false
                },
                {
                  "$type": "Models.Functions.Constant, Models",
                  "FixedValue": 1.0,
                  "Units": null,
                  "Name": "RelativeBranchLeafSize",
                  "ResourceName": null,
                  "Children": [],
                  "Enabled": true,
                  "ReadOnly": false
                },
                {
                  "$type": "Models.Functions.LinearInterpolationFunction, Models",
                  "Name": "MaximumNConc",
                  "ResourceName": null,
                  "Children": [
                    {
                      "$type": "Models.Functions.XYPairs, Models",
                      "X": [
                        3.0,
                        4.5,
                        6.0,
                        8.0
                      ],
                      "Y": [
                        0.05,
                        0.05,
                        0.035,
                        0.02
                      ],
                      "XVariableName": null,
                      "Name": "XYPairs",
                      "ResourceName": null,
                      "Children": [],
                      "Enabled": true,
                      "ReadOnly": false
                    },
                    {
                      "$type": "Models.Functions.VariableReference, Models",
                      "VariableName": "[Phenology].Stage",
                      "Name": "XValue",
                      "ResourceName": null,
                      "Children": [],
                      "Enabled": true,
                      "ReadOnly": false
                    }
                  ],
                  "Enabled": true,
                  "ReadOnly": false
                },
                {
                  "$type": "Models.Functions.MultiplyFunction, Models",
                  "Name": "CriticalNConc",
                  "ResourceName": null,
                  "Children": [
                    {
                      "$type": "Models.Functions.LinearInterpolationFunction, Models",
                      "Name": "CriticalNConcAt350ppm",
                      "ResourceName": null,
                      "Children": [
                        {
                          "$type": "Models.Functions.XYPairs, Models",
                          "X": [
                            3.0,
                            4.0,
                            5.0,
                            6.0,
                            7.0,
                            8.0
                          ],
                          "Y": [
                            0.04,
                            0.04,
                            0.04,
                            0.0275,
                            0.015,
                            0.015
                          ],
                          "XVariableName": null,
                          "Name": "XYPairs",
                          "ResourceName": null,
                          "Children": [],
                          "Enabled": true,
                          "ReadOnly": false
                        },
                        {
                          "$type": "Models.Functions.VariableReference, Models",
                          "VariableName": "[Phenology].Stage",
                          "Name": "XValue",
                          "ResourceName": null,
                          "Children": [],
                          "Enabled": true,
                          "ReadOnly": false
                        }
                      ],
                      "Enabled": true,
                      "ReadOnly": false
                    },
                    {
                      "$type": "Models.Functions.LinearInterpolationFunction, Models",
                      "Name": "CO2Factor",
                      "ResourceName": null,
                      "Children": [
                        {
                          "$type": "Models.Functions.XYPairs, Models",
                          "X": [
                            350.0,
                            700.0
                          ],
                          "Y": [
                            1.0,
                            0.93
                          ],
                          "XVariableName": null,
                          "Name": "XYPairs",
                          "ResourceName": null,
                          "Children": [],
                          "Enabled": true,
                          "ReadOnly": false
                        },
                        {
                          "$type": "Models.Functions.VariableReference, Models",
                          "VariableName": "[IWeather].CO2",
                          "Name": "XValue",
                          "ResourceName": null,
                          "Children": [],
                          "Enabled": true,
                          "ReadOnly": false
                        }
                      ],
                      "Enabled": true,
                      "ReadOnly": false
                    }
                  ],
                  "Enabled": true,
                  "ReadOnly": false
                },
                {
                  "$type": "Models.Functions.LinearInterpolationFunction, Models",
                  "Name": "MinimumNConc",
                  "ResourceName": null,
                  "Children": [
                    {
                      "$type": "Models.Functions.XYPairs, Models",
                      "X": [
                        3.0,
                        4.0,
                        5.0,
                        6.0,
                        7.0,
                        8.0
                      ],
                      "Y": [
                        0.01,
                        0.01,
                        0.01,
                        0.01,
                        0.01,
                        0.01
                      ],
                      "XVariableName": null,
                      "Name": "XYPairs",
                      "ResourceName": null,
                      "Children": [],
                      "Enabled": true,
                      "ReadOnly": false
                    },
                    {
                      "$type": "Models.Functions.VariableReference, Models",
                      "VariableName": "[Phenology].Stage",
                      "Name": "XValue",
                      "ResourceName": null,
                      "Children": [],
                      "Enabled": true,
                      "ReadOnly": false
                    }
                  ],
                  "Enabled": true,
                  "ReadOnly": false
                },
                {
                  "$type": "Models.Functions.AddFunction, Models",
                  "Name": "LagAcceleration",
                  "ResourceName": null,
                  "Children": [
                    {
                      "$type": "Models.Functions.Constant, Models",
                      "FixedValue": 1.0,
                      "Units": null,
                      "Name": "One",
                      "ResourceName": null,
                      "Children": [],
                      "Enabled": true,
                      "ReadOnly": false
                    },
                    {
                      "$type": "Models.Functions.MultiplyFunction, Models",
                      "Name": "Stress",
                      "ResourceName": null,
                      "Children": [
                        {
                          "$type": "Models.Functions.Constant, Models",
                          "FixedValue": 1.0,
                          "Units": null,
                          "Name": "StressResponseCoefficient",
                          "ResourceName": null,
                          "Children": [],
                          "Enabled": true,
                          "ReadOnly": false
                        },
                        {
                          "$type": "Models.Functions.LinearInterpolationFunction, Models",
                          "Name": "StressFactor",
                          "ResourceName": null,
                          "Children": [
                            {
                              "$type": "Models.Functions.XYPairs, Models",
                              "X": [
                                0.0,
                                1.0
                              ],
                              "Y": [
                                2.0,
                                0.0
                              ],
                              "XVariableName": null,
                              "Name": "XYPairs",
                              "ResourceName": null,
                              "Children": [],
                              "Enabled": true,
                              "ReadOnly": false
                            },
                            {
                              "$type": "Models.Functions.VariableReference, Models",
                              "VariableName": "[Leaf].Fw",
                              "Name": "XValue",
                              "ResourceName": null,
                              "Children": [],
                              "Enabled": true,
                              "ReadOnly": false
                            }
                          ],
                          "Enabled": true,
                          "ReadOnly": false
                        }
                      ],
                      "Enabled": true,
                      "ReadOnly": false
                    }
                  ],
                  "Enabled": true,
                  "ReadOnly": false
                },
                {
                  "$type": "Models.Functions.AddFunction, Models",
                  "Name": "SenescenceAcceleration",
                  "ResourceName": null,
                  "Children": [
                    {
                      "$type": "Models.Functions.Constant, Models",
                      "FixedValue": 1.0,
                      "Units": null,
                      "Name": "One",
                      "ResourceName": null,
                      "Children": [],
                      "Enabled": true,
                      "ReadOnly": false
                    },
                    {
                      "$type": "Models.Functions.MultiplyFunction, Models",
                      "Name": "Stress",
                      "ResourceName": null,
                      "Children": [
                        {
                          "$type": "Models.Functions.Constant, Models",
                          "FixedValue": 1.0,
                          "Units": null,
                          "Name": "StressResponseCoefficient",
                          "ResourceName": null,
                          "Children": [],
                          "Enabled": true,
                          "ReadOnly": false
                        },
                        {
                          "$type": "Models.Functions.LinearInterpolationFunction, Models",
                          "Name": "StressFactor",
                          "ResourceName": null,
                          "Children": [
                            {
                              "$type": "Models.Functions.XYPairs, Models",
                              "X": [
                                0.0,
                                1.0
                              ],
                              "Y": [
                                2.0,
                                0.0
                              ],
                              "XVariableName": null,
                              "Name": "XYPairs",
                              "ResourceName": null,
                              "Children": [],
                              "Enabled": true,
                              "ReadOnly": false
                            },
                            {
                              "$type": "Models.Functions.VariableReference, Models",
                              "VariableName": "[Leaf].Fw",
                              "Name": "XValue",
                              "ResourceName": null,
                              "Children": [],
                              "Enabled": true,
                              "ReadOnly": false
                            }
                          ],
                          "Enabled": true,
                          "ReadOnly": false
                        }
                      ],
                      "Enabled": true,
                      "ReadOnly": false
                    }
                  ],
                  "Enabled": true,
                  "ReadOnly": false
                },
                {
                  "$type": "Models.Functions.LinearInterpolationFunction, Models",
                  "Name": "SpecificLeafAreaMax",
                  "ResourceName": null,
                  "Children": [
                    {
                      "$type": "Models.Functions.XYPairs, Models",
                      "X": [
                        3.0,
                        5.0,
                        6.0,
                        8.0,
                        9.0,
                        10.0
                      ],
                      "Y": [
                        17000.0,
                        20000.0,
                        20000.0,
                        18500.0,
                        17000.0,
                        17000.0
                      ],
                      "XVariableName": null,
                      "Name": "XYPairs",
                      "ResourceName": null,
                      "Children": [],
                      "Enabled": true,
                      "ReadOnly": false
                    },
                    {
                      "$type": "Models.Functions.VariableReference, Models",
                      "VariableName": "[Phenology].Stage",
                      "Name": "XValue",
                      "ResourceName": null,
                      "Children": [],
                      "Enabled": true,
                      "ReadOnly": false
                    }
                  ],
                  "Enabled": true,
                  "ReadOnly": false
                },
                {
                  "$type": "Models.Functions.LinearInterpolationFunction, Models",
                  "Name": "SpecificLeafAreaMin",
                  "ResourceName": null,
                  "Children": [
                    {
                      "$type": "Models.Functions.XYPairs, Models",
                      "X": [
                        0.4,
                        1.0
                      ],
                      "Y": [
                        14000.0,
                        14000.0
                      ],
                      "XVariableName": null,
                      "Name": "XYPairs",
                      "ResourceName": null,
                      "Children": [],
                      "Enabled": true,
                      "ReadOnly": false
                    },
                    {
                      "$type": "Models.Functions.VariableReference, Models",
                      "VariableName": "[Leaf].Fn",
                      "Name": "XValue",
                      "ResourceName": null,
                      "Children": [],
                      "Enabled": true,
                      "ReadOnly": false
                    }
                  ],
                  "Enabled": true,
                  "ReadOnly": false
                },
                {
                  "$type": "Models.Functions.Constant, Models",
                  "FixedValue": 0.0,
                  "Units": null,
                  "Name": "InitialNConc",
                  "ResourceName": null,
                  "Children": [],
                  "Enabled": true,
                  "ReadOnly": false
                },
                {
                  "$type": "Models.Functions.Constant, Models",
                  "FixedValue": 0.5,
                  "Units": null,
                  "Name": "StructuralFraction",
                  "ResourceName": null,
                  "Children": [],
                  "Enabled": true,
                  "ReadOnly": false
                },
                {
                  "$type": "Models.Functions.Constant, Models",
                  "FixedValue": 0.3,
                  "Units": null,
                  "Name": "StorageFraction",
                  "ResourceName": null,
                  "Children": [],
                  "Enabled": true,
                  "ReadOnly": false
                },
                {
                  "$type": "Models.Functions.Constant, Models",
                  "FixedValue": 0.3,
                  "Units": null,
                  "Name": "LeafSizeShapeParameter",
                  "ResourceName": null,
                  "Children": [],
                  "Enabled": true,
                  "ReadOnly": false
                },
                {
                  "$type": "Models.Functions.Constant, Models",
                  "FixedValue": 1.0,
                  "Units": "0-1",
                  "Name": "SenessingLeafRelativeSize",
                  "ResourceName": null,
                  "Children": [],
                  "Enabled": true,
                  "ReadOnly": false
                },
                {
                  "$type": "Models.Functions.Constant, Models",
                  "FixedValue": 0.0,
                  "Units": null,
                  "Name": "ShadeInducedSenescenceRate",
                  "ResourceName": null,
                  "Children": [],
                  "Enabled": true,
                  "ReadOnly": false
                },
                {
                  "$type": "Models.Functions.ArrayFunction, Models",
                  "Values": "1 1 1",
                  "Units": null,
                  "Name": "LagDurationAgeMultiplier",
                  "ResourceName": null,
                  "Children": [],
                  "Enabled": true,
                  "ReadOnly": false
                },
                {
                  "$type": "Models.Functions.ArrayFunction, Models",
                  "Values": "1 1 1",
                  "Units": null,
                  "Name": "SenescenceDurationAgeMultiplier",
                  "ResourceName": null,
                  "Children": [],
                  "Enabled": true,
                  "ReadOnly": false
                },
                {
                  "$type": "Models.Functions.ArrayFunction, Models",
                  "Values": "1 1 1 1 1 1 1 1 1 1 1 1",
                  "Units": null,
                  "Name": "LeafSizeAgeMultiplier",
                  "ResourceName": null,
                  "Children": [],
                  "Enabled": true,
                  "ReadOnly": false
                }
              ],
              "Enabled": true,
              "ReadOnly": false
            },
            {
              "$type": "Models.Functions.SupplyFunctions.RUEModel, Models",
              "Name": "Photosynthesis",
              "ResourceName": null,
              "Children": [
                {
                  "$type": "Models.Functions.Constant, Models",
                  "FixedValue": 1.5,
                  "Units": null,
                  "Name": "RUE",
                  "ResourceName": null,
                  "Children": [],
                  "Enabled": true,
                  "ReadOnly": false
                },
                {
                  "$type": "Models.Functions.WeightedTemperatureFunction, Models",
                  "MaximumTemperatureWeighting": 0.75,
                  "Name": "FT",
                  "ResourceName": null,
                  "Children": [
                    {
                      "$type": "Models.Functions.XYPairs, Models",
                      "X": [
                        0.0,
                        15.0,
                        25.0,
                        35.0
                      ],
                      "Y": [
                        0.0,
                        1.0,
                        1.0,
                        0.0
                      ],
                      "XVariableName": null,
                      "Name": "XYPairs",
                      "ResourceName": null,
                      "Children": [],
                      "Enabled": true,
                      "ReadOnly": false
                    }
                  ],
                  "Enabled": true,
                  "ReadOnly": false
                },
                {
                  "$type": "Models.Functions.LinearInterpolationFunction, Models",
                  "Name": "FN",
                  "ResourceName": null,
                  "Children": [
                    {
                      "$type": "Models.Functions.XYPairs, Models",
                      "X": [
                        0.0,
                        1.0,
                        1.5
                      ],
                      "Y": [
                        0.0,
                        1.0,
                        1.0
                      ],
                      "XVariableName": null,
                      "Name": "XYPairs",
                      "ResourceName": null,
                      "Children": [],
                      "Enabled": true,
                      "ReadOnly": false
                    },
                    {
                      "$type": "Models.Functions.VariableReference, Models",
                      "VariableName": "[Leaf].Fn",
                      "Name": "XValue",
                      "ResourceName": null,
                      "Children": [],
                      "Enabled": true,
                      "ReadOnly": false
                    }
                  ],
                  "Enabled": true,
                  "ReadOnly": false
                },
                {
                  "$type": "Models.Functions.LinearInterpolationFunction, Models",
                  "Name": "FW",
                  "ResourceName": null,
                  "Children": [
                    {
                      "$type": "Models.Functions.XYPairs, Models",
                      "X": [
                        0.0,
                        1.0,
                        1.0
                      ],
                      "Y": [
                        0.0,
                        1.0,
                        1.0
                      ],
                      "XVariableName": null,
                      "Name": "XYPairs",
                      "ResourceName": null,
                      "Children": [],
                      "Enabled": true,
                      "ReadOnly": false
                    },
                    {
                      "$type": "Models.Functions.VariableReference, Models",
                      "VariableName": "[Leaf].Fw",
                      "Name": "XValue",
                      "ResourceName": null,
                      "Children": [],
                      "Enabled": true,
                      "ReadOnly": false
                    }
                  ],
                  "Enabled": true,
                  "ReadOnly": false
                },
                {
                  "$type": "Models.Functions.LinearInterpolationFunction, Models",
                  "Name": "FVPD",
                  "ResourceName": null,
                  "Children": [
                    {
                      "$type": "Models.Functions.DailyMeanVPD, Models",
                      "MaximumVPDWeight": 0.66,
                      "Name": "DailyVPD",
                      "ResourceName": null,
                      "Children": [],
                      "Enabled": true,
                      "ReadOnly": false
                    },
                    {
                      "$type": "Models.Functions.XYPairs, Models",
                      "X": [
                        0.0,
                        10.0,
                        40.0
                      ],
                      "Y": [
                        1.0,
                        1.0,
                        0.0
                      ],
                      "XVariableName": null,
                      "Name": "XYPairs",
                      "ResourceName": null,
                      "Children": [],
                      "Enabled": true,
                      "ReadOnly": false
                    },
                    {
                      "$type": "Models.Functions.VariableReference, Models",
                      "VariableName": "[DailyVPD]",
                      "Name": "XValue",
                      "ResourceName": null,
                      "Children": [],
                      "Enabled": true,
                      "ReadOnly": false
                    }
                  ],
                  "Enabled": true,
                  "ReadOnly": false
                },
                {
                  "$type": "Models.Functions.SupplyFunctions.RUECO2Function, Models",
                  "PhotosyntheticPathway": "C3",
                  "Name": "FCO2",
                  "ResourceName": null,
                  "Children": [],
                  "Enabled": true,
                  "ReadOnly": false
                },
                {
                  "$type": "Models.Functions.VariableReference, Models",
                  "VariableName": "[Leaf].RadiationIntercepted",
                  "Name": "RadnInt",
                  "ResourceName": null,
                  "Children": [],
                  "Enabled": true,
                  "ReadOnly": false
                }
              ],
              "Enabled": true,
              "ReadOnly": false
            },
            {
              "$type": "Models.Functions.Constant, Models",
              "FixedValue": 0.0,
              "Units": null,
              "Name": "FrostFraction",
              "ResourceName": null,
              "Children": [],
              "Enabled": true,
              "ReadOnly": false
            },
            {
              "$type": "Models.Functions.Constant, Models",
              "FixedValue": 0.0,
              "Units": null,
              "Name": "RemobilisationCost",
              "ResourceName": null,
              "Children": [],
              "Enabled": true,
              "ReadOnly": false
            },
            {
              "$type": "Models.Functions.VariableReference, Models",
              "VariableName": "[Phenology].ThermalTime",
              "Name": "ThermalTime",
              "ResourceName": null,
              "Children": [],
              "Enabled": true,
              "ReadOnly": false
            },
            {
              "$type": "Models.Functions.MinimumFunction, Models",
              "Name": "FRGRFunction",
              "ResourceName": null,
              "Children": [
                {
                  "$type": "Models.Functions.WeightedTemperatureFunction, Models",
                  "MaximumTemperatureWeighting": 0.75,
                  "Name": "FT",
                  "ResourceName": null,
                  "Children": [
                    {
                      "$type": "Models.Functions.XYPairs, Models",
                      "X": [
                        0.0,
                        15.0,
                        25.0,
                        35.0
                      ],
                      "Y": [
                        0.0,
                        1.0,
                        1.0,
                        0.0
                      ],
                      "XVariableName": null,
                      "Name": "XYPairs",
                      "ResourceName": null,
                      "Children": [],
                      "Enabled": true,
                      "ReadOnly": false
                    }
                  ],
                  "Enabled": true,
                  "ReadOnly": false
                },
                {
                  "$type": "Models.Functions.LinearInterpolationFunction, Models",
                  "Name": "FN",
                  "ResourceName": null,
                  "Children": [
                    {
                      "$type": "Models.Functions.XYPairs, Models",
                      "X": [
                        0.0,
                        1.0,
                        1.5
                      ],
                      "Y": [
                        0.0,
                        1.0,
                        1.0
                      ],
                      "XVariableName": null,
                      "Name": "XYPairs",
                      "ResourceName": null,
                      "Children": [],
                      "Enabled": true,
                      "ReadOnly": false
                    },
                    {
                      "$type": "Models.Functions.VariableReference, Models",
                      "VariableName": "[Leaf].Fn",
                      "Name": "XValue",
                      "ResourceName": null,
                      "Children": [],
                      "Enabled": true,
                      "ReadOnly": false
                    }
                  ],
                  "Enabled": true,
                  "ReadOnly": false
                },
                {
                  "$type": "Models.Functions.LinearInterpolationFunction, Models",
                  "Name": "FVPD",
                  "ResourceName": null,
                  "Children": [
                    {
                      "$type": "Models.Functions.DailyMeanVPD, Models",
                      "MaximumVPDWeight": 0.66,
                      "Name": "DailyVPD",
                      "ResourceName": null,
                      "Children": [],
                      "Enabled": true,
                      "ReadOnly": false
                    },
                    {
                      "$type": "Models.Functions.XYPairs, Models",
                      "X": [
                        0.0,
                        10.0,
                        40.0
                      ],
                      "Y": [
                        1.0,
                        1.0,
                        0.0
                      ],
                      "XVariableName": null,
                      "Name": "XYPairs",
                      "ResourceName": null,
                      "Children": [],
                      "Enabled": true,
                      "ReadOnly": false
                    },
                    {
                      "$type": "Models.Functions.VariableReference, Models",
                      "VariableName": "[DailyVPD]",
                      "Name": "XValue",
                      "ResourceName": null,
                      "Children": [],
                      "Enabled": true,
                      "ReadOnly": false
                    }
                  ],
                  "Enabled": true,
                  "ReadOnly": false
                }
              ],
              "Enabled": true,
              "ReadOnly": false
            },
            {
              "$type": "Models.PMF.Library.BiomassRemoval, Models",
              "HarvestFractionLiveToRemove": 0.0,
              "HarvestFractionDeadToRemove": 0.0,
              "HarvestFractionLiveToResidue": 0.3,
              "HarvestFractionDeadToResidue": 0.3,
              "Name": "BiomassRemovalDefaults",
              "ResourceName": null,
              "Children": [],
              "Enabled": true,
              "ReadOnly": false
            },
            {
              "$type": "Models.Functions.MultiplyFunction, Models",
              "Name": "ExtinctionCoeff",
              "ResourceName": null,
              "Children": [
                {
                  "$type": "Models.Functions.Constant, Models",
                  "FixedValue": 0.5,
                  "Units": null,
                  "Name": "VegetativePhase",
                  "ResourceName": null,
                  "Children": [],
                  "Enabled": true,
                  "ReadOnly": false
                },
                {
                  "$type": "Models.Functions.LinearInterpolationFunction, Models",
                  "Name": "DevelopmentFactor",
                  "ResourceName": null,
                  "Children": [
                    {
                      "$type": "Models.Functions.XYPairs, Models",
                      "X": [
                        3.0,
                        4.0,
                        5.0,
                        5.7,
                        6.0
                      ],
                      "Y": [
                        1.0,
                        1.0,
                        1.0,
                        1.0,
                        1.2
                      ],
                      "XVariableName": null,
                      "Name": "XYPairs",
                      "ResourceName": null,
                      "Children": [],
                      "Enabled": true,
                      "ReadOnly": false
                    },
                    {
                      "$type": "Models.Memo, Models",
                      "Text": "Exntiction coefficient increases at stem extension as leaves become more prostrate",
                      "Name": "Memo",
                      "ResourceName": null,
                      "Children": [],
                      "Enabled": true,
                      "ReadOnly": false
                    },
                    {
                      "$type": "Models.Functions.VariableReference, Models",
                      "VariableName": "[Phenology].Stage",
                      "Name": "XValue",
                      "ResourceName": null,
                      "Children": [],
                      "Enabled": true,
                      "ReadOnly": false
                    }
                  ],
                  "Enabled": true,
                  "ReadOnly": false
                }
              ],
              "Enabled": true,
              "ReadOnly": false
            },
            {
              "$type": "Models.Functions.Constant, Models",
              "FixedValue": 0.5,
              "Units": null,
              "Name": "StructuralFraction",
              "ResourceName": null,
              "Children": [],
              "Enabled": true,
              "ReadOnly": false
            },
            {
              "$type": "Models.Functions.Constant, Models",
              "FixedValue": 1.0,
              "Units": null,
              "Name": "DMConversionEfficiency",
              "ResourceName": null,
              "Children": [],
              "Enabled": true,
              "ReadOnly": false
            },
            {
              "$type": "Models.Functions.Constant, Models",
              "FixedValue": 0.4,
              "Units": null,
              "Name": "CarbonConcentration",
              "ResourceName": null,
              "Children": [],
              "Enabled": true,
              "ReadOnly": false
            },
            {
              "$type": "Models.Functions.Constant, Models",
              "FixedValue": 0.0,
              "Units": null,
              "Name": "WidthFunction",
              "ResourceName": null,
              "Children": [],
              "Enabled": true,
              "ReadOnly": false
            },
            {
              "$type": "Models.Functions.VariableReference, Models",
              "VariableName": "[Leaf].Height",
              "Name": "DepthFunction",
              "ResourceName": null,
              "Children": [],
              "Enabled": true,
              "ReadOnly": false
            },
            {
              "$type": "Models.PMF.NutrientPoolFunctions, Models",
              "Name": "DMDemandPriorityFactors",
              "ResourceName": null,
              "Children": [
                {
                  "$type": "Models.Functions.Constant, Models",
                  "FixedValue": 1.0,
                  "Units": null,
                  "Name": "Structural",
                  "ResourceName": null,
                  "Children": [],
                  "Enabled": true,
                  "ReadOnly": false
                },
                {
                  "$type": "Models.Functions.Constant, Models",
                  "FixedValue": 1.0,
                  "Units": null,
                  "Name": "Metabolic",
                  "ResourceName": null,
                  "Children": [],
                  "Enabled": true,
                  "ReadOnly": false
                },
                {
                  "$type": "Models.Functions.Constant, Models",
                  "FixedValue": 1.0,
                  "Units": null,
                  "Name": "Storage",
                  "ResourceName": null,
                  "Children": [],
                  "Enabled": true,
                  "ReadOnly": false
                }
              ],
              "Enabled": true,
              "ReadOnly": false
            },
            {
              "$type": "Models.PMF.NutrientPoolFunctions, Models",
              "Name": "NDemandPriorityFactors",
              "ResourceName": null,
              "Children": [
                {
                  "$type": "Models.Functions.Constant, Models",
                  "FixedValue": 1.0,
                  "Units": null,
                  "Name": "Structural",
                  "ResourceName": null,
                  "Children": [],
                  "Enabled": true,
                  "ReadOnly": false
                },
                {
                  "$type": "Models.Functions.Constant, Models",
                  "FixedValue": 1.0,
                  "Units": null,
                  "Name": "Metabolic",
                  "ResourceName": null,
                  "Children": [],
                  "Enabled": true,
                  "ReadOnly": false
                },
                {
                  "$type": "Models.Functions.Constant, Models",
                  "FixedValue": 1.0,
                  "Units": null,
                  "Name": "Storage",
                  "ResourceName": null,
                  "Children": [],
                  "Enabled": true,
                  "ReadOnly": false
                }
              ],
              "Enabled": true,
              "ReadOnly": false
            }
          ],
          "Enabled": true,
          "ReadOnly": false
        },
        {
          "$type": "Models.PMF.Organs.GenericOrgan, Models",
          "StartLive": null,
          "DMSupply": null,
          "NSupply": null,
          "DMDemand": null,
          "NDemand": null,
          "potentialDMAllocation": null,
          "IsAboveGround": true,
          "Name": "Spike",
          "ResourceName": null,
          "Children": [
            {
              "$type": "Models.Functions.Constant, Models",
              "FixedValue": 0.0,
              "Units": null,
              "Name": "NReallocationFactor",
              "ResourceName": null,
              "Children": [],
              "Enabled": true,
              "ReadOnly": false
            },
            {
              "$type": "Models.Functions.Constant, Models",
              "FixedValue": 0.0,
              "Units": null,
              "Name": "RemobilisationCost",
              "ResourceName": null,
              "Children": [],
              "Enabled": true,
              "ReadOnly": false
            },
            {
              "$type": "Models.Functions.PhaseLookup, Models",
              "Name": "NRetranslocationFactor",
              "ResourceName": null,
              "Children": [
                {
                  "$type": "Models.Functions.PhaseLookupValue, Models",
                  "Start": "Emergence",
                  "End": "StartGrainFill",
                  "Name": "EarlyGrowth",
                  "ResourceName": null,
                  "Children": [
                    {
                      "$type": "Models.Functions.Constant, Models",
                      "FixedValue": 0.0,
                      "Units": null,
                      "Name": "ValueDuringEarlyGrowth",
                      "ResourceName": null,
                      "Children": [],
                      "Enabled": true,
                      "ReadOnly": false
                    }
                  ],
                  "Enabled": true,
                  "ReadOnly": false
                },
                {
                  "$type": "Models.Functions.PhaseLookupValue, Models",
                  "Start": "StartGrainFill",
                  "End": "EndGrainFill",
                  "Name": "ReproductiveGrowth",
                  "ResourceName": null,
                  "Children": [
                    {
                      "$type": "Models.Functions.Constant, Models",
                      "FixedValue": 0.5,
                      "Units": null,
                      "Name": "ValueDuringGrainFill",
                      "ResourceName": null,
                      "Children": [],
                      "Enabled": true,
                      "ReadOnly": false
                    }
                  ],
                  "Enabled": true,
                  "ReadOnly": false
                }
              ],
              "Enabled": true,
              "ReadOnly": false
            },
            {
              "$type": "Models.Functions.LinearInterpolationFunction, Models",
              "Name": "MaximumNConc",
              "ResourceName": null,
              "Children": [
                {
                  "$type": "Models.Functions.XYPairs, Models",
                  "X": [
                    3.0,
                    4.0,
                    5.0,
                    5.5,
                    6.5,
                    7.0,
                    8.0
                  ],
                  "Y": [
                    0.01,
                    0.01,
                    0.01,
                    0.01,
                    0.025,
                    0.025,
                    0.025
                  ],
                  "XVariableName": null,
                  "Name": "XYPairs",
                  "ResourceName": null,
                  "Children": [],
                  "Enabled": true,
                  "ReadOnly": false
                },
                {
                  "$type": "Models.Functions.VariableReference, Models",
                  "VariableName": "[Phenology].Stage",
                  "Name": "XValue",
                  "ResourceName": null,
                  "Children": [],
                  "Enabled": true,
                  "ReadOnly": false
                }
              ],
              "Enabled": true,
              "ReadOnly": false
            },
            {
              "$type": "Models.Functions.Constant, Models",
              "FixedValue": 0.004,
              "Units": null,
              "Name": "MinimumNConc",
              "ResourceName": null,
              "Children": [],
              "Enabled": true,
              "ReadOnly": false
            },
            {
              "$type": "Models.PMF.Library.BiomassRemoval, Models",
              "HarvestFractionLiveToRemove": 0.5,
              "HarvestFractionDeadToRemove": 0.0,
              "HarvestFractionLiveToResidue": 0.1,
              "HarvestFractionDeadToResidue": 0.0,
              "Name": "BiomassRemovalDefaults",
              "ResourceName": null,
              "Children": [],
              "Enabled": true,
              "ReadOnly": false
            },
            {
              "$type": "Models.Functions.PhaseLookupValue, Models",
              "Start": "Emergence",
              "End": "StartGrainFill",
              "Name": "NitrogenDemandSwitch",
              "ResourceName": null,
              "Children": [
                {
                  "$type": "Models.Functions.Constant, Models",
                  "FixedValue": 1.0,
                  "Units": null,
                  "Name": "Constant",
                  "ResourceName": null,
                  "Children": [],
                  "Enabled": true,
                  "ReadOnly": false
                }
              ],
              "Enabled": true,
              "ReadOnly": false
            },
            {
              "$type": "Models.Functions.PhaseLookup, Models",
              "Name": "DMRetranslocationFactor",
              "ResourceName": null,
              "Children": [
                {
                  "$type": "Models.Functions.PhaseLookupValue, Models",
                  "Start": "Emergence",
                  "End": "StartGrainFill",
                  "Name": "VegetativeGrowth",
                  "ResourceName": null,
                  "Children": [
                    {
                      "$type": "Models.Functions.Constant, Models",
                      "FixedValue": 0.0,
                      "Units": null,
                      "Name": "DMRetranslocationFactor",
                      "ResourceName": null,
                      "Children": [],
                      "Enabled": true,
                      "ReadOnly": false
                    }
                  ],
                  "Enabled": true,
                  "ReadOnly": false
                },
                {
                  "$type": "Models.Functions.PhaseLookupValue, Models",
                  "Start": "StartGrainFill",
                  "End": "EndGrainFill",
                  "Name": "ReproductiveGrowth",
                  "ResourceName": null,
                  "Children": [
                    {
                      "$type": "Models.Functions.Constant, Models",
                      "FixedValue": 0.5,
                      "Units": null,
                      "Name": "DMRetranslocationFactor",
                      "ResourceName": null,
                      "Children": [],
                      "Enabled": true,
                      "ReadOnly": false
                    }
                  ],
                  "Enabled": true,
                  "ReadOnly": false
                }
              ],
              "Enabled": true,
              "ReadOnly": false
            },
            {
              "$type": "Models.Functions.Constant, Models",
              "FixedValue": 0.0,
              "Units": "/d",
              "Name": "DetachmentRateFunction",
              "ResourceName": null,
              "Children": [],
              "Enabled": true,
              "ReadOnly": false
            },
            {
              "$type": "Models.Functions.Constant, Models",
              "FixedValue": 0.0,
              "Units": "0-1",
              "Name": "MaintenanceRespirationFunction",
              "ResourceName": null,
              "Children": [],
              "Enabled": true,
              "ReadOnly": false
            },
            {
              "$type": "Models.Functions.Constant, Models",
              "FixedValue": 1.0,
              "Units": "0-1",
              "Name": "DMConversionEfficiency",
              "ResourceName": null,
              "Children": [],
              "Enabled": true,
              "ReadOnly": false
            },
            {
              "$type": "Models.Functions.VariableReference, Models",
              "VariableName": "[Structure].TotalStemPopn",
              "Name": "HeadNumber",
              "ResourceName": null,
              "Children": [],
              "Enabled": true,
              "ReadOnly": false
            },
            {
              "$type": "Models.Functions.Constant, Models",
              "FixedValue": 0.0,
              "Units": null,
              "Name": "DMReallocationFactor",
              "ResourceName": null,
              "Children": [],
              "Enabled": true,
              "ReadOnly": false
            },
            {
              "$type": "Models.Functions.AddFunction, Models",
              "Name": "CriticalNConc",
              "ResourceName": null,
              "Children": [
                {
                  "$type": "Models.Functions.VariableReference, Models",
                  "VariableName": "[Spike].MinimumNConc",
                  "Name": "MinimumNConc",
                  "ResourceName": null,
                  "Children": [],
                  "Enabled": true,
                  "ReadOnly": false
                },
                {
                  "$type": "Models.Functions.MultiplyFunction, Models",
                  "Name": "MetabolicNconc",
                  "ResourceName": null,
                  "Children": [
                    {
                      "$type": "Models.Functions.SubtractFunction, Models",
                      "Name": "NonStructuralN",
                      "ResourceName": null,
                      "Children": [
                        {
                          "$type": "Models.Functions.VariableReference, Models",
                          "VariableName": "[Spike].MaximumNConc",
                          "Name": "MaximumNConc",
                          "ResourceName": null,
                          "Children": [],
                          "Enabled": true,
                          "ReadOnly": false
                        },
                        {
                          "$type": "Models.Functions.VariableReference, Models",
                          "VariableName": "[Spike].MinimumNConc",
                          "Name": "MinimumNConc",
                          "ResourceName": null,
                          "Children": [],
                          "Enabled": true,
                          "ReadOnly": false
                        }
                      ],
                      "Enabled": true,
                      "ReadOnly": false
                    },
                    {
                      "$type": "Models.Functions.Constant, Models",
                      "FixedValue": 0.8,
                      "Units": null,
                      "Name": "Proportion",
                      "ResourceName": null,
                      "Children": [],
                      "Enabled": true,
                      "ReadOnly": false
                    }
                  ],
                  "Enabled": true,
                  "ReadOnly": false
                }
              ],
              "Enabled": true,
              "ReadOnly": false
            },
            {
              "$type": "Models.Functions.LinearInterpolationFunction, Models",
              "Name": "SenescenceRate",
              "ResourceName": null,
              "Children": [
                {
                  "$type": "Models.Functions.XYPairs, Models",
                  "X": [
                    3.0,
                    4.0,
                    5.0,
                    6.0,
                    7.0,
                    8.0
                  ],
                  "Y": [
                    0.07,
                    0.04,
                    0.04,
                    0.015,
                    0.012,
                    0.012
                  ],
                  "XVariableName": null,
                  "Name": "XYPairs",
                  "ResourceName": null,
                  "Children": [],
                  "Enabled": true,
                  "ReadOnly": false
                },
                {
                  "$type": "Models.Functions.VariableReference, Models",
                  "VariableName": "[Phenology].Stage",
                  "Name": "XValue",
                  "ResourceName": null,
                  "Children": [],
                  "Enabled": true,
                  "ReadOnly": false
                }
              ],
              "Enabled": true,
              "ReadOnly": false
            },
            {
              "$type": "Models.Functions.Constant, Models",
              "FixedValue": 0.4,
              "Units": null,
              "Name": "CarbonConcentration",
              "ResourceName": null,
              "Children": [],
              "Enabled": true,
              "ReadOnly": false
            },
            {
              "$type": "Models.PMF.NutrientDemandFunctions, Models",
              "Name": "DMDemands",
              "ResourceName": null,
              "Children": [
                {
                  "$type": "Models.Functions.MultiplyFunction, Models",
                  "Name": "Structural",
                  "ResourceName": null,
                  "Children": [
                    {
                      "$type": "Models.Functions.DemandFunctions.PartitionFractionDemandFunction, Models",
                      "Name": "DMDemandFunction",
                      "ResourceName": null,
                      "Children": [
                        {
                          "$type": "Models.Functions.LinearInterpolationFunction, Models",
                          "Name": "PartitionFraction",
                          "ResourceName": null,
                          "Children": [
                            {
                              "$type": "Models.Functions.XYPairs, Models",
                              "X": [
                                5.0,
                                6.0,
                                6.01,
                                8.0,
                                9.0
                              ],
                              "Y": [
                                0.0,
                                0.01,
                                0.9,
                                0.9,
                                0.0
                              ],
                              "XVariableName": null,
                              "Name": "XYPairs",
                              "ResourceName": null,
                              "Children": [],
                              "Enabled": true,
                              "ReadOnly": false
                            },
                            {
                              "$type": "Models.Functions.VariableReference, Models",
                              "VariableName": "[Phenology].Stage",
                              "Name": "XValue",
                              "ResourceName": null,
                              "Children": [],
                              "Enabled": true,
                              "ReadOnly": false
                            }
                          ],
                          "Enabled": true,
                          "ReadOnly": false
                        }
                      ],
                      "Enabled": true,
                      "ReadOnly": false
                    },
                    {
                      "$type": "Models.Functions.PhaseLookup, Models",
                      "Name": "StructuralFraction",
                      "ResourceName": null,
                      "Children": [
                        {
                          "$type": "Models.Functions.PhaseLookupValue, Models",
                          "Start": "Emergence",
                          "End": "StartGrainFill",
                          "Name": "VegetativeGrowth",
                          "ResourceName": null,
                          "Children": [
                            {
                              "$type": "Models.Functions.Constant, Models",
                              "FixedValue": 0.3,
                              "Units": null,
                              "Name": "StructuralFractionEG",
                              "ResourceName": null,
                              "Children": [],
                              "Enabled": true,
                              "ReadOnly": false
                            }
                          ],
                          "Enabled": true,
                          "ReadOnly": false
                        },
                        {
                          "$type": "Models.Functions.PhaseLookupValue, Models",
                          "Start": "StartGrainFill",
                          "End": "EndGrainFill",
                          "Name": "ReproductiveGrowth",
                          "ResourceName": null,
                          "Children": [
                            {
                              "$type": "Models.Functions.Constant, Models",
                              "FixedValue": 0.0,
                              "Units": null,
                              "Name": "StructuralFractionGF",
                              "ResourceName": null,
                              "Children": [],
                              "Enabled": true,
                              "ReadOnly": false
                            }
                          ],
                          "Enabled": true,
                          "ReadOnly": false
                        }
                      ],
                      "Enabled": true,
                      "ReadOnly": false
                    }
                  ],
                  "Enabled": true,
                  "ReadOnly": false
                },
                {
                  "$type": "Models.Functions.Constant, Models",
                  "FixedValue": 0.0,
                  "Units": null,
                  "Name": "Metabolic",
                  "ResourceName": null,
                  "Children": [],
                  "Enabled": true,
                  "ReadOnly": false
                },
                {
                  "$type": "Models.Functions.DemandFunctions.StorageDMDemandFunction, Models",
                  "Name": "Storage",
                  "ResourceName": null,
                  "Children": [
                    {
                      "$type": "Models.Functions.SubtractFunction, Models",
                      "Name": "StorageFraction",
                      "ResourceName": null,
                      "Children": [
                        {
                          "$type": "Models.Functions.Constant, Models",
                          "FixedValue": 1.0,
                          "Units": null,
                          "Name": "One",
                          "ResourceName": null,
                          "Children": [],
                          "Enabled": true,
                          "ReadOnly": false
                        },
                        {
                          "$type": "Models.Functions.VariableReference, Models",
                          "VariableName": "[Spike].DMDemands.Structural.StructuralFraction",
                          "Name": "StructuralFraction",
                          "ResourceName": null,
                          "Children": [],
                          "Enabled": true,
                          "ReadOnly": false
                        }
                      ],
                      "Enabled": true,
                      "ReadOnly": false
                    }
                  ],
                  "Enabled": true,
                  "ReadOnly": false
                },
                {
                  "$type": "Models.Functions.Constant, Models",
                  "FixedValue": 1.0,
                  "Units": null,
                  "Name": "QStructuralPriority",
                  "ResourceName": null,
                  "Children": [],
                  "Enabled": true,
                  "ReadOnly": false
                },
                {
                  "$type": "Models.Functions.Constant, Models",
                  "FixedValue": 1.0,
                  "Units": null,
                  "Name": "QMetabolicPriority",
                  "ResourceName": null,
                  "Children": [],
                  "Enabled": true,
                  "ReadOnly": false
                },
                {
                  "$type": "Models.Functions.Constant, Models",
                  "FixedValue": 1.0,
                  "Units": null,
                  "Name": "QStoragePriority",
                  "ResourceName": null,
                  "Children": [],
                  "Enabled": true,
                  "ReadOnly": false
                }
              ],
              "Enabled": true,
              "ReadOnly": false
            },
            {
              "$type": "Models.PMF.NutrientDemandFunctions, Models",
              "Name": "NDemands",
              "ResourceName": null,
              "Children": [
                {
                  "$type": "Models.Functions.MultiplyFunction, Models",
                  "Name": "Structural",
                  "ResourceName": null,
                  "Children": [
                    {
                      "$type": "Models.Functions.VariableReference, Models",
                      "VariableName": "[Spike].minimumNconc",
                      "Name": "MinNconc",
                      "ResourceName": null,
                      "Children": [],
                      "Enabled": true,
                      "ReadOnly": false
                    },
                    {
                      "$type": "Models.Functions.VariableReference, Models",
                      "VariableName": "[Spike].potentialDMAllocation.Structural",
                      "Name": "PotentialDMAllocation",
                      "ResourceName": null,
                      "Children": [],
                      "Enabled": true,
                      "ReadOnly": false
                    }
                  ],
                  "Enabled": true,
                  "ReadOnly": false
                },
                {
                  "$type": "Models.Functions.MultiplyFunction, Models",
                  "Name": "Metabolic",
                  "ResourceName": null,
                  "Children": [
                    {
                      "$type": "Models.Functions.SubtractFunction, Models",
                      "Name": "MetabolicNconc",
                      "ResourceName": null,
                      "Children": [
                        {
                          "$type": "Models.Functions.VariableReference, Models",
                          "VariableName": "[Spike].criticalNConc",
                          "Name": "CritNconc",
                          "ResourceName": null,
                          "Children": [],
                          "Enabled": true,
                          "ReadOnly": false
                        },
                        {
                          "$type": "Models.Functions.VariableReference, Models",
                          "VariableName": "[Spike].minimumNconc",
                          "Name": "MinNconc",
                          "ResourceName": null,
                          "Children": [],
                          "Enabled": true,
                          "ReadOnly": false
                        }
                      ],
                      "Enabled": true,
                      "ReadOnly": false
                    },
                    {
                      "$type": "Models.Functions.VariableReference, Models",
                      "VariableName": "[Spike].potentialDMAllocation.Structural",
                      "Name": "PotentialDMAllocation",
                      "ResourceName": null,
                      "Children": [],
                      "Enabled": true,
                      "ReadOnly": false
                    }
                  ],
                  "Enabled": true,
                  "ReadOnly": false
                },
                {
                  "$type": "Models.Functions.DemandFunctions.StorageNDemandFunction, Models",
                  "Name": "Storage",
                  "ResourceName": null,
                  "Children": [
                    {
                      "$type": "Models.Functions.VariableReference, Models",
                      "VariableName": "[Spike].nitrogenDemandSwitch",
                      "Name": "NitrogenDemandSwitch",
                      "ResourceName": null,
                      "Children": [],
                      "Enabled": true,
                      "ReadOnly": false
                    },
                    {
                      "$type": "Models.Functions.VariableReference, Models",
                      "VariableName": "[Spike].maximumNconc",
                      "Name": "MaxNconc",
                      "ResourceName": null,
                      "Children": [],
                      "Enabled": true,
                      "ReadOnly": false
                    }
                  ],
                  "Enabled": true,
                  "ReadOnly": false
                },
                {
                  "$type": "Models.Functions.Constant, Models",
                  "FixedValue": 1.0,
                  "Units": null,
                  "Name": "QStructuralPriority",
                  "ResourceName": null,
                  "Children": [],
                  "Enabled": true,
                  "ReadOnly": false
                },
                {
                  "$type": "Models.Functions.Constant, Models",
                  "FixedValue": 1.0,
                  "Units": null,
                  "Name": "QMetabolicPriority",
                  "ResourceName": null,
                  "Children": [],
                  "Enabled": true,
                  "ReadOnly": false
                },
                {
                  "$type": "Models.Functions.Constant, Models",
                  "FixedValue": 1.0,
                  "Units": null,
                  "Name": "QStoragePriority",
                  "ResourceName": null,
                  "Children": [],
                  "Enabled": true,
                  "ReadOnly": false
                }
              ],
              "Enabled": true,
              "ReadOnly": false
            },
            {
              "$type": "Models.PMF.RetranslocateNonStructural, Models",
              "Name": "RetranslocateNitrogen",
              "ResourceName": null,
              "Children": [],
              "Enabled": true,
              "ReadOnly": false
            },
            {
              "$type": "Models.PMF.NutrientPoolFunctions, Models",
              "Name": "InitialWt",
              "ResourceName": null,
              "Children": [
                {
                  "$type": "Models.Functions.Constant, Models",
                  "FixedValue": 0.0,
                  "Units": "g/m^2",
                  "Name": "Structural",
                  "ResourceName": null,
                  "Children": [],
                  "Enabled": true,
                  "ReadOnly": false
                },
                {
                  "$type": "Models.Functions.Constant, Models",
                  "FixedValue": 0.0,
                  "Units": null,
                  "Name": "Metabolic",
                  "ResourceName": null,
                  "Children": [],
                  "Enabled": true,
                  "ReadOnly": false
                },
                {
                  "$type": "Models.Functions.Constant, Models",
                  "FixedValue": 0.0,
                  "Units": null,
                  "Name": "Storage",
                  "ResourceName": null,
                  "Children": [],
                  "Enabled": true,
                  "ReadOnly": false
                }
              ],
              "Enabled": true,
              "ReadOnly": false
            },
            {
              "$type": "Models.Functions.Constant, Models",
              "FixedValue": 0.0,
              "Units": null,
              "Name": "Photosynthesis",
              "ResourceName": null,
              "Children": [],
              "Enabled": true,
              "ReadOnly": false
            },
            {
              "$type": "Models.Functions.VariableReference, Models",
              "VariableName": "[Spike].MinimumNConc",
              "Name": "initialNConcFunction",
              "ResourceName": null,
              "Children": [],
              "Enabled": true,
              "ReadOnly": false
            }
          ],
          "Enabled": true,
          "ReadOnly": false
        },
        {
          "$type": "Models.PMF.Organs.GenericOrgan, Models",
          "StartLive": null,
          "DMSupply": null,
          "NSupply": null,
          "DMDemand": null,
          "NDemand": null,
          "potentialDMAllocation": null,
          "IsAboveGround": true,
          "Name": "Stem",
          "ResourceName": null,
          "Children": [
            {
              "$type": "Models.Functions.LinearInterpolationFunction, Models",
              "Name": "SenescenceRate",
              "ResourceName": null,
              "Children": [
                {
                  "$type": "Models.Functions.XYPairs, Models",
                  "X": [
                    3.0,
                    4.0,
                    5.0,
                    6.0,
                    7.0,
                    8.0,
                    9.0,
                    10.0,
                    11.0
                  ],
                  "Y": [
                    0.0,
                    0.0,
                    0.0,
                    0.0,
                    0.0,
                    0.0,
                    0.0,
                    0.2,
                    0.5
                  ],
                  "XVariableName": null,
                  "Name": "XYPairs",
                  "ResourceName": null,
                  "Children": [],
                  "Enabled": true,
                  "ReadOnly": false
                },
                {
                  "$type": "Models.Functions.VariableReference, Models",
                  "VariableName": "[Phenology].Stage",
                  "Name": "XValue",
                  "ResourceName": null,
                  "Children": [],
                  "Enabled": true,
                  "ReadOnly": false
                }
              ],
              "Enabled": true,
              "ReadOnly": false
            },
            {
              "$type": "Models.Functions.Constant, Models",
              "FixedValue": 0.0,
              "Units": null,
              "Name": "RemobilisationCost",
              "ResourceName": null,
              "Children": [],
              "Enabled": true,
              "ReadOnly": false
            },
            {
              "$type": "Models.Functions.LinearInterpolationFunction, Models",
              "Name": "MaximumNConc",
              "ResourceName": null,
              "Children": [
                {
                  "$type": "Models.Functions.XYPairs, Models",
                  "X": [
                    3.0,
                    4.0,
                    5.0,
                    6.0,
                    7.0,
                    8.0
                  ],
                  "Y": [
                    0.07,
                    0.04,
                    0.04,
                    0.015,
                    0.012,
                    0.012
                  ],
                  "XVariableName": null,
                  "Name": "XYPairs",
                  "ResourceName": null,
                  "Children": [],
                  "Enabled": true,
                  "ReadOnly": false
                },
                {
                  "$type": "Models.Functions.VariableReference, Models",
                  "VariableName": "[Phenology].Stage",
                  "Name": "XValue",
                  "ResourceName": null,
                  "Children": [],
                  "Enabled": true,
                  "ReadOnly": false
                }
              ],
              "Enabled": true,
              "ReadOnly": false
            },
            {
              "$type": "Models.Functions.Constant, Models",
              "FixedValue": 0.0025,
              "Units": null,
              "Name": "MinimumNConc",
              "ResourceName": null,
              "Children": [],
              "Enabled": true,
              "ReadOnly": false
            },
            {
              "$type": "Models.Functions.PhaseLookupValue, Models",
              "Start": "Emergence",
              "End": "StartGrainFill",
              "Name": "NitrogenDemandSwitch",
              "ResourceName": null,
              "Children": [
                {
                  "$type": "Models.Functions.Constant, Models",
                  "FixedValue": 1.0,
                  "Units": null,
                  "Name": "Constant",
                  "ResourceName": null,
                  "Children": [],
                  "Enabled": true,
                  "ReadOnly": false
                }
              ],
              "Enabled": true,
              "ReadOnly": false
            },
            {
              "$type": "Models.Functions.Constant, Models",
              "FixedValue": 0.0,
              "Units": null,
              "Name": "NReallocationFactor",
              "ResourceName": null,
              "Children": [],
              "Enabled": true,
              "ReadOnly": false
            },
            {
              "$type": "Models.Functions.PhaseLookup, Models",
              "Name": "NRetranslocationFactor",
              "ResourceName": null,
              "Children": [
                {
                  "$type": "Models.Functions.PhaseLookupValue, Models",
                  "Start": "Sowing",
                  "End": "Flowering",
                  "Name": "VegetativeGrowth",
                  "ResourceName": null,
                  "Children": [
                    {
                      "$type": "Models.Functions.Constant, Models",
                      "FixedValue": 0.0,
                      "Units": null,
                      "Name": "Fraction",
                      "ResourceName": null,
                      "Children": [],
                      "Enabled": true,
                      "ReadOnly": false
                    }
                  ],
                  "Enabled": true,
                  "ReadOnly": false
                },
                {
                  "$type": "Models.Functions.PhaseLookupValue, Models",
                  "Start": "Flowering",
                  "End": "HarvestRipe",
                  "Name": "ReproductiveGrowth",
                  "ResourceName": null,
                  "Children": [
                    {
                      "$type": "Models.Functions.Constant, Models",
                      "FixedValue": 0.5,
                      "Units": null,
                      "Name": "Fraction",
                      "ResourceName": null,
                      "Children": [],
                      "Enabled": true,
                      "ReadOnly": false
                    }
                  ],
                  "Enabled": true,
                  "ReadOnly": false
                }
              ],
              "Enabled": true,
              "ReadOnly": false
            },
            {
              "$type": "Models.Functions.PhaseLookup, Models",
              "Name": "DMRetranslocationFactor",
              "ResourceName": null,
              "Children": [
                {
                  "$type": "Models.Functions.PhaseLookupValue, Models",
                  "Start": "Emergence",
                  "End": "StartGrainFill",
                  "Name": "VegetativeGrowth",
                  "ResourceName": null,
                  "Children": [
                    {
                      "$type": "Models.Functions.Constant, Models",
                      "FixedValue": 0.0,
                      "Units": null,
                      "Name": "DMRetranslocationFactor",
                      "ResourceName": null,
                      "Children": [],
                      "Enabled": true,
                      "ReadOnly": false
                    }
                  ],
                  "Enabled": true,
                  "ReadOnly": false
                },
                {
                  "$type": "Models.Functions.PhaseLookupValue, Models",
                  "Start": "StartGrainFill",
                  "End": "EndGrainFill",
                  "Name": "ReproductiveGrowth",
                  "ResourceName": null,
                  "Children": [
                    {
                      "$type": "Models.Functions.Constant, Models",
                      "FixedValue": 0.5,
                      "Units": null,
                      "Name": "DMRetranslocationFactor",
                      "ResourceName": null,
                      "Children": [],
                      "Enabled": true,
                      "ReadOnly": false
                    }
                  ],
                  "Enabled": true,
                  "ReadOnly": false
                }
              ],
              "Enabled": true,
              "ReadOnly": false
            },
            {
              "$type": "Models.PMF.Library.BiomassRemoval, Models",
              "HarvestFractionLiveToRemove": 0.5,
              "HarvestFractionDeadToRemove": 0.0,
              "HarvestFractionLiveToResidue": 0.1,
              "HarvestFractionDeadToResidue": 0.0,
              "Name": "BiomassRemovalDefaults",
              "ResourceName": null,
              "Children": [],
              "Enabled": true,
              "ReadOnly": false
            },
            {
              "$type": "Models.Functions.DivideFunction, Models",
              "Name": "PercentWSC",
              "ResourceName": null,
              "Children": [
                {
                  "$type": "Models.Functions.VariableReference, Models",
                  "VariableName": "[Stem].Live.StorageWt",
                  "Name": "WSC",
                  "ResourceName": null,
                  "Children": [],
                  "Enabled": true,
                  "ReadOnly": false
                },
                {
                  "$type": "Models.Functions.VariableReference, Models",
                  "VariableName": "[Stem].Live.Wt",
                  "Name": "StemWt",
                  "ResourceName": null,
                  "Children": [],
                  "Enabled": true,
                  "ReadOnly": false
                }
              ],
              "Enabled": true,
              "ReadOnly": false
            },
            {
              "$type": "Models.Functions.Constant, Models",
              "FixedValue": 0.0,
              "Units": "/d",
              "Name": "DetachmentRateFunction",
              "ResourceName": null,
              "Children": [],
              "Enabled": true,
              "ReadOnly": false
            },
            {
              "$type": "Models.Functions.Constant, Models",
              "FixedValue": 0.0,
              "Units": "0-1",
              "Name": "MaintenanceRespirationFunction",
              "ResourceName": null,
              "Children": [],
              "Enabled": true,
              "ReadOnly": false
            },
            {
              "$type": "Models.Functions.Constant, Models",
              "FixedValue": 1.0,
              "Units": "0-1",
              "Name": "DMConversionEfficiency",
              "ResourceName": null,
              "Children": [],
              "Enabled": true,
              "ReadOnly": false
            },
            {
              "$type": "Models.Functions.Constant, Models",
              "FixedValue": 0.0,
              "Units": null,
              "Name": "DMReallocationFactor",
              "ResourceName": null,
              "Children": [],
              "Enabled": true,
              "ReadOnly": false
            },
            {
              "$type": "Models.Functions.AddFunction, Models",
              "Name": "CriticalNConc",
              "ResourceName": null,
              "Children": [
                {
                  "$type": "Models.Functions.VariableReference, Models",
                  "VariableName": "[Stem].MinimumNConc",
                  "Name": "MinimumNConc",
                  "ResourceName": null,
                  "Children": [],
                  "Enabled": true,
                  "ReadOnly": false
                },
                {
                  "$type": "Models.Functions.MultiplyFunction, Models",
                  "Name": "MetabolicNconc",
                  "ResourceName": null,
                  "Children": [
                    {
                      "$type": "Models.Functions.SubtractFunction, Models",
                      "Name": "NonStructuralN",
                      "ResourceName": null,
                      "Children": [
                        {
                          "$type": "Models.Functions.VariableReference, Models",
                          "VariableName": "[Stem].MaximumNConc",
                          "Name": "MaximumNConc",
                          "ResourceName": null,
                          "Children": [],
                          "Enabled": true,
                          "ReadOnly": false
                        },
                        {
                          "$type": "Models.Functions.VariableReference, Models",
                          "VariableName": "[Stem].MinimumNConc",
                          "Name": "MinimumNConc",
                          "ResourceName": null,
                          "Children": [],
                          "Enabled": true,
                          "ReadOnly": false
                        }
                      ],
                      "Enabled": true,
                      "ReadOnly": false
                    },
                    {
                      "$type": "Models.Functions.Constant, Models",
                      "FixedValue": 0.5,
                      "Units": null,
                      "Name": "Proportion",
                      "ResourceName": null,
                      "Children": [],
                      "Enabled": true,
                      "ReadOnly": false
                    }
                  ],
                  "Enabled": true,
                  "ReadOnly": false
                }
              ],
              "Enabled": true,
              "ReadOnly": false
            },
            {
              "$type": "Models.Functions.Constant, Models",
              "FixedValue": 0.4,
              "Units": null,
              "Name": "CarbonConcentration",
              "ResourceName": null,
              "Children": [],
              "Enabled": true,
              "ReadOnly": false
            },
            {
              "$type": "Models.PMF.NutrientDemandFunctions, Models",
              "Name": "DMDemands",
              "ResourceName": null,
              "Children": [
                {
                  "$type": "Models.Functions.MultiplyFunction, Models",
                  "Name": "Structural",
                  "ResourceName": null,
                  "Children": [
                    {
                      "$type": "Models.Functions.DemandFunctions.PartitionFractionDemandFunction, Models",
                      "Name": "DMDemandFunction",
                      "ResourceName": null,
                      "Children": [
                        {
                          "$type": "Models.Functions.PhaseLookup, Models",
                          "Name": "PartitionFraction",
                          "ResourceName": null,
                          "Children": [
                            {
                              "$type": "Models.Memo, Models",
                              "Text": "",
                              "Name": "memo",
                              "ResourceName": null,
                              "Children": [],
                              "Enabled": true,
                              "ReadOnly": false
                            },
                            {
                              "$type": "Models.Functions.PhaseLookupValue, Models",
                              "Start": "Emergence",
                              "End": "TerminalSpikelet",
                              "Name": "PreStemElongation",
                              "ResourceName": null,
                              "Children": [
                                {
                                  "$type": "Models.Functions.Constant, Models",
                                  "FixedValue": 0.2,
                                  "Units": null,
                                  "Name": "StemFraction",
                                  "ResourceName": null,
                                  "Children": [],
                                  "Enabled": true,
                                  "ReadOnly": false
                                }
                              ],
                              "Enabled": true,
                              "ReadOnly": false
                            },
                            {
                              "$type": "Models.Functions.PhaseLookupValue, Models",
                              "Start": "TerminalSpikelet",
                              "End": "StartGrainFill",
                              "Name": "StemElongation",
                              "ResourceName": null,
                              "Children": [
                                {
                                  "$type": "Models.Functions.Constant, Models",
                                  "FixedValue": 0.7,
                                  "Units": "0",
                                  "Name": "StemFraction",
                                  "ResourceName": null,
                                  "Children": [],
                                  "Enabled": true,
                                  "ReadOnly": false
                                }
                              ],
                              "Enabled": true,
                              "ReadOnly": false
                            },
                            {
                              "$type": "Models.Functions.PhaseLookupValue, Models",
                              "Start": "StartGrainFill",
                              "End": "HarvestRipe",
                              "Name": "EarEmergence",
                              "ResourceName": null,
                              "Children": [
                                {
                                  "$type": "Models.Functions.Constant, Models",
                                  "FixedValue": 0.0,
                                  "Units": null,
                                  "Name": "StemFraction",
                                  "ResourceName": null,
                                  "Children": [],
                                  "Enabled": true,
                                  "ReadOnly": false
                                }
                              ],
                              "Enabled": true,
                              "ReadOnly": false
                            }
                          ],
                          "Enabled": true,
                          "ReadOnly": false
                        }
                      ],
                      "Enabled": true,
                      "ReadOnly": false
                    },
                    {
                      "$type": "Models.Functions.PhaseLookup, Models",
                      "Name": "StructuralFraction",
                      "ResourceName": null,
                      "Children": [
                        {
                          "$type": "Models.Functions.PhaseLookupValue, Models",
                          "Start": "Sowing",
                          "End": "StartGrainFill",
                          "Name": "VegetativeGrowth",
                          "ResourceName": null,
                          "Children": [
                            {
                              "$type": "Models.Functions.Constant, Models",
                              "FixedValue": 0.3,
                              "Units": null,
                              "Name": "Fraction",
                              "ResourceName": null,
                              "Children": [],
                              "Enabled": true,
                              "ReadOnly": false
                            }
                          ],
                          "Enabled": true,
                          "ReadOnly": false
                        },
                        {
                          "$type": "Models.Functions.PhaseLookupValue, Models",
                          "Start": "StartGrainFill",
                          "End": "HarvestRipe",
                          "Name": "ReproductiveGrowth",
                          "ResourceName": null,
                          "Children": [
                            {
                              "$type": "Models.Functions.Constant, Models",
                              "FixedValue": 0.01,
                              "Units": null,
                              "Name": "Fraction",
                              "ResourceName": null,
                              "Children": [],
                              "Enabled": true,
                              "ReadOnly": false
                            }
                          ],
                          "Enabled": true,
                          "ReadOnly": false
                        }
                      ],
                      "Enabled": true,
                      "ReadOnly": false
                    }
                  ],
                  "Enabled": true,
                  "ReadOnly": false
                },
                {
                  "$type": "Models.Functions.Constant, Models",
                  "FixedValue": 0.0,
                  "Units": null,
                  "Name": "Metabolic",
                  "ResourceName": null,
                  "Children": [],
                  "Enabled": true,
                  "ReadOnly": false
                },
                {
                  "$type": "Models.Functions.DemandFunctions.StorageDMDemandFunction, Models",
                  "Name": "Storage",
                  "ResourceName": null,
                  "Children": [
                    {
                      "$type": "Models.Functions.SubtractFunction, Models",
                      "Name": "StorageFraction",
                      "ResourceName": null,
                      "Children": [
                        {
                          "$type": "Models.Functions.Constant, Models",
                          "FixedValue": 1.0,
                          "Units": null,
                          "Name": "One",
                          "ResourceName": null,
                          "Children": [],
                          "Enabled": true,
                          "ReadOnly": false
                        },
                        {
                          "$type": "Models.Functions.VariableReference, Models",
                          "VariableName": "[Stem].DMDemands.Structural.StructuralFraction",
                          "Name": "StructuralFraction",
                          "ResourceName": null,
                          "Children": [],
                          "Enabled": true,
                          "ReadOnly": false
                        }
                      ],
                      "Enabled": true,
                      "ReadOnly": false
                    }
                  ],
                  "Enabled": true,
                  "ReadOnly": false
                },
                {
                  "$type": "Models.Functions.Constant, Models",
                  "FixedValue": 1.0,
                  "Units": null,
                  "Name": "QStructuralPriority",
                  "ResourceName": null,
                  "Children": [],
                  "Enabled": true,
                  "ReadOnly": false
                },
                {
                  "$type": "Models.Functions.Constant, Models",
                  "FixedValue": 1.0,
                  "Units": null,
                  "Name": "QMetabolicPriority",
                  "ResourceName": null,
                  "Children": [],
                  "Enabled": true,
                  "ReadOnly": false
                },
                {
                  "$type": "Models.Functions.Constant, Models",
                  "FixedValue": 1.0,
                  "Units": null,
                  "Name": "QStoragePriority",
                  "ResourceName": null,
                  "Children": [],
                  "Enabled": true,
                  "ReadOnly": false
                }
              ],
              "Enabled": true,
              "ReadOnly": false
            },
            {
              "$type": "Models.PMF.NutrientDemandFunctions, Models",
              "Name": "NDemands",
              "ResourceName": null,
              "Children": [
                {
                  "$type": "Models.Functions.MultiplyFunction, Models",
                  "Name": "Structural",
                  "ResourceName": null,
                  "Children": [
                    {
                      "$type": "Models.Functions.VariableReference, Models",
                      "VariableName": "[Stem].minimumNconc",
                      "Name": "MinNconc",
                      "ResourceName": null,
                      "Children": [],
                      "Enabled": true,
                      "ReadOnly": false
                    },
                    {
                      "$type": "Models.Functions.VariableReference, Models",
                      "VariableName": "[Stem].potentialDMAllocation.Structural",
                      "Name": "PotentialDMAllocation",
                      "ResourceName": null,
                      "Children": [],
                      "Enabled": true,
                      "ReadOnly": false
                    }
                  ],
                  "Enabled": true,
                  "ReadOnly": false
                },
                {
                  "$type": "Models.Functions.MultiplyFunction, Models",
                  "Name": "Metabolic",
                  "ResourceName": null,
                  "Children": [
                    {
                      "$type": "Models.Functions.SubtractFunction, Models",
                      "Name": "MetabolicNconc",
                      "ResourceName": null,
                      "Children": [
                        {
                          "$type": "Models.Functions.VariableReference, Models",
                          "VariableName": "[Stem].criticalNConc",
                          "Name": "CritNconc",
                          "ResourceName": null,
                          "Children": [],
                          "Enabled": true,
                          "ReadOnly": false
                        },
                        {
                          "$type": "Models.Functions.VariableReference, Models",
                          "VariableName": "[Stem].minimumNconc",
                          "Name": "MinNconc",
                          "ResourceName": null,
                          "Children": [],
                          "Enabled": true,
                          "ReadOnly": false
                        }
                      ],
                      "Enabled": true,
                      "ReadOnly": false
                    },
                    {
                      "$type": "Models.Functions.VariableReference, Models",
                      "VariableName": "[Stem].potentialDMAllocation.Structural",
                      "Name": "PotentialDMAllocation",
                      "ResourceName": null,
                      "Children": [],
                      "Enabled": true,
                      "ReadOnly": false
                    }
                  ],
                  "Enabled": true,
                  "ReadOnly": false
                },
                {
                  "$type": "Models.Functions.DemandFunctions.StorageNDemandFunction, Models",
                  "Name": "Storage",
                  "ResourceName": null,
                  "Children": [
                    {
                      "$type": "Models.Functions.VariableReference, Models",
                      "VariableName": "[Stem].nitrogenDemandSwitch",
                      "Name": "NitrogenDemandSwitch",
                      "ResourceName": null,
                      "Children": [],
                      "Enabled": true,
                      "ReadOnly": false
                    },
                    {
                      "$type": "Models.Functions.VariableReference, Models",
                      "VariableName": "[Stem].maximumNconc",
                      "Name": "MaxNconc",
                      "ResourceName": null,
                      "Children": [],
                      "Enabled": true,
                      "ReadOnly": false
                    }
                  ],
                  "Enabled": true,
                  "ReadOnly": false
                },
                {
                  "$type": "Models.Functions.Constant, Models",
                  "FixedValue": 1.0,
                  "Units": null,
                  "Name": "QStructuralPriority",
                  "ResourceName": null,
                  "Children": [],
                  "Enabled": true,
                  "ReadOnly": false
                },
                {
                  "$type": "Models.Functions.Constant, Models",
                  "FixedValue": 1.0,
                  "Units": null,
                  "Name": "QMetabolicPriority",
                  "ResourceName": null,
                  "Children": [],
                  "Enabled": true,
                  "ReadOnly": false
                },
                {
                  "$type": "Models.Functions.Constant, Models",
                  "FixedValue": 1.0,
                  "Units": null,
                  "Name": "QStoragePriority",
                  "ResourceName": null,
                  "Children": [],
                  "Enabled": true,
                  "ReadOnly": false
                }
              ],
              "Enabled": true,
              "ReadOnly": false
            },
            {
              "$type": "Models.PMF.RetranslocateNonStructural, Models",
              "Name": "RetranslocateNitrogen",
              "ResourceName": null,
              "Children": [],
              "Enabled": true,
              "ReadOnly": false
            },
            {
              "$type": "Models.PMF.NutrientPoolFunctions, Models",
              "Name": "InitialWt",
              "ResourceName": null,
              "Children": [
                {
                  "$type": "Models.Functions.Constant, Models",
                  "FixedValue": 0.0,
                  "Units": "g/m^2",
                  "Name": "Structural",
                  "ResourceName": null,
                  "Children": [],
                  "Enabled": true,
                  "ReadOnly": false
                },
                {
                  "$type": "Models.Functions.Constant, Models",
                  "FixedValue": 0.0,
                  "Units": null,
                  "Name": "Metabolic",
                  "ResourceName": null,
                  "Children": [],
                  "Enabled": true,
                  "ReadOnly": false
                },
                {
                  "$type": "Models.Functions.Constant, Models",
                  "FixedValue": 0.0,
                  "Units": null,
                  "Name": "Storage",
                  "ResourceName": null,
                  "Children": [],
                  "Enabled": true,
                  "ReadOnly": false
                }
              ],
              "Enabled": true,
              "ReadOnly": false
            },
            {
              "$type": "Models.Functions.Constant, Models",
              "FixedValue": 0.0,
              "Units": null,
              "Name": "Photosynthesis",
              "ResourceName": null,
              "Children": [],
              "Enabled": true,
              "ReadOnly": false
            },
            {
              "$type": "Models.Functions.VariableReference, Models",
              "VariableName": "[Stem].MinimumNConc",
              "Name": "initialNConcFunction",
              "ResourceName": null,
              "Children": [],
              "Enabled": true,
              "ReadOnly": false
            }
          ],
          "Enabled": true,
          "ReadOnly": false
        },
        {
          "$type": "Models.PMF.CompositeBiomass, Models",
          "OrganNames": [
            "Leaf",
            "Stem",
            "Spike",
            "Grain"
          ],
          "IncludeLive": true,
          "IncludeDead": true,
          "Name": "AboveGround",
          "ResourceName": null,
          "Children": [],
          "Enabled": true,
          "ReadOnly": false
        },
        {
          "$type": "Models.PMF.CompositeBiomass, Models",
          "OrganNames": [
            "Leaf",
            "Stem",
            "Spike",
            "Grain"
          ],
          "IncludeLive": true,
          "IncludeDead": false,
          "Name": "AboveGroundLive",
          "ResourceName": null,
          "Children": [],
          "Enabled": true,
          "ReadOnly": false
        },
        {
          "$type": "Models.PMF.CompositeBiomass, Models",
          "OrganNames": [
            "Leaf",
            "Stem",
            "Spike",
            "Grain"
          ],
          "IncludeLive": false,
          "IncludeDead": true,
          "Name": "AboveGroundDead",
          "ResourceName": null,
          "Children": [],
          "Enabled": true,
          "ReadOnly": false
        },
        {
          "$type": "Models.PMF.CompositeBiomass, Models",
          "OrganNames": [
            "Root"
          ],
          "IncludeLive": true,
          "IncludeDead": true,
          "Name": "BelowGround",
          "ResourceName": null,
          "Children": [],
          "Enabled": true,
          "ReadOnly": false
        },
        {
          "$type": "Models.PMF.CompositeBiomass, Models",
          "OrganNames": [
            "Leaf",
            "Stem",
            "Root",
            "Spike",
            "Grain"
          ],
          "IncludeLive": true,
          "IncludeDead": true,
          "Name": "Total",
          "ResourceName": null,
          "Children": [],
          "Enabled": true,
          "ReadOnly": false
        },
        {
          "$type": "Models.PMF.CompositeBiomass, Models",
          "OrganNames": [
            "Leaf",
            "Stem",
            "Root",
            "Spike",
            "Grain"
          ],
          "IncludeLive": true,
          "IncludeDead": false,
          "Name": "TotalLive",
          "ResourceName": null,
          "Children": [],
          "Enabled": true,
          "ReadOnly": false
        },
        {
          "$type": "Models.PMF.CompositeBiomass, Models",
          "OrganNames": [
            "Leaf",
            "Stem",
            "Root",
            "Spike",
            "Grain"
          ],
          "IncludeLive": false,
          "IncludeDead": true,
          "Name": "TotalDead",
          "ResourceName": null,
          "Children": [],
          "Enabled": true,
          "ReadOnly": false
        },
        {
          "$type": "Models.PMF.CompositeBiomass, Models",
          "OrganNames": [
            "Spike",
            "Grain"
          ],
          "IncludeLive": true,
          "IncludeDead": true,
          "Name": "Ear",
          "ResourceName": null,
          "Children": [
            {
              "$type": "Models.Memo, Models",
              "Text": "\nThe Ear composite biomass object includes the Live and dead pools of all organs within the Ear to allow output for total dry matter and Nutrient contents, including total structural, non-structural and metabolic pools.\n",
              "Name": "memo",
              "ResourceName": null,
              "Children": [],
              "Enabled": true,
              "ReadOnly": false
            }
          ],
          "Enabled": true,
          "ReadOnly": false
        },
        {
          "$type": "Models.PMF.CompositeBiomass, Models",
          "OrganNames": [
            "Stem",
            "Spike"
          ],
          "IncludeLive": true,
          "IncludeDead": true,
          "Name": "StemPlusSpike",
          "ResourceName": null,
          "Children": [],
          "Enabled": true,
          "ReadOnly": false
        },
        {
          "$type": "Models.Core.Folder, Models",
          "ShowInDocs": false,
          "GraphsPerPage": 6,
          "Name": "Cultivars",
          "ResourceName": null,
          "Children": [
            {
              "$type": "Models.Core.Folder, Models",
              "ShowInDocs": false,
              "GraphsPerPage": 6,
              "Name": "New Zealand",
              "ResourceName": null,
              "Children": [
                {
                  "$type": "Models.PMF.Cultivar, Models",
                  "Command": [
                    "[Phenology].HeadEmergencePpSensitivity.FixedValue = 4",
                    "[Phenology].Phyllochron.BasePhyllochron.FixedValue = 100.0",
                    "[Phenology].PhyllochronPpSensitivity.FixedValue = 0.6",
                    "[Phenology].CAMP.FLNparams.MinLN = 8",
                    "[Phenology].CAMP.FLNparams.PpLN = 4",
                    "[Phenology].CAMP.FLNparams.VrnLN = 5",
                    "[Phenology].CAMP.FLNparams.VxPLN = 2",
                    "[Phenology].HeadEmergenceLongDayBase.FixedValue = 90",
                    "[Phenology].CAMP.EnvData.VrnTreatTemp = 6",
                    "[Phenology].CAMP.EnvData.VrnTreatDuration = 60"
                  ],
                  "Name": "Amarok",
                  "ResourceName": null,
                  "Children": [],
                  "Enabled": true,
                  "ReadOnly": false
                },
                {
                  "$type": "Models.PMF.Cultivar, Models",
                  "Command": [
                    "[Phenology].HeadEmergencePpSensitivity.FixedValue = 3.8423212708469157",
                    "[Phenology].Phyllochron.BasePhyllochron.FixedValue = 100.0",
                    "[Leaf].ExtinctionCoeff.VegetativePhase.FixedValue = 0.7",
                    "[Grain].NumberFunction.GrainNumber.GrainsPerGramOfStem.FixedValue = 18",
                    "[Phenology].PhyllochronPpSensitivity.FixedValue = 0.6",
                    "[Phenology].CAMP.FLNparams.MinLN = 8.15781757053076",
                    "[Phenology].CAMP.FLNparams.PpLN = 3.6074343511019427",
                    "[Phenology].CAMP.FLNparams.VrnLN = 3.096547775405041",
                    "[Phenology].CAMP.FLNparams.VxPLN = 6.987099381114945",
                    "[Phenology].HeadEmergenceLongDayBase.FixedValue = 266.0",
                    "[Phenology].CAMP.EnvData.VrnTreatTemp = 6",
                    "[Phenology].CAMP.EnvData.VrnTreatDuration = 60"
                  ],
                  "Name": "BattenWinter",
                  "ResourceName": null,
                  "Children": [],
                  "Enabled": true,
                  "ReadOnly": false
                },
                {
                  "$type": "Models.PMF.Cultivar, Models",
                  "Command": [
                    "[Phenology].HeadEmergencePpSensitivity.FixedValue = 0.006727231500210627",
                    "[Phenology].Phyllochron.BasePhyllochron.FixedValue = 100.0",
                    "[Leaf].ExtinctionCoeff.VegetativePhase.FixedValue = 0.7",
                    "[Grain].NumberFunction.GrainNumber.GrainsPerGramOfStem.FixedValue = 22",
                    "[Phenology].PhyllochronPpSensitivity.FixedValue = 0.6",
                    "[Phenology].CAMP.FLNparams.MinLN = 8.25262475446035",
                    "[Phenology].CAMP.FLNparams.PpLN = 7.552256317837019",
                    "[Phenology].CAMP.FLNparams.VrnLN = 0.18541366678983096",
                    "[Phenology].CAMP.FLNparams.VxPLN = -0.03479769923441367",
                    "[Phenology].HeadEmergenceLongDayBase.FixedValue = 107.0",
                    "[Phenology].CAMP.EnvData.VrnTreatTemp = 6",
                    "[Phenology].CAMP.EnvData.VrnTreatDuration = 60"
                  ],
                  "Name": "BattenSpring",
                  "ResourceName": null,
                  "Children": [],
                  "Enabled": true,
                  "ReadOnly": false
                },
                {
                  "$type": "Models.PMF.Cultivar, Models",
                  "Command": [
                    "[Phenology].HeadEmergencePpSensitivity.FixedValue = 2",
                    "[Phenology].Phyllochron.BasePhyllochron.FixedValue = 100",
                    "[Phenology].CAMP.FLNparams.MinLN = 9",
                    "[Phenology].CAMP.FLNparams.PpLN = 5",
                    "[Phenology].CAMP.FLNparams.VrnLN = 4",
                    "[Phenology].CAMP.FLNparams.VxPLN = 4",
                    "[Phenology].HeadEmergenceLongDayBase.FixedValue = 150",
                    "[Phenology].CAMP.EnvData.VrnTreatTemp = 6",
                    "[Phenology].CAMP.EnvData.VrnTreatDuration = 60"
                  ],
                  "Name": "Claire",
                  "ResourceName": null,
                  "Children": [],
                  "Enabled": true,
                  "ReadOnly": false
                },
                {
                  "$type": "Models.PMF.Cultivar, Models",
                  "Command": [
                    "[Phenology].Phyllochron.BasePhyllochron.FixedValue = 100",
                    "[Phenology].CAMP.FLNparams.MinLN = 7.5",
                    "[Phenology].CAMP.FLNparams.PpLN = 2.5",
                    "[Phenology].CAMP.FLNparams.VrnLN = 0.0",
                    "[Phenology].CAMP.FLNparams.VxPLN = 0.0",
                    "[Phenology].HeadEmergenceLongDayBase.FixedValue = 100",
                    "[Phenology].HeadEmergencePpSensitivity.FixedValue = 1.0",
                    "[Phenology].CAMP.EnvData.VrnTreatTemp = 6",
                    "[Phenology].CAMP.EnvData.VrnTreatDuration = 60"
                  ],
                  "Name": "Conquest",
                  "ResourceName": null,
                  "Children": [],
                  "Enabled": true,
                  "ReadOnly": false
                },
                {
                  "$type": "Models.PMF.Cultivar, Models",
                  "Command": [
                    "[Phenology].Phyllochron.BasePhyllochron.FixedValue = 100.0",
                    "[Phenology].PhyllochronPpSensitivity.FixedValue = 0.6",
                    "[Phenology].CAMP.FLNparams.MinLN = 14.27272727272727",
                    "[Phenology].CAMP.FLNparams.PpLN = -0.028282828282829797",
                    "[Phenology].CAMP.FLNparams.VrnLN = 2.6000000000000014",
                    "[Phenology].CAMP.FLNparams.VxPLN = -1.2477272727272712",
                    "[Phenology].HeadEmergenceLongDayBase.FixedValue = 200",
                    "[Phenology].HeadEmergencePpSensitivity.FixedValue = 2.3",
                    "[Phenology].CAMP.EnvData.VrnTreatTemp = 6",
                    "[Phenology].CAMP.EnvData.VrnTreatDuration = 60"
                  ],
                  "Name": "CRWT153",
                  "ResourceName": null,
                  "Children": [],
                  "Enabled": true,
                  "ReadOnly": false
                },
                {
                  "$type": "Models.PMF.Cultivar, Models",
                  "Command": [
                    "[Phenology].Phyllochron.BasePhyllochron.FixedValue = 80",
                    "[Leaf].CohortParameters.MaxArea.AreaLargestLeaves.FixedValue = 1600",
                    "[Grain].MaximumPotentialGrainSize.FixedValue = 0.051",
                    "[Grain].NumberFunction.GrainNumber.GrainsPerGramOfStem.FixedValue = 26",
                    "[Leaf].ExtinctionCoeff.VegetativePhase.FixedValue = 0.5",
                    "[Structure].BranchingRate.PotentialBranchingRate.Vegetative.PotentialBranchingRate.XYPairs.Y = 0,0,0,0,4,7,12,20",
                    "[Grain].MaximumNConc.FixedValue = 0.025",
                    "[Grain].MaxNConcDailyGrowth.FixedValue = 0.025",
                    "[Leaf].ExtinctionCoeff.DevelopmentFactor.XYPairs.Y = 1,1,1,1,1.4",
                    "[Leaf].CohortParameters.MinimumNConc.XYPairs.Y = 0.01,0.008, 0.008,0.008, 0.008, 0.008",
                    "[Stem].MinimumNConc.FixedValue = 0.006",
                    "[Spike].DMRetranslocationFactor.ReproductiveGrowth.DMRetranslocationFactor.FixedValue = 0.05",
                    "[Phenology].CAMP.FLNparams.MinLN = 9.0",
                    "[Phenology].CAMP.FLNparams.PpLN = 0.0",
                    "[Phenology].CAMP.FLNparams.VrnLN = 0.0",
                    "[Phenology].CAMP.FLNparams.VxPLN = 0.0",
                    "[Phenology].HeadEmergenceLongDayBase.FixedValue = 100",
                    "[Phenology].HeadEmergencePpSensitivity.FixedValue = 1.0",
                    "[Phenology].CAMP.EnvData.VrnTreatTemp = 6",
                    "[Phenology].CAMP.EnvData.VrnTreatDuration = 60"
                  ],
                  "Name": "Discovery",
                  "ResourceName": null,
                  "Children": [
                    {
                      "$type": "Models.Memo, Models",
                      "Text": "This is a spring wheat with a high grain number and later tillering",
                      "Name": "Memo",
                      "ResourceName": null,
                      "Children": [],
                      "Enabled": true,
                      "ReadOnly": false
                    }
                  ],
                  "Enabled": true,
                  "ReadOnly": false
                },
                {
                  "$type": "Models.PMF.Cultivar, Models",
                  "Command": [
                    "[Phenology].CAMP.FLNparams.MinLN = 9",
                    "[Phenology].CAMP.FLNparams.PpLN = 3.0",
                    "[Phenology].CAMP.FLNparams.VrnLN = 7",
                    "[Phenology].CAMP.FLNparams.VxPLN = 0.0"
                  ],
                  "Name": "Exceed",
                  "ResourceName": null,
                  "Children": [],
                  "Enabled": true,
                  "ReadOnly": false
                },
                {
                  "$type": "Models.PMF.Cultivar, Models",
                  "Command": [
                    "[Phenology].CAMP.FLNparams.MinLN = 9",
                    "[Phenology].CAMP.FLNparams.PpLN = 3.0",
                    "[Phenology].CAMP.FLNparams.VrnLN = 7",
                    "[Phenology].CAMP.FLNparams.VxPLN = 0.0"
                  ],
                  "Name": "Option",
                  "ResourceName": null,
                  "Children": [],
                  "Enabled": true,
                  "ReadOnly": false
                },
                {
                  "$type": "Models.PMF.Cultivar, Models",
                  "Command": [
                    "[Phenology].HeadEmergencePpSensitivity.FixedValue = 2",
                    "[Phenology].Phyllochron.BasePhyllochron.FixedValue = 100.0",
                    "[Phenology].PhyllochronPpSensitivity.FixedValue = 0.6",
                    "[Phenology].CAMP.FLNparams.MinLN = 7",
                    "[Phenology].CAMP.FLNparams.PpLN = 4",
                    "[Phenology].CAMP.FLNparams.VrnLN = 0",
                    "[Phenology].CAMP.FLNparams.VxPLN = 0",
                    "[Phenology].HeadEmergenceLongDayBase.FixedValue = 150",
                    "[Phenology].CAMP.EnvData.VrnTreatTemp = 6",
                    "[Phenology].CAMP.EnvData.VrnTreatDuration = 60"
                  ],
                  "Name": "Otane",
                  "ResourceName": null,
                  "Children": [],
                  "Enabled": true,
                  "ReadOnly": false
                },
                {
                  "$type": "Models.PMF.Cultivar, Models",
                  "Command": [
                    "[Phenology].CAMP.FLNparams.MinLN = 9",
                    "[Phenology].CAMP.FLNparams.PpLN = 3.0",
                    "[Phenology].CAMP.FLNparams.VrnLN = 7",
                    "[Phenology].CAMP.FLNparams.VxPLN = 0.0"
                  ],
                  "Name": "Regency",
                  "ResourceName": null,
                  "Children": [],
                  "Enabled": true,
                  "ReadOnly": false
                },
                {
                  "$type": "Models.PMF.Cultivar, Models",
                  "Command": [
                    "[Phenology].CAMP.FLNparams.MinLN = 9",
                    "[Phenology].CAMP.FLNparams.PpLN = 3.0",
                    "[Phenology].CAMP.FLNparams.VrnLN = 7",
                    "[Phenology].CAMP.FLNparams.VxPLN = 0.0"
                  ],
                  "Name": "Robigus",
                  "ResourceName": null,
                  "Children": [],
                  "Enabled": true,
                  "ReadOnly": false
                },
                {
                  "$type": "Models.PMF.Cultivar, Models",
                  "Command": [
                    "[Phenology].HeadEmergencePpSensitivity.FixedValue = 3.92123686073301",
                    "[Phenology].Phyllochron.BasePhyllochron.FixedValue = 100",
                    "[Phenology].CAMP.FLNparams.MinLN = 7.73858795204672",
                    "[Phenology].CAMP.FLNparams.PpLN = 10.6418278399273",
                    "[Phenology].CAMP.FLNparams.VrnLN = 0.307012432477857",
                    "[Phenology].CAMP.FLNparams.VxPLN = -0.256935248010825",
                    "[Phenology].HeadEmergenceLongDayBase.FixedValue = 168",
                    "[Phenology].CAMP.EnvData.VrnTreatTemp = 6",
                    "[Phenology].CAMP.EnvData.VrnTreatDuration = 60"
                  ],
                  "Name": "Rongotea",
                  "ResourceName": null,
                  "Children": [],
                  "Enabled": true,
                  "ReadOnly": false
                },
                {
                  "$type": "Models.PMF.Cultivar, Models",
                  "Command": [
                    "[Phenology].CAMP.FLNparams.MinLN = 9",
                    "[Phenology].CAMP.FLNparams.PpLN = 3.0",
                    "[Phenology].CAMP.FLNparams.VrnLN = 7",
                    "[Phenology].CAMP.FLNparams.VxPLN = 0.0"
                  ],
                  "Name": "Sage",
                  "ResourceName": null,
                  "Children": [],
                  "Enabled": true,
                  "ReadOnly": false
                },
                {
                  "$type": "Models.PMF.Cultivar, Models",
                  "Command": [
                    "[Phenology].Phyllochron.BasePhyllochron.FixedValue = 100.0",
                    "[Phenology].PhyllochronPpSensitivity.FixedValue = 0.6",
                    "[Phenology].CAMP.FLNparams.MinLN = 8",
                    "[Phenology].CAMP.FLNparams.PpLN = 2",
                    "[Phenology].CAMP.FLNparams.VrnLN = 1",
                    "[Phenology].CAMP.FLNparams.VxPLN = 2",
                    "[Phenology].HeadEmergenceLongDayBase.FixedValue = 170",
                    "[Phenology].HeadEmergencePpSensitivity.FixedValue = 4",
                    "[Phenology].CAMP.EnvData.VrnTreatTemp = 6",
                    "[Phenology].CAMP.EnvData.VrnTreatDuration = 60"
                  ],
                  "Name": "Saracen",
                  "ResourceName": null,
                  "Children": [],
                  "Enabled": true,
                  "ReadOnly": false
                },
                {
                  "$type": "Models.PMF.Cultivar, Models",
                  "Command": [
                    "[Phenology].CAMP.FLNparams.MinLN = 9",
                    "[Phenology].CAMP.FLNparams.PpLN = 3.0",
                    "[Phenology].CAMP.FLNparams.VrnLN = 7",
                    "[Phenology].CAMP.FLNparams.VxPLN = 0.0"
                  ],
                  "Name": "Solstice",
                  "ResourceName": null,
                  "Children": [],
                  "Enabled": true,
                  "ReadOnly": false
                },
                {
                  "$type": "Models.PMF.Cultivar, Models",
                  "Command": [
                    "[Phenology].CAMP.FLNparams.MinLN = 9",
                    "[Phenology].CAMP.FLNparams.PpLN = 3.0",
                    "[Phenology].CAMP.FLNparams.VrnLN = 7",
                    "[Phenology].CAMP.FLNparams.VxPLN = 0.0"
                  ],
                  "Name": "Tribute",
                  "ResourceName": null,
                  "Children": [],
                  "Enabled": true,
                  "ReadOnly": false
                },
                {
                  "$type": "Models.PMF.Cultivar, Models",
                  "Command": [
                    "[Phenology].HeadEmergenceLongDayBase.FixedValue = 50",
                    "[Phenology].Phyllochron.BasePhyllochron.FixedValue = 105.0",
                    "[Leaf].ExtinctionCoeff.VegetativePhase.FixedValue = 0.75",
                    "[Grain].NumberFunction.GrainNumber.GrainsPerGramOfStem.FixedValue = 26",
                    "[Grain].MaximumPotentialGrainSize.FixedValue = 0.045",
                    "[Leaf].CohortParameters.MaxArea.AreaLargestLeaves.FixedValue = 3000",
                    "[Phenology].PhyllochronPpSensitivity.FixedValue = 0.33",
                    "[Phenology].CAMP.FLNparams.MinLN = 10",
                    "[Phenology].CAMP.FLNparams.PpLN = 12",
                    "[Phenology].CAMP.FLNparams.VrnLN = 12",
                    "[Phenology].CAMP.FLNparams.VxPLN = 4",
                    "[Phenology].HeadEmergencePpSensitivity.FixedValue = 8",
                    "[Phenology].CAMP.EnvData.VrnTreatTemp = 6",
                    "[Phenology].CAMP.EnvData.VrnTreatDuration = 60"
                  ],
                  "Name": "Wakanui",
                  "ResourceName": null,
                  "Children": [],
                  "Enabled": true,
                  "ReadOnly": false
                },
                {
                  "$type": "Models.PMF.Cultivar, Models",
                  "Command": [
                    "[Phenology].HeadEmergenceLongDayBase.FixedValue = 50",
                    "[Phenology].Phyllochron.BasePhyllochron.FixedValue = 105.0",
                    "[Leaf].ExtinctionCoeff.VegetativePhase.FixedValue = 0.75",
                    "[Grain].NumberFunction.GrainNumber.GrainsPerGramOfStem.FixedValue = 26",
                    "[Grain].MaximumPotentialGrainSize.FixedValue = 0.045",
                    "[Leaf].CohortParameters.MaxArea.AreaLargestLeaves.FixedValue = 3000",
                    "[Phenology].PhyllochronPpSensitivity.FixedValue = 0.33",
                    "[Phenology].CAMP.FLNparams.MinLN = 10",
                    "[Phenology].CAMP.FLNparams.PpLN = 12",
                    "[Phenology].CAMP.FLNparams.VrnLN = 12",
                    "[Phenology].CAMP.FLNparams.VxPLN = 4",
                    "[Phenology].HeadEmergencePpSensitivity.FixedValue = 8",
                    "[Phenology].CAMP.EnvData.VrnTreatTemp = 6",
                    "[Phenology].CAMP.EnvData.VrnTreatDuration = 60"
                  ],
                  "Name": "Voltron",
                  "ResourceName": null,
                  "Children": [],
                  "Enabled": true,
                  "ReadOnly": false
                },
                {
                  "$type": "Models.PMF.Cultivar, Models",
                  "Command": [
                    "[Phenology].HeadEmergenceLongDayBase.FixedValue = 50",
                    "[Phenology].Phyllochron.BasePhyllochron.FixedValue = 105.0",
                    "[Leaf].ExtinctionCoeff.VegetativePhase.FixedValue = 0.75",
                    "[Grain].NumberFunction.GrainNumber.GrainsPerGramOfStem.FixedValue = 26",
                    "[Grain].MaximumPotentialGrainSize.FixedValue = 0.045",
                    "[Leaf].CohortParameters.MaxArea.AreaLargestLeaves.FixedValue = 3000",
                    "[Phenology].PhyllochronPpSensitivity.FixedValue = 0.33",
                    "[Phenology].CAMP.FLNparams.MinLN = 10",
                    "[Phenology].CAMP.FLNparams.PpLN = 12",
                    "[Phenology].CAMP.FLNparams.VrnLN = 12",
                    "[Phenology].CAMP.FLNparams.VxPLN = 4",
                    "[Phenology].HeadEmergencePpSensitivity.FixedValue = 8",
                    "[Phenology].CAMP.EnvData.VrnTreatTemp = 6",
                    "[Phenology].CAMP.EnvData.VrnTreatDuration = 60"
                  ],
                  "Name": "Sorrial",
                  "ResourceName": null,
                  "Children": [],
                  "Enabled": true,
                  "ReadOnly": false
                },
                {
                  "$type": "Models.PMF.Cultivar, Models",
                  "Command": [
                    "[Phenology].HeadEmergenceLongDayBase.FixedValue = 50",
                    "[Phenology].Phyllochron.BasePhyllochron.FixedValue = 105.0",
                    "[Leaf].ExtinctionCoeff.VegetativePhase.FixedValue = 0.75",
                    "[Grain].NumberFunction.GrainNumber.GrainsPerGramOfStem.FixedValue = 26",
                    "[Grain].MaximumPotentialGrainSize.FixedValue = 0.045",
                    "[Leaf].CohortParameters.MaxArea.AreaLargestLeaves.FixedValue = 3000",
                    "[Phenology].PhyllochronPpSensitivity.FixedValue = 0.33",
                    "[Phenology].CAMP.FLNparams.MinLN = 10",
                    "[Phenology].CAMP.FLNparams.PpLN = 12",
                    "[Phenology].CAMP.FLNparams.VrnLN = 12",
                    "[Phenology].CAMP.FLNparams.VxPLN = 4",
                    "[Phenology].HeadEmergencePpSensitivity.FixedValue = 8",
                    "[Phenology].CAMP.EnvData.VrnTreatTemp = 6",
                    "[Phenology].CAMP.EnvData.VrnTreatDuration = 60"
                  ],
                  "Name": "Cesario",
                  "ResourceName": null,
                  "Children": [],
                  "Enabled": true,
                  "ReadOnly": false
                },
                {
                  "$type": "Models.PMF.Cultivar, Models",
                  "Command": [
                    "[Phenology].HeadEmergenceLongDayBase.FixedValue = 50",
                    "[Phenology].Phyllochron.BasePhyllochron.FixedValue = 105.0",
                    "[Leaf].ExtinctionCoeff.VegetativePhase.FixedValue = 0.75",
                    "[Grain].NumberFunction.GrainNumber.GrainsPerGramOfStem.FixedValue = 26",
                    "[Grain].MaximumPotentialGrainSize.FixedValue = 0.045",
                    "[Leaf].CohortParameters.MaxArea.AreaLargestLeaves.FixedValue = 3000",
                    "[Phenology].PhyllochronPpSensitivity.FixedValue = 0.33",
                    "[Phenology].CAMP.FLNparams.MinLN = 10",
                    "[Phenology].CAMP.FLNparams.PpLN = 12",
                    "[Phenology].CAMP.FLNparams.VrnLN = 12",
                    "[Phenology].CAMP.FLNparams.VxPLN = 4",
                    "[Phenology].HeadEmergencePpSensitivity.FixedValue = 8",
                    "[Phenology].CAMP.EnvData.VrnTreatTemp = 6",
                    "[Phenology].CAMP.EnvData.VrnTreatDuration = 60"
                  ],
                  "Name": "Stockade",
                  "ResourceName": null,
                  "Children": [],
                  "Enabled": true,
                  "ReadOnly": false
                },
                {
                  "$type": "Models.PMF.Cultivar, Models",
                  "Command": [
                    "[Phenology].HeadEmergenceLongDayBase.FixedValue = 50",
                    "[Phenology].Phyllochron.BasePhyllochron.FixedValue = 105.0",
                    "[Leaf].ExtinctionCoeff.VegetativePhase.FixedValue = 0.75",
                    "[Grain].NumberFunction.GrainNumber.GrainsPerGramOfStem.FixedValue = 26",
                    "[Grain].MaximumPotentialGrainSize.FixedValue = 0.045",
                    "[Leaf].CohortParameters.MaxArea.AreaLargestLeaves.FixedValue = 3000",
                    "[Phenology].PhyllochronPpSensitivity.FixedValue = 0.33",
                    "[Phenology].CAMP.FLNparams.MinLN = 10",
                    "[Phenology].CAMP.FLNparams.PpLN = 8",
                    "[Phenology].CAMP.FLNparams.VrnLN = 0",
                    "[Phenology].CAMP.FLNparams.VxPLN = 0",
                    "[Phenology].HeadEmergencePpSensitivity.FixedValue = 8",
                    "[Phenology].CAMP.EnvData.VrnTreatTemp = 6",
                    "[Phenology].CAMP.EnvData.VrnTreatDuration = 60"
                  ],
                  "Name": "CRW247",
                  "ResourceName": null,
                  "Children": [],
                  "Enabled": true,
                  "ReadOnly": false
                },
                {
                  "$type": "Models.PMF.Cultivar, Models",
                  "Command": [
                    "[Phenology].HeadEmergenceLongDayBase.FixedValue = 50",
                    "[Phenology].Phyllochron.BasePhyllochron.FixedValue = 105.0",
                    "[Leaf].ExtinctionCoeff.VegetativePhase.FixedValue = 0.75",
                    "[Grain].NumberFunction.GrainNumber.GrainsPerGramOfStem.FixedValue = 26",
                    "[Grain].MaximumPotentialGrainSize.FixedValue = 0.045",
                    "[Leaf].CohortParameters.MaxArea.AreaLargestLeaves.FixedValue = 3000",
                    "[Phenology].PhyllochronPpSensitivity.FixedValue = 0.33",
                    "[Phenology].CAMP.FLNparams.MinLN = 10",
                    "[Phenology].CAMP.FLNparams.PpLN = 12",
                    "[Phenology].CAMP.FLNparams.VrnLN = 12",
                    "[Phenology].CAMP.FLNparams.VxPLN = 4",
                    "[Phenology].HeadEmergencePpSensitivity.FixedValue = 8",
                    "[Phenology].CAMP.EnvData.VrnTreatTemp = 6",
                    "[Phenology].CAMP.EnvData.VrnTreatDuration = 60"
                  ],
                  "Name": "Zyatt",
                  "ResourceName": null,
                  "Children": [],
                  "Enabled": true,
                  "ReadOnly": false
                },
                {
                  "$type": "Models.PMF.Cultivar, Models",
                  "Command": [
                    "[Phenology].HeadEmergenceLongDayBase.FixedValue = 50",
                    "[Phenology].Phyllochron.BasePhyllochron.FixedValue = 105.0",
                    "[Leaf].ExtinctionCoeff.VegetativePhase.FixedValue = 0.75",
                    "[Grain].NumberFunction.GrainNumber.GrainsPerGramOfStem.FixedValue = 26",
                    "[Grain].MaximumPotentialGrainSize.FixedValue = 0.045",
                    "[Leaf].CohortParameters.MaxArea.AreaLargestLeaves.FixedValue = 3000",
                    "[Phenology].PhyllochronPpSensitivity.FixedValue = 0.33",
                    "[Phenology].CAMP.FLNparams.MinLN = 10",
                    "[Phenology].CAMP.FLNparams.PpLN = 12",
                    "[Phenology].CAMP.FLNparams.VrnLN = 12",
                    "[Phenology].CAMP.FLNparams.VxPLN = 4",
                    "[Phenology].HeadEmergencePpSensitivity.FixedValue = 8",
                    "[Phenology].CAMP.EnvData.VrnTreatTemp = 6",
                    "[Phenology].CAMP.EnvData.VrnTreatDuration = 60"
                  ],
                  "Name": "Graham",
                  "ResourceName": null,
                  "Children": [],
                  "Enabled": true,
                  "ReadOnly": false
                },
                {
                  "$type": "Models.PMF.Cultivar, Models",
                  "Command": [
                    "[Phenology].HeadEmergenceLongDayBase.FixedValue = 50",
                    "[Phenology].Phyllochron.BasePhyllochron.FixedValue = 105.0",
                    "[Leaf].ExtinctionCoeff.VegetativePhase.FixedValue = 0.75",
                    "[Grain].NumberFunction.GrainNumber.GrainsPerGramOfStem.FixedValue = 26",
                    "[Grain].MaximumPotentialGrainSize.FixedValue = 0.045",
                    "[Leaf].CohortParameters.MaxArea.AreaLargestLeaves.FixedValue = 3000",
                    "[Phenology].PhyllochronPpSensitivity.FixedValue = 0.33",
                    "[Phenology].CAMP.FLNparams.MinLN = 10",
                    "[Phenology].CAMP.FLNparams.PpLN = 12",
                    "[Phenology].CAMP.FLNparams.VrnLN = 12",
                    "[Phenology].CAMP.FLNparams.VxPLN = 4",
                    "[Phenology].HeadEmergencePpSensitivity.FixedValue = 8",
                    "[Phenology].CAMP.EnvData.VrnTreatTemp = 6",
                    "[Phenology].CAMP.EnvData.VrnTreatDuration = 60"
                  ],
                  "Name": "Kerrin",
                  "ResourceName": null,
                  "Children": [],
                  "Enabled": true,
                  "ReadOnly": false
                }
              ],
              "Enabled": true,
              "ReadOnly": false
            },
            {
              "$type": "Models.Core.Folder, Models",
              "ShowInDocs": false,
              "GraphsPerPage": 6,
              "Name": "Australia",
              "ResourceName": null,
              "Children": [
                {
                  "$type": "Models.PMF.Cultivar, Models",
                  "Command": [
                    "[Phenology].HeadEmergencePpSensitivity.FixedValue = 1",
                    "[Phenology].Phyllochron.BasePhyllochron.FixedValue = 92.9812317822162",
                    "[Phenology].PhyllochronPpSensitivity.FixedValue = 0.268590208069814",
                    "[Phenology].CAMP.FLNparams.MinLN = 7",
                    "[Phenology].CAMP.FLNparams.PpLN = 2",
                    "[Phenology].CAMP.FLNparams.VrnLN = 0",
                    "[Phenology].CAMP.FLNparams.VxPLN = 0",
                    "[Phenology].CAMP.EnvData.VrnTreatTemp = 5.8",
                    "[Phenology].CAMP.EnvData.VrnTreatDuration = 60",
                    "[Phenology].HeadEmergenceLongDayBase.FixedValue = 130"
                  ],
                  "Name": "Axe",
                  "ResourceName": null,
                  "Children": [],
                  "Enabled": true,
                  "ReadOnly": false
                },
                {
                  "$type": "Models.PMF.Cultivar, Models",
                  "Command": [
                    "[Phenology].Phyllochron.BasePhyllochron.FixedValue = 99.3767047504637",
                    "[Phenology].PhyllochronPpSensitivity.FixedValue = 0.204801292585874",
                    "[Phenology].CAMP.FLNparams.MinLN = 7",
                    "[Phenology].CAMP.FLNparams.PpLN = 5",
                    "[Phenology].CAMP.FLNparams.VrnLN = 1",
                    "[Phenology].CAMP.FLNparams.VxPLN = 0",
                    "[Phenology].CAMP.EnvData.VrnTreatTemp = 5.8",
                    "[Phenology].CAMP.EnvData.VrnTreatDuration = 60",
                    "[Phenology].HeadEmergenceLongDayBase.FixedValue = 170",
                    "[Phenology].HeadEmergencePpSensitivity.FixedValue = 1"
                  ],
                  "Name": "Bolac",
                  "ResourceName": null,
                  "Children": [],
                  "Enabled": true,
                  "ReadOnly": false
                },
                {
                  "$type": "Models.PMF.Cultivar, Models",
                  "Command": [
                    "[Phenology].Phyllochron.BasePhyllochron.FixedValue = 100",
                    "[Phenology].CAMP.FLNparams.MinLN = 7",
                    "[Phenology].CAMP.FLNparams.PpLN = 12",
                    "[Phenology].CAMP.FLNparams.VrnLN = 9",
                    "[Phenology].CAMP.FLNparams.VxPLN = -9",
                    "[Phenology].HeadEmergenceLongDayBase.FixedValue = 50",
                    "[Phenology].HeadEmergencePpSensitivity.FixedValue = 0"
                  ],
                  "Name": "Cunningham",
                  "ResourceName": null,
                  "Children": [],
                  "Enabled": true,
                  "ReadOnly": false
                },
                {
                  "$type": "Models.PMF.Cultivar, Models",
                  "Command": [
                    "[Phenology].Phyllochron.BasePhyllochron.FixedValue = 94.7552823110091",
                    "[Phenology].PhyllochronPpSensitivity.FixedValue = 0.263180943521024",
                    "[Phenology].CAMP.FLNparams.MinLN = 7",
                    "[Phenology].CAMP.FLNparams.PpLN = 3",
                    "[Phenology].CAMP.FLNparams.VrnLN = 2",
                    "[Phenology].CAMP.FLNparams.VxPLN = -2",
                    "[Phenology].CAMP.EnvData.VrnTreatTemp = 5.8",
                    "[Phenology].CAMP.EnvData.VrnTreatDuration = 60",
                    "[Phenology].HeadEmergenceLongDayBase.FixedValue = 150",
                    "[Phenology].HeadEmergencePpSensitivity.FixedValue = 1"
                  ],
                  "Name": "Derrimut",
                  "ResourceName": null,
                  "Children": [],
                  "Enabled": true,
                  "ReadOnly": false
                },
                {
                  "$type": "Models.PMF.Cultivar, Models",
                  "Command": [
                    "[Phenology].Phyllochron.BasePhyllochron.FixedValue = 96.2227321902995",
                    "[Phenology].PhyllochronPpSensitivity.FixedValue = 0.199981872553676",
                    "[Phenology].CAMP.FLNparams.MinLN = 8",
                    "[Phenology].CAMP.FLNparams.PpLN = 2",
                    "[Phenology].CAMP.FLNparams.VrnLN = 4",
                    "[Phenology].CAMP.FLNparams.VxPLN = -3",
                    "[Phenology].CAMP.EnvData.VrnTreatTemp = 6",
                    "[Phenology].CAMP.EnvData.VrnTreatDuration = 60",
                    "[Phenology].HeadEmergenceLongDayBase.FixedValue = 110",
                    "[Phenology].HeadEmergencePpSensitivity.FixedValue = 1",
                    "[Grain].MaximumPotentialGrainSize.FixedValue = 0.041",
                    "[Grain].NumberFunction.GrainNumber.GrainsPerGramOfStem.FixedValue = 22"
                  ],
                  "Name": "Gregory",
                  "ResourceName": null,
                  "Children": [],
                  "Enabled": true,
                  "ReadOnly": false
                },
                {
                  "$type": "Models.PMF.Cultivar, Models",
                  "Command": [
                    "[Phenology].Phyllochron.BasePhyllochron.FixedValue = 100",
                    "[Phenology].PhyllochronPpSensitivity.FixedValue = 0.349562436956343",
                    "[Phenology].CAMP.FLNparams.MinLN = 8",
                    "[Phenology].CAMP.FLNparams.PpLN = 3",
                    "[Phenology].CAMP.FLNparams.VrnLN = 0.5",
                    "[Phenology].CAMP.FLNparams.VxPLN = 0",
                    "[Phenology].CAMP.EnvData.VrnTreatTemp = 6",
                    "[Phenology].CAMP.EnvData.VrnTreatDuration = 60",
                    "[Phenology].HeadEmergenceLongDayBase.FixedValue = 50",
                    "[Phenology].HeadEmergencePpSensitivity.FixedValue = 4"
                  ],
                  "Name": "Gamenya",
                  "ResourceName": null,
                  "Children": [],
                  "Enabled": true,
                  "ReadOnly": false
                },
                {
                  "$type": "Models.PMF.Cultivar, Models",
                  "Command": [
                    "[Phenology].Phyllochron.BasePhyllochron.FixedValue = 91.4777217640106",
                    "[Phenology].PhyllochronPpSensitivity.FixedValue = 0.28135751778138",
                    "[Phenology].CAMP.FLNparams.MinLN = 7",
                    "[Phenology].CAMP.FLNparams.PpLN = 2",
                    "[Phenology].CAMP.FLNparams.VrnLN = 4",
                    "[Phenology].CAMP.FLNparams.VxPLN = -4",
                    "[Phenology].CAMP.EnvData.VrnTreatTemp = 5.8",
                    "[Phenology].CAMP.EnvData.VrnTreatDuration = 60",
                    "[Phenology].HeadEmergenceLongDayBase.FixedValue = 230",
                    "[Phenology].HeadEmergencePpSensitivity.FixedValue = 1"
                  ],
                  "Name": "Gauntlet",
                  "ResourceName": null,
                  "Children": [],
                  "Enabled": true,
                  "ReadOnly": false
                },
                {
                  "$type": "Models.PMF.Cultivar, Models",
                  "Command": [
                    "[Phenology].Phyllochron.BasePhyllochron.FixedValue = 100",
                    "[Phenology].CAMP.FLNparams.MinLN = 6",
                    "[Phenology].CAMP.FLNparams.PpLN = 5.0",
                    "[Phenology].CAMP.FLNparams.VrnLN = 0",
                    "[Phenology].CAMP.FLNparams.VxPLN = 0.0"
                  ],
                  "Name": "Gladius",
                  "ResourceName": null,
                  "Children": [],
                  "Enabled": true,
                  "ReadOnly": false
                },
                {
                  "$type": "Models.PMF.Cultivar, Models",
                  "Command": [
                    "[Phenology].Phyllochron.BasePhyllochron.FixedValue = 107",
                    "[Phenology].PhyllochronPpSensitivity.FixedValue = 0.247088996399892",
                    "[Grain].NumberFunction.GrainNumber.GrainsPerGramOfStem.FixedValue = 17",
                    "[Phenology].CAMP.EnvData.VrnTreatTemp = 5.8",
                    "[Phenology].CAMP.EnvData.VrnTreatDuration = 60",
                    "[Phenology].CAMP.FLNparams.MinLN = 7",
                    "[Phenology].CAMP.FLNparams.PpLN = 2",
                    "[Phenology].CAMP.FLNparams.VrnLN = 1",
                    "[Phenology].CAMP.FLNparams.VxPLN = 0",
                    "[Phenology].HeadEmergenceLongDayBase.FixedValue = 50",
                    "[Phenology].HeadEmergencePpSensitivity.FixedValue = 5"
                  ],
                  "Name": "Gutha",
                  "ResourceName": null,
                  "Children": [],
                  "Enabled": true,
                  "ReadOnly": false
                },
                {
                  "$type": "Models.PMF.Cultivar, Models",
                  "Command": [
                    "[Phenology].Phyllochron.BasePhyllochron.FixedValue = 85.6989214218668",
                    "[Grain].NumberFunction.GrainNumber.GrainsPerGramOfStem.FixedValue = 20",
                    "[Phenology].PhyllochronPpSensitivity.FixedValue = 0.349562436956343",
                    "[Phenology].CAMP.FLNparams.MinLN = 8",
                    "[Phenology].CAMP.FLNparams.PpLN = 3",
                    "[Phenology].CAMP.FLNparams.VrnLN = 0",
                    "[Phenology].CAMP.FLNparams.VxPLN = 0",
                    "[Phenology].CAMP.EnvData.VrnTreatTemp = 6",
                    "[Phenology].CAMP.EnvData.VrnTreatDuration = 60",
                    "[Phenology].HeadEmergenceLongDayBase.FixedValue = 50",
                    "[Phenology].HeadEmergencePpSensitivity.FixedValue = 4"
                  ],
                  "Name": "H45",
                  "ResourceName": null,
                  "Children": [],
                  "Enabled": true,
                  "ReadOnly": false
                },
                {
                  "$type": "Models.PMF.Cultivar, Models",
                  "Command": [
                    "[Phenology].Phyllochron.BasePhyllochron.FixedValue = 100",
                    "[Phenology].CAMP.FLNparams.MinLN = 8",
                    "[Phenology].CAMP.FLNparams.PpLN = 4.0",
                    "[Phenology].CAMP.FLNparams.VrnLN = 0",
                    "[Phenology].CAMP.FLNparams.VxPLN = 0.0"
                  ],
                  "Name": "H46",
                  "ResourceName": null,
                  "Children": [],
                  "Enabled": true,
                  "ReadOnly": false
                },
                {
                  "$type": "Models.PMF.Cultivar, Models",
                  "Command": [
                    "[Phenology].Phyllochron.BasePhyllochron.FixedValue = 107.48",
                    "[Grain].MaximumPotentialGrainSize.FixedValue = 0.041",
                    "[Grain].NumberFunction.GrainNumber.GrainsPerGramOfStem.FixedValue = 22",
                    "[Phenology].PhyllochronPpSensitivity.FixedValue = 0.247",
                    "[Phenology].CAMP.FLNparams.MinLN = 7",
                    "[Phenology].CAMP.FLNparams.PpLN = 4",
                    "[Phenology].CAMP.FLNparams.VrnLN = 2",
                    "[Phenology].CAMP.FLNparams.VxPLN = 0",
                    "[Phenology].HeadEmergenceLongDayBase.FixedValue = 50",
                    "[Phenology].HeadEmergencePpSensitivity.FixedValue = 5",
                    "[Phenology].CAMP.EnvData.VrnTreatTemp = 6",
                    "[Phenology].CAMP.EnvData.VrnTreatDuration = 60"
                  ],
                  "Name": "Hartog",
                  "ResourceName": null,
                  "Children": [],
                  "Enabled": true,
                  "ReadOnly": false
                },
                {
                  "$type": "Models.PMF.Cultivar, Models",
                  "Command": [
                    "[Phenology].Phyllochron.BasePhyllochron.FixedValue = 94.9906866085437",
                    "[Phenology].PhyllochronPpSensitivity.FixedValue = 0.264808096779551",
                    "[Phenology].CAMP.EnvData.VrnTreatTemp = 5.8",
                    "[Phenology].CAMP.EnvData.VrnTreatDuration = 60",
                    "[Phenology].CAMP.FLNparams.MinLN = 8",
                    "[Phenology].CAMP.FLNparams.PpLN = 2",
                    "[Phenology].CAMP.FLNparams.VrnLN = 4",
                    "[Phenology].CAMP.FLNparams.VxPLN = -3",
                    "[Phenology].HeadEmergenceLongDayBase.FixedValue = 110",
                    "[Phenology].HeadEmergencePpSensitivity.FixedValue = 1"
                  ],
                  "Name": "Wills",
                  "ResourceName": null,
                  "Children": [],
                  "Enabled": true,
                  "ReadOnly": false
                },
                {
                  "$type": "Models.PMF.Cultivar, Models",
                  "Command": [
                    "[Phenology].HeadEmergenceLongDayBase.FixedValue = 100",
                    "[Phenology].Phyllochron.BasePhyllochron.FixedValue = 80",
                    "[Phenology].CAMP.FLNparams.MinLN = 9.0",
                    "[Phenology].CAMP.FLNparams.PpLN = 2.0",
                    "[Phenology].CAMP.FLNparams.VrnLN = 0.0",
                    "[Phenology].CAMP.FLNparams.VxPLN = 0.0",
                    "[Phenology].HeadEmergencePpSensitivity.FixedValue = 0.0",
                    "[Phenology].CAMP.EnvData.VrnTreatTemp = 6",
                    "[Phenology].CAMP.EnvData.VrnTreatDuration = 60"
                  ],
                  "Name": "Mercury",
                  "ResourceName": null,
                  "Children": [],
                  "Enabled": true,
                  "ReadOnly": false
                },
                {
                  "$type": "Models.PMF.Cultivar, Models",
                  "Command": [
                    "[Phenology].Phyllochron.BasePhyllochron.FixedValue = 100",
                    "[Phenology].CAMP.FLNparams.MinLN = 5",
                    "[Phenology].CAMP.FLNparams.PpLN = 9",
                    "[Phenology].CAMP.FLNparams.VrnLN = 0",
                    "[Phenology].CAMP.FLNparams.VxPLN = 6",
                    "[Phenology].HeadEmergenceLongDayBase.FixedValue = 130",
                    "[Phenology].HeadEmergencePpSensitivity.FixedValue = 6"
                  ],
                  "Name": "Batavia",
                  "ResourceName": null,
                  "Children": [],
                  "Enabled": true,
                  "ReadOnly": false
                },
                {
                  "$type": "Models.PMF.Cultivar, Models",
                  "Command": [
                    "[Phenology].Phyllochron.BasePhyllochron.FixedValue =80",
                    "[Phenology].CAMP.FLNparams.MinLN = 8",
                    "[Phenology].CAMP.FLNparams.PpLN = 9",
                    "[Phenology].CAMP.FLNparams.VrnLN = 8",
                    "[Phenology].CAMP.FLNparams.VxPLN = -8",
                    "[Phenology].HeadEmergenceLongDayBase.FixedValue = 110",
                    "[Phenology].HeadEmergencePpSensitivity.FixedValue = 0",
                    "[Phenology].CAMP.EnvData.VrnTreatTemp = 6",
                    "[Phenology].CAMP.EnvData.VrnTreatDuration = 60"
                  ],
                  "Name": "Egret",
                  "ResourceName": null,
                  "Children": [],
                  "Enabled": true,
                  "ReadOnly": false
                },
                {
                  "$type": "Models.PMF.Cultivar, Models",
                  "Command": [
                    "[Phenology].Phyllochron.BasePhyllochron.FixedValue = 91.4460925764448",
                    "[Phenology].PhyllochronPpSensitivity.FixedValue = 0.235020437209909",
                    "[Phenology].CAMP.FLNparams.MinLN = 8",
                    "[Phenology].CAMP.FLNparams.PpLN = 3",
                    "[Phenology].CAMP.FLNparams.VrnLN = 1",
                    "[Phenology].CAMP.FLNparams.VxPLN = -1",
                    "[Phenology].CAMP.EnvData.VrnTreatTemp = 5.8",
                    "[Phenology].CAMP.EnvData.VrnTreatDuration = 60",
                    "[Phenology].HeadEmergenceLongDayBase.FixedValue = 130",
                    "[Phenology].HeadEmergencePpSensitivity.FixedValue = 1"
                  ],
                  "Name": "Janz",
                  "ResourceName": null,
                  "Children": [],
                  "Enabled": true,
                  "ReadOnly": false
                },
                {
                  "$type": "Models.PMF.Cultivar, Models",
                  "Command": [
                    "[Phenology].Phyllochron.BasePhyllochron.FixedValue = 88.1945544451052",
                    "[Phenology].PhyllochronPpSensitivity.FixedValue = 0.350967201537242",
                    "[Phenology].CAMP.FLNparams.MinLN = 7",
                    "[Phenology].CAMP.FLNparams.PpLN = 4",
                    "[Phenology].CAMP.FLNparams.VrnLN = 2",
                    "[Phenology].CAMP.FLNparams.VxPLN = 0",
                    "[Phenology].CAMP.EnvData.VrnTreatTemp = 6",
                    "[Phenology].CAMP.EnvData.VrnTreatDuration = 60",
                    "[Phenology].HeadEmergenceLongDayBase.FixedValue = 210",
                    "[Phenology].HeadEmergencePpSensitivity.FixedValue = 3"
                  ],
                  "Name": "Kellalac",
                  "ResourceName": null,
                  "Children": [],
                  "Enabled": true,
                  "ReadOnly": false
                },
                {
                  "$type": "Models.PMF.Cultivar, Models",
                  "Command": [
                    "[Phenology].Phyllochron.BasePhyllochron.FixedValue = 100",
                    "[Phenology].CAMP.FLNparams.MinLN = 8",
                    "[Phenology].CAMP.FLNparams.PpLN = 4.0",
                    "[Phenology].CAMP.FLNparams.VrnLN = 0",
                    "[Phenology].CAMP.FLNparams.VxPLN = 0.0"
                  ],
                  "Name": "Kennedy",
                  "ResourceName": null,
                  "Children": [],
                  "Enabled": true,
                  "ReadOnly": false
                },
                {
                  "$type": "Models.PMF.Cultivar, Models",
                  "Command": [
                    "[Phenology].Phyllochron.BasePhyllochron.FixedValue = 100",
                    "[Phenology].CAMP.FLNparams.MinLN = 7",
                    "[Phenology].CAMP.FLNparams.PpLN = 7",
                    "[Phenology].CAMP.FLNparams.VrnLN = 0",
                    "[Phenology].CAMP.FLNparams.VxPLN = 0",
                    "[Phenology].HeadEmergenceLongDayBase.FixedValue = 70",
                    "[Phenology].HeadEmergencePpSensitivity.FixedValue = 4",
                    "[Phenology].CAMP.EnvData.VrnTreatTemp = 6",
                    "[Phenology].CAMP.EnvData.VrnTreatDuration = 60"
                  ],
                  "Name": "Lang",
                  "ResourceName": null,
                  "Children": [],
                  "Enabled": true,
                  "ReadOnly": false
                },
                {
                  "$type": "Models.PMF.Cultivar, Models",
                  "Command": [
                    "[Phenology].Phyllochron.BasePhyllochron.FixedValue = 100",
                    "[Phenology].CAMP.FLNparams.MinLN = 6.1",
                    "[Phenology].CAMP.FLNparams.PpLN = 3.0",
                    "[Phenology].CAMP.FLNparams.VrnLN = 1.8000000000000007",
                    "[Phenology].CAMP.FLNparams.VxPLN = 4.0",
                    "[Phenology].HeadEmergenceLongDayBase.FixedValue = 108",
                    "[Phenology].HeadEmergencePpSensitivity.FixedValue = 1.3",
                    "[Phenology].CAMP.EnvData.VrnTreatTemp = 6",
                    "[Phenology].CAMP.EnvData.VrnTreatDuration = 60",
                    "[Grain].MaximumPotentialGrainSize.FixedValue = 0.041",
                    "[Grain].NumberFunction.GrainNumber.GrainsPerGramOfStem.FixedValue = 22"
                  ],
                  "Name": "Livingston",
                  "ResourceName": null,
                  "Children": [],
                  "Enabled": true,
                  "ReadOnly": false
                },
                {
                  "$type": "Models.PMF.Cultivar, Models",
                  "Command": [
                    "[Phenology].Phyllochron.BasePhyllochron.FixedValue = 100",
                    "[Phenology].CAMP.FLNparams.MinLN = 6",
                    "[Phenology].CAMP.FLNparams.PpLN = 4.0",
                    "[Phenology].CAMP.FLNparams.VrnLN = 0",
                    "[Phenology].CAMP.FLNparams.VxPLN = 0.0"
                  ],
                  "Name": "Lincoln",
                  "ResourceName": null,
                  "Children": [],
                  "Enabled": true,
                  "ReadOnly": false
                },
                {
                  "$type": "Models.PMF.Cultivar, Models",
                  "Command": [
                    "[Phenology].Phyllochron.BasePhyllochron.FixedValue = 106.268453805677",
                    "[Phenology].PhyllochronPpSensitivity.FixedValue = 0.137742329295879",
                    "[Phenology].CAMP.EnvData.VrnTreatTemp = 6",
                    "[Phenology].CAMP.EnvData.VrnTreatDuration = 60",
                    "[Phenology].CAMP.FLNparams.MinLN = 7",
                    "[Phenology].CAMP.FLNparams.PpLN = 2",
                    "[Phenology].CAMP.FLNparams.VrnLN = 3",
                    "[Phenology].CAMP.FLNparams.VxPLN = -3",
                    "[Phenology].HeadEmergenceLongDayBase.FixedValue = 70",
                    "[Phenology].HeadEmergencePpSensitivity.FixedValue = 1"
                  ],
                  "Name": "Mace",
                  "ResourceName": null,
                  "Children": [],
                  "Enabled": true,
                  "ReadOnly": false
                },
                {
                  "$type": "Models.PMF.Cultivar, Models",
                  "Command": [
                    "[Phenology].HeadEmergenceLongDayBase.FixedValue = 114.0",
                    "[Phenology].Phyllochron.BasePhyllochron.FixedValue = 100",
                    "[Phenology].CAMP.FLNparams.MinLN = 8.664527440257086",
                    "[Phenology].CAMP.FLNparams.PpLN = 1.0215422635640583",
                    "[Phenology].CAMP.FLNparams.VrnLN = 10.022473345513335",
                    "[Phenology].CAMP.FLNparams.VxPLN = -2.1045318640627455",
                    "[Phenology].HeadEmergencePpSensitivity.FixedValue = 3.533066035654082",
                    "[Phenology].CAMP.EnvData.VrnTreatTemp = 6",
                    "[Phenology].CAMP.EnvData.VrnTreatDuration = 60"
                  ],
                  "Name": "MacKellar",
                  "ResourceName": null,
                  "Children": [],
                  "Enabled": true,
                  "ReadOnly": false
                },
                {
                  "$type": "Models.PMF.Cultivar, Models",
                  "Command": [
                    "[Phenology].Phyllochron.BasePhyllochron.FixedValue = 100",
                    "[Grain].NumberFunction.GrainNumber.GrainsPerGramOfStem.FixedValue = 22",
                    "[Phenology].CAMP.FLNparams.MinLN = 7",
                    "[Phenology].CAMP.FLNparams.PpLN = 4.0",
                    "[Phenology].CAMP.FLNparams.VrnLN = 1",
                    "[Phenology].CAMP.FLNparams.VxPLN = 0.0"
                  ],
                  "Name": "Matong",
                  "ResourceName": null,
                  "Children": [],
                  "Enabled": true,
                  "ReadOnly": false
                },
                {
                  "$type": "Models.PMF.Cultivar, Models",
                  "Command": [
                    "[Phenology].Phyllochron.BasePhyllochron.FixedValue = 90",
                    "[Phenology].CAMP.FLNparams.MinLN = 8.0",
                    "[Phenology].CAMP.FLNparams.PpLN = 8.0",
                    "[Phenology].CAMP.FLNparams.VrnLN = 0.0",
                    "[Phenology].CAMP.FLNparams.VxPLN = 3.0",
                    "[Phenology].HeadEmergenceLongDayBase.FixedValue = 200.0",
                    "[Phenology].HeadEmergencePpSensitivity.FixedValue = 2.0",
                    "[Phenology].CAMP.EnvData.VrnTreatTemp = 6",
                    "[Phenology].CAMP.EnvData.VrnTreatDuration = 60"
                  ],
                  "Name": "McCubbin",
                  "ResourceName": null,
                  "Children": [],
                  "Enabled": true,
                  "ReadOnly": false
                },
                {
                  "$type": "Models.PMF.Cultivar, Models",
                  "Command": [
                    "[Phenology].Phyllochron.BasePhyllochron.FixedValue = 100",
                    "[Phenology].CAMP.FLNparams.MinLN = 8",
                    "[Phenology].CAMP.FLNparams.PpLN = 4.0",
                    "[Phenology].CAMP.FLNparams.VrnLN = 0",
                    "[Phenology].CAMP.FLNparams.VxPLN = 0.0"
                  ],
                  "Name": "Ruby",
                  "ResourceName": null,
                  "Children": [],
                  "Enabled": true,
                  "ReadOnly": false
                },
                {
                  "$type": "Models.PMF.Cultivar, Models",
                  "Command": [
                    "[Phenology].Phyllochron.BasePhyllochron.FixedValue = 102.794916048683",
                    "[Phenology].PhyllochronPpSensitivity.FixedValue = 0.192036818570067",
                    "[Grain].NumberFunction.GrainNumber.GrainsPerGramOfStem.FixedValue = 22",
                    "[Phenology].CAMP.EnvData.VrnTreatTemp = 6",
                    "[Phenology].CAMP.EnvData.VrnTreatDuration = 60",
                    "[Phenology].CAMP.FLNparams.MinLN = 7",
                    "[Phenology].CAMP.FLNparams.PpLN = 2",
                    "[Phenology].CAMP.FLNparams.VrnLN = 4",
                    "[Phenology].CAMP.FLNparams.VxPLN = -2",
                    "[Phenology].HeadEmergenceLongDayBase.FixedValue = 170",
                    "[Phenology].HeadEmergencePpSensitivity.FixedValue = 0"
                  ],
                  "Name": "Spear",
                  "ResourceName": null,
                  "Children": [],
                  "Enabled": true,
                  "ReadOnly": false
                },
                {
                  "$type": "Models.PMF.Cultivar, Models",
                  "Command": [
                    "[Phenology].Phyllochron.BasePhyllochron.FixedValue = 91.5032903672171",
                    "[Phenology].PhyllochronPpSensitivity.FixedValue = 0.207593313150283",
                    "[Phenology].CAMP.EnvData.VrnTreatTemp = 5.8",
                    "[Phenology].CAMP.EnvData.VrnTreatDuration = 60",
                    "[Phenology].CAMP.FLNparams.MinLN = 8",
                    "[Phenology].CAMP.FLNparams.PpLN = 4",
                    "[Phenology].CAMP.FLNparams.VrnLN = 2",
                    "[Phenology].CAMP.FLNparams.VxPLN = -1",
                    "[Phenology].HeadEmergenceLongDayBase.FixedValue = 170",
                    "[Phenology].HeadEmergencePpSensitivity.FixedValue = 2"
                  ],
                  "Name": "Sunbri",
                  "ResourceName": null,
                  "Children": [],
                  "Enabled": true,
                  "ReadOnly": false
                },
                {
                  "$type": "Models.PMF.Cultivar, Models",
                  "Command": [
                    "[Phenology].HeadEmergencePpSensitivity.FixedValue = 1",
                    "[Phenology].Phyllochron.BasePhyllochron.FixedValue = 100",
                    "[Phenology].CAMP.FLNparams.MinLN = 6",
                    "[Phenology].CAMP.FLNparams.PpLN = 11",
                    "[Phenology].CAMP.FLNparams.VrnLN = 10",
                    "[Phenology].CAMP.FLNparams.VxPLN = -9",
                    "[Phenology].HeadEmergenceLongDayBase.FixedValue = 170"
                  ],
                  "Name": "Sunco",
                  "ResourceName": null,
                  "Children": [],
                  "Enabled": true,
                  "ReadOnly": false
                },
                {
                  "$type": "Models.PMF.Cultivar, Models",
                  "Command": [
                    "[Phenology].Phyllochron.BasePhyllochron.FixedValue = 100",
                    "[Phenology].CAMP.FLNparams.MinLN = 8",
                    "[Phenology].CAMP.FLNparams.PpLN = 4.0",
                    "[Phenology].CAMP.FLNparams.VrnLN = 0",
                    "[Phenology].CAMP.FLNparams.VxPLN = 0.0"
                  ],
                  "Name": "Ventura",
                  "ResourceName": null,
                  "Children": [],
                  "Enabled": true,
                  "ReadOnly": false
                },
                {
                  "$type": "Models.PMF.Cultivar, Models",
                  "Command": [
                    "[Phenology].Phyllochron.BasePhyllochron.FixedValue = 122.758992485634",
                    "[Phenology].PhyllochronPpSensitivity.FixedValue = 0.119042603665788",
                    "[Phenology].CAMP.FLNparams.MinLN = 6",
                    "[Phenology].CAMP.FLNparams.PpLN = 3",
                    "[Phenology].CAMP.FLNparams.VrnLN = 1",
                    "[Phenology].CAMP.FLNparams.VxPLN = 3",
                    "[Phenology].CAMP.EnvData.VrnTreatTemp = 5.8",
                    "[Phenology].CAMP.EnvData.VrnTreatDuration = 60",
                    "[Phenology].HeadEmergenceLongDayBase.FixedValue = 190",
                    "[Phenology].HeadEmergencePpSensitivity.FixedValue = 4"
                  ],
                  "Name": "Eaglehawk",
                  "ResourceName": null,
                  "Children": [],
                  "Enabled": true,
                  "ReadOnly": false
                },
                {
                  "$type": "Models.PMF.Cultivar, Models",
                  "Command": [
                    "[Phenology].Phyllochron.BasePhyllochron.FixedValue = 111.579556421375",
                    "[Phenology].PhyllochronPpSensitivity.FixedValue = 0.217687425020179",
                    "[Phenology].CAMP.EnvData.VrnTreatTemp = 5.8",
                    "[Phenology].CAMP.EnvData.VrnTreatDuration = 60",
                    "[Phenology].CAMP.FLNparams.MinLN = 7",
                    "[Phenology].CAMP.FLNparams.PpLN = 1",
                    "[Phenology].CAMP.FLNparams.VrnLN = 9",
                    "[Phenology].CAMP.FLNparams.VxPLN = -1",
                    "[Phenology].HeadEmergenceLongDayBase.FixedValue = 170",
                    "[Phenology].HeadEmergencePpSensitivity.FixedValue = 2"
                  ],
                  "Name": "Wedgetail",
                  "ResourceName": null,
                  "Children": [],
                  "Enabled": true,
                  "ReadOnly": false
                },
                {
                  "$type": "Models.PMF.Cultivar, Models",
                  "Command": [
                    "[Phenology].Phyllochron.BasePhyllochron.FixedValue = 100",
                    "[Phenology].PhyllochronPpSensitivity.FixedValue = 0.349562436956343",
                    "[Grain].NumberFunction.GrainNumber.GrainsPerGramOfStem.FixedValue = 17",
                    "[Phenology].CAMP.FLNparams.MinLN = 8",
                    "[Phenology].CAMP.FLNparams.PpLN = 3",
                    "[Phenology].CAMP.FLNparams.VrnLN = 0.5",
                    "[Phenology].CAMP.FLNparams.VxPLN = 0",
                    "[Phenology].CAMP.EnvData.VrnTreatTemp = 6",
                    "[Phenology].CAMP.EnvData.VrnTreatDuration = 60",
                    "[Phenology].HeadEmergenceLongDayBase.FixedValue = 50",
                    "[Phenology].HeadEmergencePpSensitivity.FixedValue = 4"
                  ],
                  "Name": "Wilgoyne",
                  "ResourceName": null,
                  "Children": [],
                  "Enabled": true,
                  "ReadOnly": false
                },
                {
                  "$type": "Models.PMF.Cultivar, Models",
                  "Command": [
                    "[Phenology].Phyllochron.BasePhyllochron.FixedValue = 101.991162889267",
                    "[Phenology].PhyllochronPpSensitivity.FixedValue = 0.203541157884576",
                    "[Phenology].CAMP.EnvData.VrnTreatTemp = 5.8",
                    "[Phenology].CAMP.EnvData.VrnTreatDuration = 60",
                    "[Phenology].CAMP.FLNparams.MinLN = 7",
                    "[Phenology].CAMP.FLNparams.PpLN = 2",
                    "[Phenology].CAMP.FLNparams.VrnLN = 3",
                    "[Phenology].CAMP.FLNparams.VxPLN = -3",
                    "[Phenology].HeadEmergenceLongDayBase.FixedValue = 90",
                    "[Phenology].HeadEmergencePpSensitivity.FixedValue = 3"
                  ],
                  "Name": "Wyalkatchem",
                  "ResourceName": null,
                  "Children": [],
                  "Enabled": true,
                  "ReadOnly": false
                },
                {
                  "$type": "Models.PMF.Cultivar, Models",
                  "Command": [
                    "[Phenology].Phyllochron.BasePhyllochron.FixedValue = 107.48018743345",
                    "[Phenology].PhyllochronPpSensitivity.FixedValue = 0.247088996399892",
                    "[Phenology].CAMP.EnvData.VrnTreatTemp = 5.8",
                    "[Phenology].CAMP.EnvData.VrnTreatDuration = 60",
                    "[Phenology].CAMP.FLNparams.MinLN = 7",
                    "[Phenology].CAMP.FLNparams.PpLN = 4",
                    "[Phenology].CAMP.FLNparams.VrnLN = 2",
                    "[Phenology].CAMP.FLNparams.VxPLN = 0",
                    "[Phenology].HeadEmergenceLongDayBase.FixedValue = 50",
                    "[Phenology].HeadEmergencePpSensitivity.FixedValue = 5"
                  ],
                  "Name": "Yitpi",
                  "ResourceName": null,
                  "Children": [],
                  "Enabled": true,
                  "ReadOnly": false
                },
                {
                  "$type": "Models.PMF.Cultivar, Models",
                  "Command": [
                    "[Phenology].Phyllochron.BasePhyllochron.FixedValue = 86.0661362380018",
                    "[Phenology].PhyllochronPpSensitivity.FixedValue = 0.347762945437436",
                    "[Phenology].CAMP.EnvData.VrnTreatTemp = 5.8",
                    "[Phenology].CAMP.EnvData.VrnTreatDuration = 60",
                    "[Phenology].CAMP.FLNparams.MinLN = 8",
                    "[Phenology].CAMP.FLNparams.PpLN = 1",
                    "[Phenology].CAMP.FLNparams.VrnLN = 1",
                    "[Phenology].CAMP.FLNparams.VxPLN = -1",
                    "[Phenology].HeadEmergenceLongDayBase.FixedValue = 150",
                    "[Phenology].HeadEmergencePpSensitivity.FixedValue = 1"
                  ],
                  "Name": "Young",
                  "ResourceName": null,
                  "Children": [],
                  "Enabled": true,
                  "ReadOnly": false
                },
                {
                  "$type": "Models.PMF.Cultivar, Models",
                  "Command": [
                    "[Phenology].Phyllochron.BasePhyllochron.FixedValue = 107.602580952482",
                    "[Phenology].PhyllochronPpSensitivity.FixedValue = 0.23032920462638",
                    "[Phenology].CAMP.EnvData.VrnTreatTemp = 6",
                    "[Phenology].CAMP.EnvData.VrnTreatDuration = 60",
                    "[Phenology].CAMP.FLNparams.MinLN = 7",
                    "[Phenology].CAMP.FLNparams.PpLN = 2",
                    "[Phenology].CAMP.FLNparams.VrnLN = 2",
                    "[Phenology].CAMP.FLNparams.VxPLN = -1",
                    "[Phenology].HeadEmergenceLongDayBase.FixedValue = 170",
                    "[Phenology].HeadEmergencePpSensitivity.FixedValue = 0"
                  ],
                  "Name": "Scepter",
                  "ResourceName": null,
                  "Children": [],
                  "Enabled": true,
                  "ReadOnly": false
                },
                {
                  "$type": "Models.PMF.Cultivar, Models",
                  "Command": [
                    "[Phenology].Phyllochron.BasePhyllochron.FixedValue = 95.8008034182983",
                    "[Phenology].PhyllochronPpSensitivity.FixedValue = 0.352406544577556",
                    "[Phenology].CAMP.FLNparams.MinLN = 7",
                    "[Phenology].CAMP.FLNparams.PpLN = 5",
                    "[Phenology].CAMP.FLNparams.VrnLN = 1",
                    "[Phenology].CAMP.FLNparams.VxPLN = 2",
                    "[Phenology].CAMP.EnvData.VrnTreatTemp = 5.8",
                    "[Phenology].CAMP.EnvData.VrnTreatDuration = 60",
                    "[Phenology].HeadEmergenceLongDayBase.FixedValue = 130",
                    "[Phenology].HeadEmergencePpSensitivity.FixedValue = 2"
                  ],
                  "Name": "Cutlass",
                  "ResourceName": null,
                  "Children": [],
                  "Enabled": true,
                  "ReadOnly": false
                },
                {
                  "$type": "Models.PMF.Cultivar, Models",
                  "Command": [
                    "[Phenology].Phyllochron.BasePhyllochron.FixedValue = 100.389906627796",
                    "[Phenology].PhyllochronPpSensitivity.FixedValue = 0.205225247925933",
                    "[Phenology].CAMP.EnvData.VrnTreatTemp = 5.8",
                    "[Phenology].CAMP.EnvData.VrnTreatDuration = 60",
                    "[Phenology].CAMP.FLNparams.MinLN = 8",
                    "[Phenology].CAMP.FLNparams.PpLN = 1",
                    "[Phenology].CAMP.FLNparams.VrnLN = 7",
                    "[Phenology].CAMP.FLNparams.VxPLN = 1",
                    "[Phenology].HeadEmergenceLongDayBase.FixedValue = 110",
                    "[Phenology].HeadEmergencePpSensitivity.FixedValue = 2"
                  ],
                  "Name": "Longsword",
                  "ResourceName": null,
                  "Children": [],
                  "Enabled": true,
                  "ReadOnly": false
                },
                {
                  "$type": "Models.PMF.Cultivar, Models",
                  "Command": [
                    "[Phenology].Phyllochron.BasePhyllochron.FixedValue = 102.785879373288",
                    "[Phenology].PhyllochronPpSensitivity.FixedValue = 0.18434106648197",
                    "[Phenology].CAMP.FLNparams.MinLN = 7.326398633965955",
                    "[Phenology].CAMP.FLNparams.PpLN = 0.0",
                    "[Phenology].CAMP.FLNparams.VrnLN = 7.554300061869201",
                    "[Phenology].CAMP.FLNparams.VxPLN = -1.6841419188674127",
                    "[Phenology].CAMP.EnvData.VrnTreatTemp = 5.8",
                    "[Phenology].CAMP.EnvData.VrnTreatDuration = 60",
                    "[Phenology].HeadEmergenceLongDayBase.FixedValue = 193.0",
                    "[Phenology].HeadEmergencePpSensitivity.FixedValue = 1.4807227520020911"
                  ],
                  "Name": "CSIROW007",
                  "ResourceName": null,
                  "Children": [],
                  "Enabled": true,
                  "ReadOnly": false
                },
                {
                  "$type": "Models.PMF.Cultivar, Models",
                  "Command": [
                    "[Phenology].Phyllochron.BasePhyllochron.FixedValue = 102.809488116017",
                    "[Phenology].PhyllochronPpSensitivity.FixedValue = 0.218898108718466",
                    "[Phenology].CAMP.FLNparams.MinLN = 7.493027691870457",
                    "[Phenology].CAMP.FLNparams.PpLN = 2.584156511279189",
                    "[Phenology].CAMP.FLNparams.VrnLN = 2.37442378811967",
                    "[Phenology].CAMP.FLNparams.VxPLN = 0.28214981195795374",
                    "[Phenology].CAMP.EnvData.VrnTreatTemp = 5.8",
                    "[Phenology].CAMP.EnvData.VrnTreatDuration = 60",
                    "[Phenology].HeadEmergenceLongDayBase.FixedValue = 219.0",
                    "[Phenology].HeadEmergencePpSensitivity.FixedValue = 0.0"
                  ],
                  "Name": "CSIROW023",
                  "ResourceName": null,
                  "Children": [],
                  "Enabled": true,
                  "ReadOnly": false
                },
                {
                  "$type": "Models.PMF.Cultivar, Models",
                  "Command": [
                    "[Phenology].Phyllochron.BasePhyllochron.FixedValue = 95.6693440169749",
                    "[Phenology].PhyllochronPpSensitivity.FixedValue = 0.226791235396558",
                    "[Phenology].CAMP.FLNparams.MinLN = 8.790112770072708",
                    "[Phenology].CAMP.FLNparams.PpLN = 0.7295023618186995",
                    "[Phenology].CAMP.FLNparams.VrnLN = 4.373125182546708",
                    "[Phenology].CAMP.FLNparams.VxPLN = 9.99670899443495",
                    "[Phenology].CAMP.EnvData.VrnTreatTemp = 5.8",
                    "[Phenology].CAMP.EnvData.VrnTreatDuration = 60",
                    "[Phenology].HeadEmergenceLongDayBase.FixedValue = 50.0",
                    "[Phenology].HeadEmergencePpSensitivity.FixedValue = 3.5452031099169528"
                  ],
                  "Name": "CSIROW073",
                  "ResourceName": null,
                  "Children": [],
                  "Enabled": true,
                  "ReadOnly": false
                }
              ],
              "Enabled": true,
              "ReadOnly": false
            },
            {
              "$type": "Models.Core.Folder, Models",
              "ShowInDocs": false,
              "GraphsPerPage": 6,
              "Name": "Turkey",
              "ResourceName": null,
              "Children": [
                {
                  "$type": "Models.PMF.Cultivar, Models",
                  "Command": [
                    "[Phenology].Phyllochron.BasePhyllochron.FixedValue = 100",
                    "[Grain].NumberFunction.GrainNumber.GrainsPerGramOfStem.FixedValue = 13",
                    "[Grain].MaximumPotentialGrainSize.FixedValue = 0.05",
                    "[Phenology].GrainFilling.Target.FixedValue = 450",
                    "[Stem].DMRetranslocationFactor.ReproductiveGrowth.DMRetranslocationFactor.FixedValue = 0.2",
                    "[Stem].DMDemands.Structural.StructuralFraction.VegetativeGrowth.Fraction.FixedValue = 0.6",
                    "[Leaf].ExtinctionCoeff.VegetativePhase.FixedValue = 0.8",
                    "[Phenology].CAMP.FLNparams.MinLN = 7",
                    "[Phenology].CAMP.FLNparams.PpLN = 2.0",
                    "[Phenology].CAMP.FLNparams.VrnLN = 2",
                    "[Phenology].CAMP.FLNparams.VxPLN = 0.0"
                  ],
                  "Name": "Konya",
                  "ResourceName": null,
                  "Children": [],
                  "Enabled": true,
                  "ReadOnly": false
                }
              ],
              "Enabled": true,
              "ReadOnly": false
            },
            {
              "$type": "Models.Core.Folder, Models",
              "ShowInDocs": false,
              "GraphsPerPage": 6,
              "Name": "China",
              "ResourceName": null,
              "Children": [
                {
                  "$type": "Models.PMF.Cultivar, Models",
                  "Command": [
                    "[Phenology].Phyllochron.BasePhyllochron.FixedValue = 100",
                    "[Phenology].CAMP.FLNparams.MinLN = 7",
                    "[Phenology].CAMP.FLNparams.PpLN = 3.0",
                    "[Phenology].CAMP.FLNparams.VrnLN = 5",
                    "[Phenology].CAMP.FLNparams.VxPLN = 0.0"
                  ],
                  "Name": "Keyu13",
                  "ResourceName": null,
                  "Children": [],
                  "Enabled": true,
                  "ReadOnly": false
                }
              ],
              "Enabled": true,
              "ReadOnly": false
            },
            {
              "$type": "Models.Core.Folder, Models",
              "ShowInDocs": false,
              "GraphsPerPage": 6,
              "Name": "USA",
              "ResourceName": null,
              "Children": [
                {
                  "$type": "Models.PMF.Cultivar, Models",
                  "Command": [
                    "[Phenology].Phyllochron.BasePhyllochron.FixedValue = 90",
                    "[Leaf].CohortParameters.MaxArea.AreaLargestLeaves.FixedValue = 4000",
                    "[Phenology].CAMP.FLNparams.MinLN = 7",
                    "[Phenology].CAMP.FLNparams.PpLN = 2",
                    "[Phenology].CAMP.FLNparams.VrnLN = 2",
                    "[Phenology].CAMP.FLNparams.VxPLN = 2",
                    "[Phenology].HeadEmergenceLongDayBase.FixedValue = 110",
                    "[Phenology].HeadEmergencePpSensitivity.FixedValue = 0",
                    "[Phenology].CAMP.EnvData.VrnTreatTemp = 6",
                    "[Phenology].CAMP.EnvData.VrnTreatDuration = 60"
                  ],
                  "Name": "Yecora",
                  "ResourceName": null,
                  "Children": [],
                  "Enabled": true,
                  "ReadOnly": false
                },
                {
                  "$type": "Models.PMF.Cultivar, Models",
                  "Command": [
                    "[Grain].NumberFunction.GrainNumber.GrainsPerGramOfStem.FixedValue = 18",
                    "[Grain].MaximumNConc.FixedValue = 0.02",
                    "[Phenology].CAMP.FLNparams.MinLN = 7",
                    "[Phenology].CAMP.FLNparams.PpLN = 4.0",
                    "[Phenology].CAMP.FLNparams.VrnLN = 6",
                    "[Phenology].CAMP.FLNparams.VxPLN = 0.0"
                  ],
                  "Name": "Rex",
                  "ResourceName": null,
                  "Children": [],
                  "Enabled": true,
                  "ReadOnly": false
                },
                {
                  "$type": "Models.PMF.Cultivar, Models",
                  "Command": [
                    "[Grain].NumberFunction.GrainNumber.GrainsPerGramOfStem.FixedValue = 20",
                    "[Grain].MaximumNConc.FixedValue = 0.02",
                    "[Phenology].CAMP.FLNparams.MinLN = 7",
                    "[Phenology].CAMP.FLNparams.PpLN = 4.0",
                    "[Phenology].CAMP.FLNparams.VrnLN = 6",
                    "[Phenology].CAMP.FLNparams.VxPLN = 0.0"
                  ],
                  "Name": "Nugaines",
                  "ResourceName": null,
                  "Children": [],
                  "Enabled": true,
                  "ReadOnly": false
                },
                {
                  "$type": "Models.PMF.Cultivar, Models",
                  "Command": [
                    "[Grain].NumberFunction.GrainNumber.GrainsPerGramOfStem.FixedValue = 22",
                    "[Grain].MaximumNConc.FixedValue = 0.02",
                    "[Phenology].CAMP.FLNparams.MinLN = 7",
                    "[Phenology].CAMP.FLNparams.PpLN = 4.0",
                    "[Phenology].CAMP.FLNparams.VrnLN = 6",
                    "[Phenology].CAMP.FLNparams.VxPLN = 0.0"
                  ],
                  "Name": "Hyslop",
                  "ResourceName": null,
                  "Children": [],
                  "Enabled": true,
                  "ReadOnly": false
                },
                {
                  "$type": "Models.PMF.Cultivar, Models",
                  "Command": [
                    "[Grain].NumberFunction.GrainNumber.GrainsPerGramOfStem.FixedValue = 25",
                    "[Grain].MaximumNConc.FixedValue = 0.02",
                    "[Phenology].CAMP.FLNparams.MinLN = 7",
                    "[Phenology].CAMP.FLNparams.PpLN = 4.0",
                    "[Phenology].CAMP.FLNparams.VrnLN = 6",
                    "[Phenology].CAMP.FLNparams.VxPLN = 0.0"
                  ],
                  "Name": "Stephens",
                  "ResourceName": null,
                  "Children": [],
                  "Enabled": true,
                  "ReadOnly": false
                }
              ],
              "Enabled": true,
              "ReadOnly": false
            },
            {
              "$type": "Models.Core.Folder, Models",
              "ShowInDocs": false,
              "GraphsPerPage": 6,
              "Name": "Europe",
              "ResourceName": null,
              "Children": [
                {
                  "$type": "Models.PMF.Cultivar, Models",
                  "Command": [
                    "[Phenology].HeadEmergencePpSensitivity.FixedValue = 3",
                    "[Phenology].Phyllochron.BasePhyllochron.FixedValue = 100.0",
                    "[Leaf].ExtinctionCoeff.VegetativePhase.FixedValue = 0.8",
                    "[Phenology].PhyllochronPpSensitivity.FixedValue = 0.6",
                    "[Phenology].CAMP.FLNparams.MinLN = 9",
                    "[Phenology].CAMP.FLNparams.PpLN = 3.0",
                    "[Phenology].CAMP.FLNparams.VrnLN = 7",
                    "[Phenology].CAMP.FLNparams.VxPLN = 0.0"
                  ],
                  "Name": "Dekan",
                  "ResourceName": null,
                  "Children": [],
                  "Enabled": true,
                  "ReadOnly": false
                },
                {
                  "$type": "Models.PMF.Cultivar, Models",
                  "Command": [
                    "[Phenology].HeadEmergencePpSensitivity.FixedValue = 3",
                    "[Phenology].Phyllochron.BasePhyllochron.FixedValue = 100.0",
                    "[Leaf].ExtinctionCoeff.VegetativePhase.FixedValue = 0.8",
                    "[Phenology].PhyllochronPpSensitivity.FixedValue = 0.6",
                    "[Phenology].CAMP.FLNparams.MinLN = 9",
                    "[Phenology].CAMP.FLNparams.PpLN = 3.0",
                    "[Phenology].CAMP.FLNparams.VrnLN = 7",
                    "[Phenology].CAMP.FLNparams.VxPLN = 0.0"
                  ],
                  "Name": "Rosario",
                  "ResourceName": null,
                  "Children": [],
                  "Enabled": true,
                  "ReadOnly": false
                },
                {
                  "$type": "Models.PMF.Cultivar, Models",
                  "Command": [
                    "[Phenology].HeadEmergencePpSensitivity.FixedValue = 3",
                    "[Phenology].Phyllochron.BasePhyllochron.FixedValue = 100.0",
                    "[Leaf].ExtinctionCoeff.VegetativePhase.FixedValue = 0.8",
                    "[Phenology].PhyllochronPpSensitivity.FixedValue = 0.6",
                    "[Phenology].CAMP.FLNparams.MinLN = 9",
                    "[Phenology].CAMP.FLNparams.PpLN = 3.0",
                    "[Phenology].CAMP.FLNparams.VrnLN = 7",
                    "[Phenology].CAMP.FLNparams.VxPLN = 0.0"
                  ],
                  "Name": "Ararat",
                  "ResourceName": null,
                  "Children": [],
                  "Enabled": true,
                  "ReadOnly": false
                },
                {
                  "$type": "Models.PMF.Cultivar, Models",
                  "Command": [
                    "[Phenology].Phyllochron.BasePhyllochron.FixedValue = 90.0",
                    "[Phenology].PhyllochronPpSensitivity.FixedValue = 0.6",
                    "[Phenology].CAMP.FLNparams.MinLN = 9.0",
                    "[Phenology].CAMP.FLNparams.PpLN = 0.0",
                    "[Phenology].CAMP.FLNparams.VrnLN = 0.0",
                    "[Phenology].CAMP.FLNparams.VxPLN = 0.0",
                    "[Phenology].HeadEmergenceLongDayBase.FixedValue = 145",
                    "[Phenology].HeadEmergencePpSensitivity.FixedValue = 0.0",
                    "[Phenology].CAMP.EnvData.VrnTreatTemp = 6",
                    "[Phenology].CAMP.EnvData.VrnTreatDuration = 60"
                  ],
                  "Name": "Tybalt",
                  "ResourceName": null,
                  "Children": [],
                  "Enabled": true,
                  "ReadOnly": false
                }
              ],
              "Enabled": true,
              "ReadOnly": false
            },
            {
              "$type": "Models.Core.Folder, Models",
              "ShowInDocs": false,
              "GraphsPerPage": 6,
              "Name": "Africa",
              "ResourceName": null,
              "Children": [
                {
                  "$type": "Models.PMF.Cultivar, Models",
                  "Command": [
                    "[Phenology].Phyllochron.BasePhyllochron.FixedValue = 100",
                    "[Grain].NumberFunction.GrainNumber.GrainsPerGramOfStem.FixedValue = 17",
                    "[Phenology].GrainFilling.Target.FixedValue = 350",
                    "[Phenology].CAMP.FLNparams.MinLN = 7",
                    "[Phenology].CAMP.FLNparams.PpLN = 3.0",
                    "[Phenology].CAMP.FLNparams.VrnLN = 0",
                    "[Phenology].CAMP.FLNparams.VxPLN = 0.0"
                  ],
                  "Name": "HAR1685",
                  "ResourceName": null,
                  "Children": [],
                  "Enabled": true,
                  "ReadOnly": false
                }
              ],
              "Enabled": true,
              "ReadOnly": false
            },
            {
              "$type": "Models.Core.Folder, Models",
              "ShowInDocs": false,
              "GraphsPerPage": 6,
              "Name": "Iran",
              "ResourceName": null,
              "Children": [
                {
                  "$type": "Models.PMF.Cultivar, Models",
                  "Command": [
                    "[Phenology].Phyllochron.BasePhyllochron.FixedValue = 100",
                    "[Phenology].CAMP.FLNparams.MinLN = 7",
                    "[Phenology].CAMP.FLNparams.PpLN = 4.0",
                    "[Phenology].CAMP.FLNparams.VrnLN = 0",
                    "[Phenology].CAMP.FLNparams.VxPLN = 0.0"
                  ],
                  "Name": "Gorgan",
                  "ResourceName": null,
                  "Children": [],
                  "Enabled": true,
                  "ReadOnly": false
                }
              ],
              "Enabled": true,
              "ReadOnly": false
            },
            {
              "$type": "Models.Core.Folder, Models",
              "ShowInDocs": false,
              "GraphsPerPage": 6,
              "Name": "Just Added",
              "ResourceName": null,
              "Children": [
                {
                  "$type": "Models.PMF.Cultivar, Models",
                  "Command": [
                    "[Phenology].Phyllochron.BasePhyllochron.FixedValue = 107.385378970476",
                    "[Phenology].PhyllochronPpSensitivity.FixedValue = 0.246728222459184",
                    "[Phenology].CAMP.EnvData.VrnTreatTemp = 5.8",
                    "[Phenology].CAMP.EnvData.VrnTreatDuration = 60",
                    "[Phenology].CAMP.FLNparams.MinLN = 8",
                    "[Phenology].CAMP.FLNparams.VrnLN = 5",
                    "[Phenology].CAMP.FLNparams.PpLN = 1",
                    "[Phenology].CAMP.FLNparams.VxPLN = 0",
                    "[Phenology].HeadEmergenceLongDayBase.FixedValue = 290",
                    "[Phenology].HeadEmergencePpSensitivity.FixedValue = 0"
                  ],
                  "Name": "Adv08_0008",
                  "ResourceName": null,
                  "Children": [],
                  "Enabled": true,
                  "ReadOnly": false
                },
                {
                  "$type": "Models.PMF.Cultivar, Models",
                  "Command": [
                    "[Phenology].Phyllochron.BasePhyllochron.FixedValue = 106.269847259128",
                    "[Phenology].PhyllochronPpSensitivity.FixedValue = 0.221423439420895",
                    "[Phenology].CAMP.FLNparams.MinLN = 8",
                    "[Phenology].CAMP.FLNparams.PpLN = 1",
                    "[Phenology].CAMP.FLNparams.VrnLN = 6",
                    "[Phenology].CAMP.FLNparams.VxPLN = 1",
                    "[Phenology].CAMP.EnvData.VrnTreatTemp = 5.8",
                    "[Phenology].CAMP.EnvData.VrnTreatDuration = 60",
                    "[Phenology].HeadEmergenceLongDayBase.FixedValue = 230",
                    "[Phenology].HeadEmergencePpSensitivity.FixedValue = 2"
                  ],
                  "Name": "Bennett",
                  "ResourceName": null,
                  "Children": [],
                  "Enabled": true,
                  "ReadOnly": false
                },
                {
                  "$type": "Models.PMF.Cultivar, Models",
                  "Command": [
                    "[Phenology].Phyllochron.BasePhyllochron.FixedValue = 106.486507449716",
                    "[Phenology].PhyllochronPpSensitivity.FixedValue = 0.22806739407445",
                    "[Phenology].CAMP.EnvData.VrnTreatTemp = 5.8",
                    "[Phenology].CAMP.EnvData.VrnTreatDuration = 60",
                    "[Phenology].CAMP.FLNparams.MinLN = 6",
                    "[Phenology].CAMP.FLNparams.PpLN = 4",
                    "[Phenology].CAMP.FLNparams.VrnLN = 2",
                    "[Phenology].CAMP.FLNparams.VxPLN = 2",
                    "[Phenology].HeadEmergenceLongDayBase.FixedValue = 90",
                    "[Phenology].HeadEmergencePpSensitivity.FixedValue = 4"
                  ],
                  "Name": "Scythe",
                  "ResourceName": null,
                  "Children": [],
                  "Enabled": true,
                  "ReadOnly": false
                },
                {
                  "$type": "Models.PMF.Cultivar, Models",
                  "Command": [
                    "[Phenology].Phyllochron.BasePhyllochron.FixedValue = 102.321288321408",
                    "[Phenology].PhyllochronPpSensitivity.FixedValue = 0.254667061341894",
                    "[Phenology].CAMP.FLNparams.MinLN = 8",
                    "[Phenology].CAMP.FLNparams.PpLN = 3",
                    "[Phenology].CAMP.FLNparams.VrnLN = 3",
                    "[Phenology].CAMP.FLNparams.VxPLN = 3",
                    "[Phenology].CAMP.EnvData.VrnTreatTemp = 6",
                    "[Phenology].CAMP.EnvData.VrnTreatDuration = 60",
                    "[Phenology].HeadEmergenceLongDayBase.FixedValue = 170",
                    "[Phenology].HeadEmergencePpSensitivity.FixedValue = 0"
                  ],
                  "Name": "Beaufort",
                  "ResourceName": null,
                  "Children": [],
                  "Enabled": true,
                  "ReadOnly": false
                },
                {
                  "$type": "Models.PMF.Cultivar, Models",
                  "Command": [
                    "[Phenology].Phyllochron.BasePhyllochron.FixedValue = 92.1177406284002",
                    "[Phenology].PhyllochronPpSensitivity.FixedValue = 0.269041869726177",
                    "[Phenology].CAMP.FLNparams.MinLN = 8",
                    "[Phenology].CAMP.FLNparams.PpLN = 2",
                    "[Phenology].CAMP.FLNparams.VrnLN = 3",
                    "[Phenology].CAMP.FLNparams.VxPLN = -3",
                    "[Phenology].CAMP.EnvData.VrnTreatTemp = 5.8",
                    "[Phenology].CAMP.EnvData.VrnTreatDuration = 60",
                    "[Phenology].HeadEmergenceLongDayBase.FixedValue = 150",
                    "[Phenology].HeadEmergencePpSensitivity.FixedValue = 2"
                  ],
                  "Name": "Braewood",
                  "ResourceName": null,
                  "Children": [],
                  "Enabled": true,
                  "ReadOnly": false
                },
                {
                  "$type": "Models.PMF.Cultivar, Models",
                  "Command": [
                    "[Phenology].Phyllochron.BasePhyllochron.FixedValue = 112.665706012865",
                    "[Phenology].PhyllochronPpSensitivity.FixedValue = 0.16928704526596",
                    "[Phenology].CAMP.FLNparams.MinLN = 7",
                    "[Phenology].CAMP.FLNparams.PpLN = 2",
                    "[Phenology].CAMP.FLNparams.VrnLN = 2",
                    "[Phenology].CAMP.FLNparams.VxPLN = -1",
                    "[Phenology].CAMP.EnvData.VrnTreatTemp = 5.8",
                    "[Phenology].CAMP.EnvData.VrnTreatDuration = 60",
                    "[Phenology].HeadEmergenceLongDayBase.FixedValue = 50",
                    "[Phenology].HeadEmergencePpSensitivity.FixedValue = 4"
                  ],
                  "Name": "Calingiri",
                  "ResourceName": null,
                  "Children": [],
                  "Enabled": true,
                  "ReadOnly": false
                },
                {
                  "$type": "Models.PMF.Cultivar, Models",
                  "Command": [
                    "[Phenology].Phyllochron.BasePhyllochron.FixedValue = 93.1373432728081",
                    "[Phenology].PhyllochronPpSensitivity.FixedValue = 0.403019826488085",
                    "[Phenology].CAMP.FLNparams.MinLN = 7",
                    "[Phenology].CAMP.FLNparams.PpLN = 1",
                    "[Phenology].CAMP.FLNparams.VrnLN = 0",
                    "[Phenology].CAMP.FLNparams.VxPLN = 0",
                    "[Phenology].CAMP.EnvData.VrnTreatTemp = 5.8",
                    "[Phenology].CAMP.EnvData.VrnTreatDuration = 60",
                    "[Phenology].HeadEmergenceLongDayBase.FixedValue = 230",
                    "[Phenology].HeadEmergencePpSensitivity.FixedValue = 1"
                  ],
                  "Name": "Catalina",
                  "ResourceName": null,
                  "Children": [],
                  "Enabled": true,
                  "ReadOnly": false
                },
                {
                  "$type": "Models.PMF.Cultivar, Models",
                  "Command": [
                    "[Phenology].Phyllochron.BasePhyllochron.FixedValue = 94.4306598856844",
                    "[Phenology].PhyllochronPpSensitivity.FixedValue = 0.179475706868039",
                    "[Phenology].CAMP.FLNparams.MinLN = 7",
                    "[Phenology].CAMP.FLNparams.PpLN = 2",
                    "[Phenology].CAMP.FLNparams.VrnLN = 3",
                    "[Phenology].CAMP.FLNparams.VxPLN = 0",
                    "[Phenology].CAMP.EnvData.VrnTreatTemp = 5.8",
                    "[Phenology].CAMP.EnvData.VrnTreatDuration = 60",
                    "[Phenology].HeadEmergenceLongDayBase.FixedValue = 190",
                    "[Phenology].HeadEmergencePpSensitivity.FixedValue = 0"
                  ],
                  "Name": "Condo",
                  "ResourceName": null,
                  "Children": [],
                  "Enabled": true,
                  "ReadOnly": false
                },
                {
                  "$type": "Models.PMF.Cultivar, Models",
                  "Command": [
                    "[Phenology].Phyllochron.BasePhyllochron.FixedValue = 100.832025052954",
                    "[Phenology].PhyllochronPpSensitivity.FixedValue = 0.199967770650946",
                    "[Phenology].CAMP.FLNparams.MinLN = 6",
                    "[Phenology].CAMP.FLNparams.PpLN = 5",
                    "[Phenology].CAMP.FLNparams.VrnLN = 3",
                    "[Phenology].CAMP.FLNparams.VxPLN = 0",
                    "[Phenology].CAMP.EnvData.VrnTreatTemp = 6",
                    "[Phenology].CAMP.EnvData.VrnTreatDuration = 60",
                    "[Phenology].HeadEmergenceLongDayBase.FixedValue = 230",
                    "[Phenology].HeadEmergencePpSensitivity.FixedValue = 0"
                  ],
                  "Name": "Crusader",
                  "ResourceName": null,
                  "Children": [],
                  "Enabled": true,
                  "ReadOnly": false
                },
                {
                  "$type": "Models.PMF.Cultivar, Models",
                  "Command": [
                    "[Phenology].Phyllochron.BasePhyllochron.FixedValue = 97.1048561789481",
                    "[Phenology].PhyllochronPpSensitivity.FixedValue = 0.330486171103675",
                    "[Phenology].CAMP.FLNparams.MinLN = 6.658457459336699",
                    "[Phenology].CAMP.FLNparams.PpLN = 1.9822634447408163",
                    "[Phenology].CAMP.FLNparams.VrnLN = 2.6921517428015016",
                    "[Phenology].CAMP.FLNparams.VxPLN = 0.012348660067480921",
                    "[Phenology].CAMP.EnvData.VrnTreatTemp = 5.8",
                    "[Phenology].CAMP.EnvData.VrnTreatDuration = 60",
                    "[Phenology].HeadEmergenceLongDayBase.FixedValue = 169.0",
                    "[Phenology].HeadEmergencePpSensitivity.FixedValue = 1.3207357239932465"
                  ],
                  "Name": "CSIROW002",
                  "ResourceName": null,
                  "Children": [],
                  "Enabled": true,
                  "ReadOnly": false
                },
                {
                  "$type": "Models.PMF.Cultivar, Models",
                  "Command": [
                    "[Phenology].Phyllochron.BasePhyllochron.FixedValue = 97.9080402900587",
                    "[Phenology].PhyllochronPpSensitivity.FixedValue = 0.219427317086708",
                    "[Phenology].CAMP.FLNparams.MinLN = 5.793366821378284",
                    "[Phenology].CAMP.FLNparams.PpLN = 0.0",
                    "[Phenology].CAMP.FLNparams.VrnLN = 4.787965491738554",
                    "[Phenology].CAMP.FLNparams.VxPLN = -2.8680601480674017",
                    "[Phenology].CAMP.EnvData.VrnTreatTemp = 5.8",
                    "[Phenology].CAMP.EnvData.VrnTreatDuration = 60",
                    "[Phenology].HeadEmergenceLongDayBase.FixedValue = 145.0",
                    "[Phenology].HeadEmergencePpSensitivity.FixedValue = 2.658836674667949"
                  ],
                  "Name": "CSIROW003",
                  "ResourceName": null,
                  "Children": [],
                  "Enabled": true,
                  "ReadOnly": false
                },
                {
                  "$type": "Models.PMF.Cultivar, Models",
                  "Command": [
                    "[Phenology].Phyllochron.BasePhyllochron.FixedValue = 100.324132823901",
                    "[Phenology].PhyllochronPpSensitivity.FixedValue = 0.16547784419225",
                    "[Phenology].CAMP.FLNparams.MinLN = 5.759207332491177",
                    "[Phenology].CAMP.FLNparams.PpLN = 2.4191796388445765",
                    "[Phenology].CAMP.FLNparams.VrnLN = 3.0756722363145896",
                    "[Phenology].CAMP.FLNparams.VxPLN = -0.2627994305564112",
                    "[Phenology].CAMP.EnvData.VrnTreatTemp = 5.8",
                    "[Phenology].CAMP.EnvData.VrnTreatDuration = 60",
                    "[Phenology].HeadEmergenceLongDayBase.FixedValue = 369.0",
                    "[Phenology].HeadEmergencePpSensitivity.FixedValue = 0.0"
                  ],
                  "Name": "CSIROW005",
                  "ResourceName": null,
                  "Children": [],
                  "Enabled": true,
                  "ReadOnly": false
                },
                {
                  "$type": "Models.PMF.Cultivar, Models",
                  "Command": [
                    "[Phenology].Phyllochron.BasePhyllochron.FixedValue = 90.109466190558",
                    "[Phenology].PhyllochronPpSensitivity.FixedValue = 0.349636600984782",
                    "[Phenology].CAMP.FLNparams.MinLN = 6.0",
                    "[Phenology].CAMP.FLNparams.PpLN = 1.0",
                    "[Phenology].CAMP.FLNparams.VrnLN = 1.0",
                    "[Phenology].CAMP.FLNparams.VxPLN = -1.0",
                    "[Phenology].CAMP.EnvData.VrnTreatTemp = 5.8",
                    "[Phenology].CAMP.EnvData.VrnTreatDuration = 60",
                    "[Phenology].HeadEmergenceLongDayBase.FixedValue = 200.0",
                    "[Phenology].HeadEmergencePpSensitivity.FixedValue = 2.0"
                  ],
                  "Name": "CSIROW011",
                  "ResourceName": null,
                  "Children": [],
                  "Enabled": true,
                  "ReadOnly": false
                },
                {
                  "$type": "Models.PMF.Cultivar, Models",
                  "Command": [
                    "[Phenology].Phyllochron.BasePhyllochron.FixedValue = 100.218976921681",
                    "[Phenology].PhyllochronPpSensitivity.FixedValue = 0.305627551956816",
                    "[Phenology].CAMP.FLNparams.MinLN = 5.0",
                    "[Phenology].CAMP.FLNparams.PpLN = 2.0037887506286465",
                    "[Phenology].CAMP.FLNparams.VrnLN = 3.5823533971961172",
                    "[Phenology].CAMP.FLNparams.VxPLN = -2.0415045806529806",
                    "[Phenology].CAMP.EnvData.VrnTreatTemp = 5.8",
                    "[Phenology].CAMP.EnvData.VrnTreatDuration = 60",
                    "[Phenology].HeadEmergenceLongDayBase.FixedValue = 371.0",
                    "[Phenology].HeadEmergencePpSensitivity.FixedValue = 0.94606616045257"
                  ],
                  "Name": "CSIROW018",
                  "ResourceName": null,
                  "Children": [],
                  "Enabled": true,
                  "ReadOnly": false
                },
                {
                  "$type": "Models.PMF.Cultivar, Models",
                  "Command": [
                    "[Phenology].Phyllochron.BasePhyllochron.FixedValue = 100.85898282236",
                    "[Phenology].PhyllochronPpSensitivity.FixedValue = 0.228645304743823",
                    "[Phenology].CAMP.FLNparams.MinLN = 8.0",
                    "[Phenology].CAMP.FLNparams.PpLN = 1.333333333333334",
                    "[Phenology].CAMP.FLNparams.VrnLN = 6.166666666666666",
                    "[Phenology].CAMP.FLNparams.VxPLN = -0.8333333333333357",
                    "[Phenology].CAMP.EnvData.VrnTreatTemp = 5.8",
                    "[Phenology].CAMP.EnvData.VrnTreatDuration = 60",
                    "[Phenology].HeadEmergenceLongDayBase.FixedValue = 200.0",
                    "[Phenology].HeadEmergencePpSensitivity.FixedValue = 2.0"
                  ],
                  "Name": "CSIROW021",
                  "ResourceName": null,
                  "Children": [],
                  "Enabled": true,
                  "ReadOnly": false
                },
                {
                  "$type": "Models.PMF.Cultivar, Models",
                  "Command": [
                    "[Phenology].Phyllochron.BasePhyllochron.FixedValue = 91.9686702262851",
                    "[Phenology].PhyllochronPpSensitivity.FixedValue = 0.298865609355012",
                    "[Phenology].CAMP.FLNparams.MinLN = 5.666666666666667",
                    "[Phenology].CAMP.FLNparams.PpLN = 1.0",
                    "[Phenology].CAMP.FLNparams.VrnLN = 1.0",
                    "[Phenology].CAMP.FLNparams.VxPLN = -0.666666666666667",
                    "[Phenology].CAMP.EnvData.VrnTreatTemp = 5.8",
                    "[Phenology].CAMP.EnvData.VrnTreatDuration = 60",
                    "[Phenology].HeadEmergenceLongDayBase.FixedValue = 200.0",
                    "[Phenology].HeadEmergencePpSensitivity.FixedValue = 2.0"
                  ],
                  "Name": "CSIROW027",
                  "ResourceName": null,
                  "Children": [],
                  "Enabled": true,
                  "ReadOnly": false
                },
                {
                  "$type": "Models.PMF.Cultivar, Models",
                  "Command": [
                    "[Phenology].Phyllochron.BasePhyllochron.FixedValue = 98.5813007346922",
                    "[Phenology].PhyllochronPpSensitivity.FixedValue = 0.228833970802351",
                    "[Phenology].CAMP.FLNparams.MinLN = 5.666666666666667",
                    "[Phenology].CAMP.FLNparams.PpLN = 0.33333333333333304",
                    "[Phenology].CAMP.FLNparams.VrnLN = 1.0",
                    "[Phenology].CAMP.FLNparams.VxPLN = -0.666666666666667",
                    "[Phenology].CAMP.EnvData.VrnTreatTemp = 5.8",
                    "[Phenology].CAMP.EnvData.VrnTreatDuration = 60",
                    "[Phenology].HeadEmergenceLongDayBase.FixedValue = 200.0",
                    "[Phenology].HeadEmergencePpSensitivity.FixedValue = 2.0"
                  ],
                  "Name": "CSIROW029",
                  "ResourceName": null,
                  "Children": [],
                  "Enabled": true,
                  "ReadOnly": false
                },
                {
                  "$type": "Models.PMF.Cultivar, Models",
                  "Command": [
                    "[Phenology].Phyllochron.BasePhyllochron.FixedValue = 89.0413135981221",
                    "[Phenology].PhyllochronPpSensitivity.FixedValue = 0.320389882541901",
                    "[Phenology].CAMP.FLNparams.MinLN = 5.0",
                    "[Phenology].CAMP.FLNparams.PpLN = 0.7789007198658495",
                    "[Phenology].CAMP.FLNparams.VrnLN = 0.9296483932829428",
                    "[Phenology].CAMP.FLNparams.VxPLN = -0.4548378579547272",
                    "[Phenology].CAMP.EnvData.VrnTreatTemp = 5.8",
                    "[Phenology].CAMP.EnvData.VrnTreatDuration = 60",
                    "[Phenology].HeadEmergenceLongDayBase.FixedValue = 201.0",
                    "[Phenology].HeadEmergencePpSensitivity.FixedValue = 1.988848467332372"
                  ],
                  "Name": "CSIROW077",
                  "ResourceName": null,
                  "Children": [],
                  "Enabled": true,
                  "ReadOnly": false
                },
                {
                  "$type": "Models.PMF.Cultivar, Models",
                  "Command": [
                    "[Phenology].Phyllochron.BasePhyllochron.FixedValue = 95.8407854192227",
                    "[Phenology].PhyllochronPpSensitivity.FixedValue = 0.379363409943707",
                    "[Phenology].CAMP.FLNparams.MinLN = 6.088762673975456",
                    "[Phenology].CAMP.FLNparams.PpLN = 1.3098995454756082",
                    "[Phenology].CAMP.FLNparams.VrnLN = 1.7408533665776218",
                    "[Phenology].CAMP.FLNparams.VxPLN = -1.377321640166457",
                    "[Phenology].CAMP.EnvData.VrnTreatTemp = 5.8",
                    "[Phenology].CAMP.EnvData.VrnTreatDuration = 60",
                    "[Phenology].HeadEmergenceLongDayBase.FixedValue = 214.0",
                    "[Phenology].HeadEmergencePpSensitivity.FixedValue = 2.2429157431718143"
                  ],
                  "Name": "CSIROW087",
                  "ResourceName": null,
                  "Children": [],
                  "Enabled": true,
                  "ReadOnly": false
                },
                {
                  "$type": "Models.PMF.Cultivar, Models",
                  "Command": [
                    "[Phenology].Phyllochron.BasePhyllochron.FixedValue = 88.798911538629",
                    "[Phenology].PhyllochronPpSensitivity.FixedValue = 0.366324783260731",
                    "[Phenology].CAMP.FLNparams.MinLN = 5.431828108909145",
                    "[Phenology].CAMP.FLNparams.PpLN = 0.9159899681289015",
                    "[Phenology].CAMP.FLNparams.VrnLN = 3.8766835434634936",
                    "[Phenology].CAMP.FLNparams.VxPLN = -2.3613865675565133",
                    "[Phenology].CAMP.EnvData.VrnTreatTemp = 5.8",
                    "[Phenology].CAMP.EnvData.VrnTreatDuration = 60",
                    "[Phenology].HeadEmergenceLongDayBase.FixedValue = 211.0",
                    "[Phenology].HeadEmergencePpSensitivity.FixedValue = 1.796407285473646"
                  ],
                  "Name": "CSIROW102",
                  "ResourceName": null,
                  "Children": [],
                  "Enabled": true,
                  "ReadOnly": false
                },
                {
                  "$type": "Models.PMF.Cultivar, Models",
                  "Command": [
                    "[Phenology].Phyllochron.BasePhyllochron.FixedValue = 93.3581645003809",
                    "[Phenology].PhyllochronPpSensitivity.FixedValue = 0.233916879031932",
                    "[Phenology].CAMP.FLNparams.MinLN = 5.0",
                    "[Phenology].CAMP.FLNparams.PpLN = 1.0",
                    "[Phenology].CAMP.FLNparams.VrnLN = 1.0",
                    "[Phenology].CAMP.FLNparams.VxPLN = 0.0",
                    "[Phenology].CAMP.EnvData.VrnTreatTemp = 5.8",
                    "[Phenology].CAMP.EnvData.VrnTreatDuration = 60",
                    "[Phenology].HeadEmergenceLongDayBase.FixedValue = 200.0",
                    "[Phenology].HeadEmergencePpSensitivity.FixedValue = 2.0"
                  ],
                  "Name": "CSIROW105",
                  "ResourceName": null,
                  "Children": [],
                  "Enabled": true,
                  "ReadOnly": false
                },
                {
                  "$type": "Models.PMF.Cultivar, Models",
                  "Command": [
                    "[Phenology].Phyllochron.BasePhyllochron.FixedValue = 86.6877539944917",
                    "[Phenology].PhyllochronPpSensitivity.FixedValue = 0.340327517277635",
                    "[Phenology].CAMP.FLNparams.MinLN = 7",
                    "[Phenology].CAMP.FLNparams.PpLN = 3",
                    "[Phenology].CAMP.FLNparams.VrnLN = 1",
                    "[Phenology].CAMP.FLNparams.VxPLN = -1",
                    "[Phenology].CAMP.EnvData.VrnTreatTemp = 5.8",
                    "[Phenology].CAMP.EnvData.VrnTreatDuration = 60",
                    "[Phenology].HeadEmergenceLongDayBase.FixedValue = 190",
                    "[Phenology].HeadEmergencePpSensitivity.FixedValue = 1"
                  ],
                  "Name": "Hume",
                  "ResourceName": null,
                  "Children": [],
                  "Enabled": true,
                  "ReadOnly": false
                },
                {
                  "$type": "Models.PMF.Cultivar, Models",
                  "Command": [
                    "[Phenology].Phyllochron.BasePhyllochron.FixedValue = 110.512287746208",
                    "[Phenology].PhyllochronPpSensitivity.FixedValue = 0.282156394448543",
                    "[Phenology].CAMP.FLNparams.MinLN = 6",
                    "[Phenology].CAMP.FLNparams.PpLN = 4",
                    "[Phenology].CAMP.FLNparams.VrnLN = 1",
                    "[Phenology].CAMP.FLNparams.VxPLN = 2",
                    "[Phenology].CAMP.EnvData.VrnTreatTemp = 5.8",
                    "[Phenology].CAMP.EnvData.VrnTreatDuration = 60",
                    "[Phenology].HeadEmergenceLongDayBase.FixedValue = 130",
                    "[Phenology].HeadEmergencePpSensitivity.FixedValue = 4"
                  ],
                  "Name": "Ellison",
                  "ResourceName": null,
                  "Children": [],
                  "Enabled": true,
                  "ReadOnly": false
                },
                {
                  "$type": "Models.PMF.Cultivar, Models",
                  "Command": [
                    "[Phenology].Phyllochron.BasePhyllochron.FixedValue = 94.7698873180009",
                    "[Phenology].PhyllochronPpSensitivity.FixedValue = 0.358007951256312",
                    "[Phenology].CAMP.FLNparams.MinLN = 6",
                    "[Phenology].CAMP.FLNparams.PpLN = 1",
                    "[Phenology].CAMP.FLNparams.VrnLN = 1",
                    "[Phenology].CAMP.FLNparams.VxPLN = -1",
                    "[Phenology].CAMP.EnvData.VrnTreatTemp = 5.8",
                    "[Phenology].CAMP.EnvData.VrnTreatDuration = 60",
                    "[Phenology].HeadEmergenceLongDayBase.FixedValue = 183.0",
                    "[Phenology].HeadEmergencePpSensitivity.FixedValue = 1.7962741039794823"
                  ],
                  "Name": "Emu_Rock",
                  "ResourceName": null,
                  "Children": [],
                  "Enabled": true,
                  "ReadOnly": false
                },
                {
                  "$type": "Models.PMF.Cultivar, Models",
                  "Command": [
                    "[Phenology].Phyllochron.BasePhyllochron.FixedValue = 99.8910902837222",
                    "[Phenology].PhyllochronPpSensitivity.FixedValue = 0.417874283738016",
                    "[Phenology].CAMP.FLNparams.MinLN = 6",
                    "[Phenology].CAMP.FLNparams.PpLN = 5",
                    "[Phenology].CAMP.FLNparams.VrnLN = 2",
                    "[Phenology].CAMP.FLNparams.VxPLN = 1",
                    "[Phenology].CAMP.EnvData.VrnTreatTemp = 5.8",
                    "[Phenology].CAMP.EnvData.VrnTreatDuration = 60",
                    "[Phenology].HeadEmergenceLongDayBase.FixedValue = 370",
                    "[Phenology].HeadEmergencePpSensitivity.FixedValue = 1"
                  ],
                  "Name": "Forrest",
                  "ResourceName": null,
                  "Children": [],
                  "Enabled": true,
                  "ReadOnly": false
                },
                {
                  "$type": "Models.PMF.Cultivar, Models",
                  "Command": [
                    "[Phenology].Phyllochron.BasePhyllochron.FixedValue = 96.8120116390919",
                    "[Phenology].PhyllochronPpSensitivity.FixedValue = 0.3478103654812",
                    "[Phenology].CAMP.FLNparams.MinLN = 7",
                    "[Phenology].CAMP.FLNparams.PpLN = 3",
                    "[Phenology].CAMP.FLNparams.VrnLN = 1",
                    "[Phenology].CAMP.FLNparams.VxPLN = 0",
                    "[Phenology].CAMP.EnvData.VrnTreatTemp = 5.8",
                    "[Phenology].CAMP.EnvData.VrnTreatDuration = 60",
                    "[Phenology].HeadEmergenceLongDayBase.FixedValue = 230",
                    "[Phenology].HeadEmergencePpSensitivity.FixedValue = 0"
                  ],
                  "Name": "Grenade",
                  "ResourceName": null,
                  "Children": [],
                  "Enabled": true,
                  "ReadOnly": false
                },
                {
                  "$type": "Models.PMF.Cultivar, Models",
                  "Command": [
                    "[Phenology].Phyllochron.BasePhyllochron.FixedValue = 93.7220123291132",
                    "[Phenology].PhyllochronPpSensitivity.FixedValue = 0.212225680614483",
                    "[Phenology].CAMP.FLNparams.MinLN = 10",
                    "[Phenology].CAMP.FLNparams.PpLN = 2",
                    "[Phenology].CAMP.FLNparams.VrnLN = 8",
                    "[Phenology].CAMP.FLNparams.VxPLN = -1",
                    "[Phenology].CAMP.EnvData.VrnTreatTemp = 5.8",
                    "[Phenology].CAMP.EnvData.VrnTreatDuration = 60",
                    "[Phenology].HeadEmergenceLongDayBase.FixedValue = 50",
                    "[Phenology].HeadEmergencePpSensitivity.FixedValue = 4"
                  ],
                  "Name": "Kittyhawk",
                  "ResourceName": null,
                  "Children": [],
                  "Enabled": true,
                  "ReadOnly": false
                },
                {
                  "$type": "Models.PMF.Cultivar, Models",
                  "Command": [
                    "[Phenology].Phyllochron.BasePhyllochron.FixedValue = 85.6623042725763",
                    "[Phenology].PhyllochronPpSensitivity.FixedValue = 0.324980109776406",
                    "[Phenology].CAMP.FLNparams.MinLN = 8",
                    "[Phenology].CAMP.FLNparams.PpLN = 4",
                    "[Phenology].CAMP.FLNparams.VrnLN = 2",
                    "[Phenology].CAMP.FLNparams.VxPLN = -2",
                    "[Phenology].CAMP.EnvData.VrnTreatTemp = 5.8",
                    "[Phenology].CAMP.EnvData.VrnTreatDuration = 60",
                    "[Phenology].HeadEmergenceLongDayBase.FixedValue = 150",
                    "[Phenology].HeadEmergencePpSensitivity.FixedValue = 1"
                  ],
                  "Name": "Lancer",
                  "ResourceName": null,
                  "Children": [],
                  "Enabled": true,
                  "ReadOnly": false
                },
                {
                  "$type": "Models.PMF.Cultivar, Models",
                  "Command": [
                    "[Phenology].Phyllochron.BasePhyllochron.FixedValue = 97.5749140549815",
                    "[Phenology].PhyllochronPpSensitivity.FixedValue = 0.234188946138953",
                    "[Phenology].CAMP.EnvData.VrnTreatTemp = 5.8",
                    "[Phenology].CAMP.EnvData.VrnTreatDuration = 60",
                    "[Phenology].CAMP.FLNparams.MinLN = 8",
                    "[Phenology].CAMP.FLNparams.VrnLN = 4",
                    "[Phenology].CAMP.FLNparams.PpLN = 2",
                    "[Phenology].CAMP.FLNparams.VxPLN = -1",
                    "[Phenology].HeadEmergenceLongDayBase.FixedValue = 70",
                    "[Phenology].HeadEmergencePpSensitivity.FixedValue = 8"
                  ],
                  "Name": "Nighthawk",
                  "ResourceName": null,
                  "Children": [],
                  "Enabled": true,
                  "ReadOnly": false
                },
                {
                  "$type": "Models.PMF.Cultivar, Models",
                  "Command": [
                    "[Phenology].Phyllochron.BasePhyllochron.FixedValue = 113.040956826707",
                    "[Phenology].PhyllochronPpSensitivity.FixedValue = 0.138444741551648",
                    "[Phenology].CAMP.EnvData.VrnTreatTemp = 5.8",
                    "[Phenology].CAMP.EnvData.VrnTreatDuration = 60",
                    "[Phenology].CAMP.FLNparams.MinLN = 7",
                    "[Phenology].CAMP.FLNparams.PpLN = 3",
                    "[Phenology].CAMP.FLNparams.VrnLN = 2",
                    "[Phenology].CAMP.FLNparams.VxPLN = 1",
                    "[Phenology].HeadEmergenceLongDayBase.FixedValue = 130",
                    "[Phenology].HeadEmergencePpSensitivity.FixedValue = 0"
                  ],
                  "Name": "Magenta",
                  "ResourceName": null,
                  "Children": [],
                  "Enabled": true,
                  "ReadOnly": false
                },
                {
                  "$type": "Models.PMF.Cultivar, Models",
                  "Command": [
                    "[Phenology].Phyllochron.BasePhyllochron.FixedValue = 104.816433323058",
                    "[Phenology].PhyllochronPpSensitivity.FixedValue = 0.253254338348875",
                    "[Phenology].CAMP.EnvData.VrnTreatTemp = 6",
                    "[Phenology].CAMP.EnvData.VrnTreatDuration = 60",
                    "[Phenology].CAMP.FLNparams.MinLN = 9",
                    "[Phenology].CAMP.FLNparams.PpLN = 6",
                    "[Phenology].CAMP.FLNparams.VrnLN = 8",
                    "[Phenology].CAMP.FLNparams.VxPLN = 0",
                    "[Phenology].HeadEmergenceLongDayBase.FixedValue = 230",
                    "[Phenology].HeadEmergencePpSensitivity.FixedValue = 0"
                  ],
                  "Name": "Manning",
                  "ResourceName": null,
                  "Children": [],
                  "Enabled": true,
                  "ReadOnly": false
                },
                {
                  "$type": "Models.PMF.Cultivar, Models",
                  "Command": [
                    "[Phenology].Phyllochron.BasePhyllochron.FixedValue = 98.5779272570712",
                    "[Phenology].PhyllochronPpSensitivity.FixedValue = 0.347160824156039",
                    "[Phenology].CAMP.EnvData.VrnTreatTemp = 5.8",
                    "[Phenology].CAMP.EnvData.VrnTreatDuration = 60",
                    "[Phenology].CAMP.FLNparams.MinLN = 7",
                    "[Phenology].CAMP.FLNparams.PpLN = 1",
                    "[Phenology].CAMP.FLNparams.VrnLN = 1",
                    "[Phenology].CAMP.FLNparams.VxPLN = -1",
                    "[Phenology].HeadEmergenceLongDayBase.FixedValue = 210",
                    "[Phenology].HeadEmergencePpSensitivity.FixedValue = 1"
                  ],
                  "Name": "Merinda",
                  "ResourceName": null,
                  "Children": [],
                  "Enabled": true,
                  "ReadOnly": false
                },
                {
                  "$type": "Models.PMF.Cultivar, Models",
                  "Command": [
                    "[Phenology].Phyllochron.BasePhyllochron.FixedValue = 90.7949886258521",
                    "[Phenology].PhyllochronPpSensitivity.FixedValue = 0.313387918745248",
                    "[Phenology].CAMP.EnvData.VrnTreatTemp = 5.8",
                    "[Phenology].CAMP.EnvData.VrnTreatDuration = 60",
                    "[Phenology].CAMP.FLNparams.MinLN = 8",
                    "[Phenology].CAMP.FLNparams.PpLN = 2",
                    "[Phenology].CAMP.FLNparams.VrnLN = 3",
                    "[Phenology].CAMP.FLNparams.VxPLN = -2",
                    "[Phenology].HeadEmergenceLongDayBase.FixedValue = 130",
                    "[Phenology].HeadEmergencePpSensitivity.FixedValue = 1"
                  ],
                  "Name": "Mitch",
                  "ResourceName": null,
                  "Children": [],
                  "Enabled": true,
                  "ReadOnly": false
                },
                {
                  "$type": "Models.PMF.Cultivar, Models",
                  "Command": [
                    "[Phenology].Phyllochron.BasePhyllochron.FixedValue = 84.1472430387947",
                    "[Phenology].PhyllochronPpSensitivity.FixedValue = 0.332456383177313",
                    "[Phenology].CAMP.EnvData.VrnTreatTemp = 5.8",
                    "[Phenology].CAMP.EnvData.VrnTreatDuration = 60",
                    "[Phenology].CAMP.FLNparams.MinLN = 8",
                    "[Phenology].CAMP.FLNparams.PpLN = 2",
                    "[Phenology].CAMP.FLNparams.VrnLN = 2",
                    "[Phenology].CAMP.FLNparams.VxPLN = -2",
                    "[Phenology].HeadEmergenceLongDayBase.FixedValue = 190",
                    "[Phenology].HeadEmergencePpSensitivity.FixedValue = 1"
                  ],
                  "Name": "Ouyen",
                  "ResourceName": null,
                  "Children": [],
                  "Enabled": true,
                  "ReadOnly": false
                },
                {
                  "$type": "Models.PMF.Cultivar, Models",
                  "Command": [
                    "[Phenology].Phyllochron.BasePhyllochron.FixedValue = 87.7433052533018",
                    "[Phenology].PhyllochronPpSensitivity.FixedValue = 0.44431162843274",
                    "[Phenology].CAMP.EnvData.VrnTreatTemp = 5.8",
                    "[Phenology].CAMP.EnvData.VrnTreatDuration = 60",
                    "[Phenology].CAMP.FLNparams.MinLN = 7",
                    "[Phenology].CAMP.FLNparams.PpLN = 2",
                    "[Phenology].CAMP.FLNparams.VrnLN = 0",
                    "[Phenology].CAMP.FLNparams.VxPLN = 0",
                    "[Phenology].HeadEmergenceLongDayBase.FixedValue = 190",
                    "[Phenology].HeadEmergencePpSensitivity.FixedValue = 1"
                  ],
                  "Name": "Peake",
                  "ResourceName": null,
                  "Children": [],
                  "Enabled": true,
                  "ReadOnly": false
                },
                {
                  "$type": "Models.PMF.Cultivar, Models",
                  "Command": [
                    "[Phenology].Phyllochron.BasePhyllochron.FixedValue = 113.782112306367",
                    "[Phenology].PhyllochronPpSensitivity.FixedValue = 0.155926785053575",
                    "[Phenology].CAMP.EnvData.VrnTreatTemp = 5.8",
                    "[Phenology].CAMP.EnvData.VrnTreatDuration = 60",
                    "[Phenology].CAMP.FLNparams.MinLN = 8",
                    "[Phenology].CAMP.FLNparams.PpLN = 2",
                    "[Phenology].CAMP.FLNparams.VrnLN = 7",
                    "[Phenology].CAMP.FLNparams.VxPLN = 2",
                    "[Phenology].HeadEmergenceLongDayBase.FixedValue = 150",
                    "[Phenology].HeadEmergencePpSensitivity.FixedValue = 4"
                  ],
                  "Name": "Revenue",
                  "ResourceName": null,
                  "Children": [],
                  "Enabled": true,
                  "ReadOnly": false
                },
                {
                  "$type": "Models.PMF.Cultivar, Models",
                  "Command": [
                    "[Phenology].Phyllochron.BasePhyllochron.FixedValue = 96.7111881914136",
                    "[Phenology].PhyllochronPpSensitivity.FixedValue = 0.209478791477046",
                    "[Phenology].CAMP.EnvData.VrnTreatTemp = 5.8",
                    "[Phenology].CAMP.EnvData.VrnTreatDuration = 60",
                    "[Phenology].CAMP.FLNparams.MinLN = 7",
                    "[Phenology].CAMP.FLNparams.PpLN = 5",
                    "[Phenology].CAMP.FLNparams.VrnLN = 8",
                    "[Phenology].CAMP.FLNparams.VxPLN = 5",
                    "[Phenology].HeadEmergenceLongDayBase.FixedValue = 90",
                    "[Phenology].HeadEmergencePpSensitivity.FixedValue = 5"
                  ],
                  "Name": "Rosella",
                  "ResourceName": null,
                  "Children": [],
                  "Enabled": true,
                  "ReadOnly": false
                },
                {
                  "$type": "Models.PMF.Cultivar, Models",
                  "Command": [
                    "[Phenology].Phyllochron.BasePhyllochron.FixedValue = 102.794916048683",
                    "[Phenology].PhyllochronPpSensitivity.FixedValue = 0.192036818570067",
                    "[Phenology].CAMP.EnvData.VrnTreatTemp = 6",
                    "[Phenology].CAMP.EnvData.VrnTreatDuration = 60",
                    "[Phenology].CAMP.FLNparams.MinLN = 7",
                    "[Phenology].CAMP.FLNparams.PpLN = 2",
                    "[Phenology].CAMP.FLNparams.VrnLN = 4",
                    "[Phenology].CAMP.FLNparams.VxPLN = -2",
                    "[Phenology].HeadEmergenceLongDayBase.FixedValue = 170",
                    "[Phenology].HeadEmergencePpSensitivity.FixedValue = 0"
                  ],
                  "Name": "Scout",
                  "ResourceName": null,
                  "Children": [],
                  "Enabled": true,
                  "ReadOnly": false
                },
                {
                  "$type": "Models.PMF.Cultivar, Models",
                  "Command": [
                    "[Phenology].Phyllochron.BasePhyllochron.FixedValue = 87.8426291924597",
                    "[Phenology].PhyllochronPpSensitivity.FixedValue = 0.226170449889058",
                    "[Phenology].CAMP.EnvData.VrnTreatTemp = 5.8",
                    "[Phenology].CAMP.EnvData.VrnTreatDuration = 60",
                    "[Phenology].CAMP.FLNparams.MinLN = 8",
                    "[Phenology].CAMP.FLNparams.PpLN = 1",
                    "[Phenology].CAMP.FLNparams.VrnLN = 3",
                    "[Phenology].CAMP.FLNparams.VxPLN = -3",
                    "[Phenology].HeadEmergenceLongDayBase.FixedValue = 130",
                    "[Phenology].HeadEmergencePpSensitivity.FixedValue = 1"
                  ],
                  "Name": "Spitfire",
                  "ResourceName": null,
                  "Children": [
                    {
                      "$type": "Models.Core.Alias, Models",
                      "Name": "Drysdale",
                      "ResourceName": null,
                      "Children": [],
                      "Enabled": true,
                      "ReadOnly": false
                    }
                  ],
                  "Enabled": true,
                  "ReadOnly": false
                },
                {
                  "$type": "Models.PMF.Cultivar, Models",
                  "Command": [
                    "[Phenology].Phyllochron.BasePhyllochron.FixedValue = 96.5633530493006",
                    "[Phenology].PhyllochronPpSensitivity.FixedValue = 0.245575047413057",
                    "[Phenology].CAMP.EnvData.VrnTreatTemp = 5.8",
                    "[Phenology].CAMP.EnvData.VrnTreatDuration = 60",
                    "[Phenology].CAMP.FLNparams.MinLN = 7",
                    "[Phenology].CAMP.FLNparams.PpLN = 3",
                    "[Phenology].CAMP.FLNparams.VrnLN = 3",
                    "[Phenology].CAMP.FLNparams.VxPLN = 0",
                    "[Phenology].HeadEmergenceLongDayBase.FixedValue = 110",
                    "[Phenology].HeadEmergencePpSensitivity.FixedValue = 3"
                  ],
                  "Name": "Strzelecki",
                  "ResourceName": null,
                  "Children": [],
                  "Enabled": true,
                  "ReadOnly": false
                },
                {
                  "$type": "Models.PMF.Cultivar, Models",
                  "Command": [
                    "[Phenology].Phyllochron.BasePhyllochron.FixedValue = 97.2940011008473",
                    "[Phenology].PhyllochronPpSensitivity.FixedValue = 0.185142054210791",
                    "[Phenology].CAMP.EnvData.VrnTreatTemp = 5.8",
                    "[Phenology].CAMP.EnvData.VrnTreatDuration = 60",
                    "[Phenology].CAMP.FLNparams.MinLN = 7",
                    "[Phenology].CAMP.FLNparams.PpLN = 1",
                    "[Phenology].CAMP.FLNparams.VrnLN = 3",
                    "[Phenology].CAMP.FLNparams.VxPLN = -3",
                    "[Phenology].HeadEmergenceLongDayBase.FixedValue = 370",
                    "[Phenology].HeadEmergencePpSensitivity.FixedValue = 0"
                  ],
                  "Name": "Sunbee",
                  "ResourceName": null,
                  "Children": [],
                  "Enabled": true,
                  "ReadOnly": false
                },
                {
                  "$type": "Models.PMF.Cultivar, Models",
                  "Command": [
                    "[Phenology].Phyllochron.BasePhyllochron.FixedValue = 100.382265746297",
                    "[Phenology].PhyllochronPpSensitivity.FixedValue = 0.154235967458266",
                    "[Phenology].CAMP.EnvData.VrnTreatTemp = 5.8",
                    "[Phenology].CAMP.EnvData.VrnTreatDuration = 60",
                    "[Phenology].CAMP.FLNparams.MinLN = 7",
                    "[Phenology].CAMP.FLNparams.PpLN = 5",
                    "[Phenology].CAMP.FLNparams.VrnLN = 10",
                    "[Phenology].CAMP.FLNparams.VxPLN = -5",
                    "[Phenology].HeadEmergenceLongDayBase.FixedValue = 150",
                    "[Phenology].HeadEmergencePpSensitivity.FixedValue = 4"
                  ],
                  "Name": "Sunlamb",
                  "ResourceName": null,
                  "Children": [],
                  "Enabled": true,
                  "ReadOnly": false
                },
                {
                  "$type": "Models.PMF.Cultivar, Models",
                  "Command": [
                    "[Phenology].Phyllochron.BasePhyllochron.FixedValue = 95.0758950229683",
                    "[Phenology].PhyllochronPpSensitivity.FixedValue = 0.225986092694718",
                    "[Phenology].CAMP.EnvData.VrnTreatTemp = 6",
                    "[Phenology].CAMP.EnvData.VrnTreatDuration = 60",
                    "[Phenology].CAMP.FLNparams.MinLN = 7",
                    "[Phenology].CAMP.FLNparams.PpLN = 1",
                    "[Phenology].CAMP.FLNparams.VrnLN = 4",
                    "[Phenology].CAMP.FLNparams.VxPLN = -4",
                    "[Phenology].HeadEmergenceLongDayBase.FixedValue = 190",
                    "[Phenology].HeadEmergencePpSensitivity.FixedValue = 1"
                  ],
                  "Name": "Sunstate",
                  "ResourceName": null,
                  "Children": [],
                  "Enabled": true,
                  "ReadOnly": false
                },
                {
                  "$type": "Models.PMF.Cultivar, Models",
                  "Command": [
                    "[Phenology].Phyllochron.BasePhyllochron.FixedValue = 93.1036394598307",
                    "[Phenology].PhyllochronPpSensitivity.FixedValue = 0.335203758711104",
                    "[Phenology].CAMP.EnvData.VrnTreatTemp = 5.8",
                    "[Phenology].CAMP.EnvData.VrnTreatDuration = 60",
                    "[Phenology].CAMP.FLNparams.MinLN = 8",
                    "[Phenology].CAMP.FLNparams.PpLN = 2",
                    "[Phenology].CAMP.FLNparams.VrnLN = 0",
                    "[Phenology].CAMP.FLNparams.VxPLN = 0",
                    "[Phenology].HeadEmergenceLongDayBase.FixedValue = 210",
                    "[Phenology].HeadEmergencePpSensitivity.FixedValue = 0"
                  ],
                  "Name": "Suntop",
                  "ResourceName": null,
                  "Children": [],
                  "Enabled": true,
                  "ReadOnly": false
                },
                {
                  "$type": "Models.PMF.Cultivar, Models",
                  "Command": [
                    "[Phenology].Phyllochron.BasePhyllochron.FixedValue = 99.1351271229079",
                    "[Phenology].PhyllochronPpSensitivity.FixedValue = 0.35511766231399",
                    "[Phenology].CAMP.EnvData.VrnTreatTemp = 6",
                    "[Phenology].CAMP.EnvData.VrnTreatDuration = 60",
                    "[Phenology].CAMP.FLNparams.MinLN = 7",
                    "[Phenology].CAMP.FLNparams.PpLN = 5",
                    "[Phenology].CAMP.FLNparams.VrnLN = 2",
                    "[Phenology].CAMP.FLNparams.VxPLN = 1",
                    "[Phenology].HeadEmergenceLongDayBase.FixedValue = 50",
                    "[Phenology].HeadEmergencePpSensitivity.FixedValue = 4"
                  ],
                  "Name": "Trojan",
                  "ResourceName": null,
                  "Children": [],
                  "Enabled": true,
                  "ReadOnly": false
                },
                {
                  "$type": "Models.PMF.Cultivar, Models",
                  "Command": [
                    "[Phenology].Phyllochron.BasePhyllochron.FixedValue = 100.550798402656",
                    "[Phenology].PhyllochronPpSensitivity.FixedValue = 0.238435422022958",
                    "[Phenology].CAMP.EnvData.VrnTreatTemp = 5.8",
                    "[Phenology].CAMP.EnvData.VrnTreatDuration = 60",
                    "[Phenology].CAMP.FLNparams.MinLN = 8",
                    "[Phenology].CAMP.FLNparams.VrnLN = 7",
                    "[Phenology].CAMP.FLNparams.PpLN = 1",
                    "[Phenology].CAMP.FLNparams.VxPLN = -1",
                    "[Phenology].HeadEmergenceLongDayBase.FixedValue = 110",
                    "[Phenology].HeadEmergencePpSensitivity.FixedValue = 0"
                  ],
                  "Name": "Illabo",
                  "ResourceName": null,
                  "Children": [],
                  "Enabled": true,
                  "ReadOnly": false
                },
                {
                  "$type": "Models.PMF.Cultivar, Models",
                  "Command": [
                    "[Phenology].Phyllochron.BasePhyllochron.FixedValue = 101.152462224521",
                    "[Phenology].PhyllochronPpSensitivity.FixedValue = 0.160519169483945",
                    "[Phenology].CAMP.FLNparams.MinLN = 8",
                    "[Phenology].CAMP.FLNparams.PpLN = 2",
                    "[Phenology].CAMP.FLNparams.VrnLN = 8",
                    "[Phenology].CAMP.FLNparams.VxPLN = -2",
                    "[Phenology].CAMP.EnvData.VrnTreatTemp = 5.8",
                    "[Phenology].CAMP.EnvData.VrnTreatDuration = 60",
                    "[Phenology].HeadEmergenceLongDayBase.FixedValue = 150",
                    "[Phenology].HeadEmergencePpSensitivity.FixedValue = 1"
                  ],
                  "Name": "Whistler",
                  "ResourceName": null,
                  "Children": [],
                  "Enabled": true,
                  "ReadOnly": false
                },
                {
                  "$type": "Models.PMF.Cultivar, Models",
                  "Command": [
                    "[Phenology].CAMP.FLNparams.MinLN = 5",
                    "[Phenology].CAMP.FLNparams.PpLN = 6",
                    "[Phenology].CAMP.FLNparams.VrnLN = 3",
                    "[Phenology].CAMP.FLNparams.VxPLN = 3",
                    "[Phenology].HeadEmergenceLongDayBase.FixedValue = 190",
                    "[Phenology].HeadEmergencePpSensitivity.FixedValue = 2"
                  ],
                  "Name": "Suneca",
                  "ResourceName": null,
                  "Children": [],
                  "Enabled": true,
                  "ReadOnly": false
                }
              ],
              "Enabled": true,
              "ReadOnly": false
            }
          ],
          "Enabled": true,
          "ReadOnly": false
        },
        {
          "$type": "Models.Functions.Constant, Models",
          "FixedValue": 0.0,
          "Units": null,
          "Name": "MortalityRate",
          "ResourceName": null,
          "Children": [],
          "Enabled": true,
          "ReadOnly": false
        },
        {
          "$type": "Models.Functions.Constant, Models",
          "FixedValue": 0.0,
          "Units": null,
          "Name": "SeedMortalityRate",
          "ResourceName": null,
          "Children": [],
          "Enabled": true,
          "ReadOnly": false
        }
      ],
      "Enabled": true,
      "ReadOnly": false
    }
  ],
  "IncludeInDocumentation": true,
  "Enabled": true,
  "ReadOnly": false
}<|MERGE_RESOLUTION|>--- conflicted
+++ resolved
@@ -2380,11 +2380,7 @@
                               "Children": [
                                 {
                                   "$type": "Models.Functions.Constant, Models",
-<<<<<<< HEAD
                                   "FixedValue": 0.0,
-=======
-                                  "FixedValue": 1.0,
->>>>>>> f121817a
                                   "Units": null,
                                   "Name": "Zero",
                                   "ResourceName": null,
