{
  "$type": "Models.Core.Simulations, Models",
  "ExplorerWidth": 0,
<<<<<<< HEAD
  "Version": 143,
=======
  "Version": 142,
>>>>>>> 1a507928
  "Name": "Simulations",
  "Children": [
    {
      "$type": "Models.PMF.Plant, Models",
      "PlantType": "Grapevine",
      "IsAlive": false,
      "IsEnding": false,
      "DaysAfterEnding": 0,
      "ResourceName": null,
      "Name": "Grapevine",
      "Children": [
        {
          "$type": "Models.PMF.CultivarFolder, Models",
          "Name": "Varieties",
          "Children": [
            {
              "$type": "Models.PMF.Cultivar, Models",
              "Command": [
                ""
              ],
              "Name": "SauvignonBlanc",
              "Children": [],
              "IncludeInDocumentation": true,
              "Enabled": true,
              "ReadOnly": false
            },
            {
              "$type": "Models.PMF.Cultivar, Models",
              "Command": [
                "[Phenology].Dormancy.Target.BaseTarget.FixedValue = 52.0647",
                "[Phenology].Dormancy.Progression.Response.Xo.FixedValue = 10.98",
                "[Phenology].Dormancy.Progression.Response.b.FixedValue = -25.5611",
                "[Phenology].Budding.Target.FixedValue = 906.4065",
                "[Phenology].Budding.Progression.Response.X = 0,0.27668,10.27668,20.27668",
                "[Phenology].ThermalTime.Response.MinTemp = 0.239618",
                "[Phenology].ThermalTime.Response.OptTemp = 27.149",
                "[Phenology].ThermalTime.Response.MaxTemp = 48.75",
                "[Phenology].Flowering.Target.FixedValue = 45.41293",
                "[Phenology].BerryDevelopment.Target.FixedValue = 47.77695"
              ],
              "Name": "Chardonnay",
              "Children": [],
              "IncludeInDocumentation": true,
              "Enabled": true,
              "ReadOnly": false
            },
            {
              "$type": "Models.PMF.Cultivar, Models",
              "Command": [
                "[Phenology].Dormancy.Target.BaseTarget.FixedValue = 88.74292",
                "[Phenology].Dormancy.Progression.Response.Xo.FixedValue = 15.07995",
                "[Phenology].Dormancy.Progression.Response.b.FixedValue = -1.27593",
                "[Phenology].Budding.Target.FixedValue = 767.6113",
                "[Phenology].Budding.Progression.Response.X = 0,0.353281,10.353281,20.353281",
                "[Phenology].ThermalTime.Response.MinTemp = 2.51",
                "[Phenology].ThermalTime.Response.OptTemp = 22.245",
                "[Phenology].ThermalTime.Response.MaxTemp = 40.316",
                "[Phenology].Flowering.Target.FixedValue = 42.007",
                "[Phenology].BerryDevelopment.Target.FixedValue = 50.84"
              ],
              "Name": "Merlot",
              "Children": [],
              "IncludeInDocumentation": true,
              "Enabled": true,
              "ReadOnly": false
            },
            {
              "$type": "Models.PMF.Cultivar, Models",
              "Command": [
                "[Phenology].Dormancy.Target.BaseTarget.FixedValue = 72.1",
                "[Phenology].Dormancy.Progression.Response.Xo.FixedValue =7.95",
                "[Phenology].Dormancy.Progression.Response.b.FixedValue = -45.3083",
                "[Phenology].Budding.Target.FixedValue = 627.0382",
                "[Phenology].Budding.Progression.Response.X = 0,0.244,10.244,20.244",
                "[Phenology].ThermalTime.Response.MinTemp = 1.514",
                "[Phenology].ThermalTime.Response.OptTemp = 26.42341",
                "[Phenology].ThermalTime.Response.MaxTemp = 36.87527",
                "[Phenology].Flowering.Target.FixedValue = 27.5666",
                "[Phenology].BerryDevelopment.Target.FixedValue = 29.75368"
              ],
              "Name": "PinotNoir",
              "Children": [],
              "IncludeInDocumentation": true,
              "Enabled": true,
              "ReadOnly": false
            },
            {
              "$type": "Models.PMF.Cultivar, Models",
              "Command": [
                "[Phenology].Dormancy.Target.BaseTarget.FixedValue = 74.163",
                "[Phenology].Dormancy.Progression.Response.Xo.FixedValue = 12.53467",
                "[Phenology].Dormancy.Progression.Response.b.FixedValue = -66.5092",
                "[Phenology].Budding.Target.FixedValue = 519.1688",
                "[Phenology].Budding.Progression.Response.X = 0, 1.93454,11.93454,21.93454",
                "[Phenology].ThermalTime.Response.MinTemp = 1.173588",
                "[Phenology].ThermalTime.Response.OptTemp = 25.6193",
                "[Phenology].ThermalTime.Response.MaxTemp = 35.65306",
                "[Phenology].Flowering.Target.FixedValue = 31.13788",
                "[Phenology].BerryDevelopment.Target.FixedValue = 32.965"
              ],
              "Name": "PinotGris",
              "Children": [],
              "IncludeInDocumentation": true,
              "Enabled": true,
              "ReadOnly": false
            }
          ],
          "IncludeInDocumentation": true,
          "Enabled": true,
          "ReadOnly": false
        },
        {
          "$type": "Models.PMF.Phen.Phenology, Models",
          "Name": "Phenology",
          "Children": [
            {
              "$type": "Models.Memo, Models",
              "Text": "The phenology module starts with dormancy phase of the buds. This is followed by budding, flowering, fruit setting, berry development and canopy senescence phases. The dormancy phase include two stages: endo-dormancy and eco-dormancy. Endo-dormancy is defined as the period when buds are dormant due to physiological conditions, and eco-dormancy is defined when buds remain dormant due to unfavourable environmental conditions. The budburst stage in budding phase occurs when eco-dormancy is broken. For consistency in calculating the phenology stage in both Southern and Northern Hemispheres, we use days after winter solstice (DAWS) as the standard time in the model.\n\nWe assume the endo-dormancy stage of the bud starts in autumn when photoperiod drops below a critical value. The critical value depends on variety and was set to 13.1 h in the current model. Three budburst modelling approaches were tested using a phenology dataset: 1) forcing-only approach, which only describes the release of eco-dormancy; 2) chilling-forcing, which describes the release of endo- and eco-dormancy in sequence; 3) chilling-forcing-overlap, which describes the release of endo- and eco-dormancy in sequence plus the effect of chilling units on forcing accumulation through implementation of an exponential decrease function. Chilling-forcing approach was selected in the current grapevine model because it enabled the best predictions of the timing of budburst. In this approach, endo-dormancy is completed when the chilling requirement is satisfied, and eco-dormancy is completed when sufficient heat units are accumulated to force bud burst. A negative sigmoid function was selected for simulating the responses of chilling units and a growing degree approach was used to calculate forcing heat unit. Interpolated hourly temperature was used in the chilling unit calculation, see the description of InterPolationMethod below.\n\nThe flowering, fruit setting and berry development phases were simulated using a physiological development day target which is the number of days the phase would take to complete at optimal temperatures. The daily increment of development days is calculated using the Wang-Engle temperature response function [WangEngel1998], which returns a value of one when temperatures are optimal and a value between zero and one at sub and supra optimal temperatures. Development days were used for all other temperature-dependent processes, e.g., leaf appearance and expansion. \n\nAfter summer solstice, the photoperiod decreases. When photoperiod decreases to a critical value, the bud for the following season’s growth enters into endo-dormancy. However, the whole plant phenology cannot be set to endo-dormancy at this time because the current year’s shoots and berries are still growing. Although it would be tidy to develop two different phenological clocks, one for the bud and one for the plant in growth, we decided to work around it by resetting the plant phenology phase into endo-dormancy at the winter pruning event which was defined in the management script with user input time. The chilling accumulation between the critical photoperiod and the pruning event was captured by a function and then added to the total chill accumulation in the endo-dormancy phase. ",
              "Name": "Phenology",
              "Children": [],
              "IncludeInDocumentation": false,
              "Enabled": true,
              "ReadOnly": false
            },
            {
              "$type": "Models.Functions.HourlyInterpolation, Models",
              "agregationMethod": 0,
              "Name": "ThermalTime",
              "Children": [
                {
                  "$type": "Models.Functions.WangEngelTempFunction, Models",
                  "MinTemp": 3.9,
                  "OptTemp": 29.0,
                  "MaxTemp": 37.9,
                  "RefTemp": 25.0,
                  "MaximumTemperatureWeighting": 0.5,
                  "Units": "oC",
                  "Name": "Response",
                  "Children": [],
                  "IncludeInDocumentation": true,
                  "Enabled": true,
                  "ReadOnly": false
                },
                {
                  "$type": "Models.Functions.HourlySinPpAdjusted, Models",
                  "Name": "InterpolationMethod",
                  "Children": [],
                  "IncludeInDocumentation": true,
                  "Enabled": true,
                  "ReadOnly": false
                }
              ],
              "IncludeInDocumentation": true,
              "Enabled": true,
              "ReadOnly": false
            },
            {
              "$type": "Models.PMF.Phen.GenericPhase, Models",
              "Start": "Endodormancy",
              "End": "Ecodormancy",
              "Name": "Dormancy",
              "Children": [
                {
                  "$type": "Models.Functions.SubtractFunction, Models",
                  "Name": "Target",
                  "Children": [
                    {
                      "$type": "Models.Functions.Constant, Models",
                      "FixedValue": 52.6,
                      "Units": "chilling days",
                      "Name": "BaseTarget",
                      "Children": [],
                      "IncludeInDocumentation": true,
                      "Enabled": true,
                      "ReadOnly": false
                    },
                    {
                      "$type": "Models.Functions.VariableReference, Models",
                      "VariableName": "[Phenology].AccumulatedChillingUnitBeforeWinterPruning",
                      "Name": "AccumulatedChillingUnitBeforeWinterPruning",
                      "Children": [],
                      "IncludeInDocumentation": true,
                      "Enabled": true,
                      "ReadOnly": false
                    }
                  ],
                  "IncludeInDocumentation": true,
                  "Enabled": true,
                  "ReadOnly": false
                },
                {
                  "$type": "Models.Functions.HourlyInterpolation, Models",
                  "agregationMethod": 0,
                  "Name": "Progression",
                  "Children": [
                    {
                      "$type": "Models.Functions.HourlySinPpAdjusted, Models",
                      "Name": "InterpolationMethod",
                      "Children": [],
                      "IncludeInDocumentation": true,
                      "Enabled": true,
                      "ReadOnly": false
                    },
                    {
                      "$type": "Models.Functions.SigmoidFunction, Models",
                      "Name": "Response",
                      "Children": [
                        {
                          "$type": "Models.Functions.Constant, Models",
                          "FixedValue": 1.0,
                          "Units": "constant",
                          "Name": "Ymax",
                          "Children": [],
                          "IncludeInDocumentation": true,
                          "Enabled": true,
                          "ReadOnly": false
                        },
                        {
                          "$type": "Models.Functions.Constant, Models",
                          "FixedValue": 12.42,
                          "Units": "oC",
                          "Name": "Xo",
                          "Children": [],
                          "IncludeInDocumentation": true,
                          "Enabled": true,
                          "ReadOnly": false
                        },
                        {
                          "$type": "Models.Functions.Constant, Models",
                          "FixedValue": -3.865,
                          "Units": "unitless",
                          "Name": "b",
                          "Children": [],
                          "IncludeInDocumentation": true,
                          "Enabled": true,
                          "ReadOnly": false
                        }
                      ],
                      "IncludeInDocumentation": true,
                      "Enabled": true,
                      "ReadOnly": false
                    }
                  ],
                  "IncludeInDocumentation": true,
                  "Enabled": true,
                  "ReadOnly": false
                }
              ],
              "IncludeInDocumentation": true,
              "Enabled": true,
              "ReadOnly": false
            },
            {
              "$type": "Models.PMF.Phen.GenericPhase, Models",
              "Start": "Ecodormancy",
              "End": "BudBurst",
              "Name": "Budding",
              "Children": [
                {
                  "$type": "Models.Functions.Constant, Models",
                  "FixedValue": 1011.0,
                  "Units": "GDD oC D",
                  "Name": "Target",
                  "Children": [],
                  "IncludeInDocumentation": true,
                  "Enabled": true,
                  "ReadOnly": false
                },
                {
                  "$type": "Models.Functions.HourlyInterpolation, Models",
                  "agregationMethod": 0,
                  "Name": "Progression",
                  "Children": [
                    {
                      "$type": "Models.Functions.XYPairs, Models",
                      "X": [
                        0.0,
                        0.008,
                        10.008,
                        20.008
                      ],
                      "Y": [
                        0.0,
                        0.0,
                        10.0,
                        20.0
                      ],
                      "Name": "Response",
                      "Children": [],
                      "IncludeInDocumentation": true,
                      "Enabled": true,
                      "ReadOnly": false
                    },
                    {
                      "$type": "Models.Functions.HourlySinPpAdjusted, Models",
                      "Name": "InterpolationMethod",
                      "Children": [],
                      "IncludeInDocumentation": true,
                      "Enabled": true,
                      "ReadOnly": false
                    }
                  ],
                  "IncludeInDocumentation": true,
                  "Enabled": true,
                  "ReadOnly": false
                }
              ],
              "IncludeInDocumentation": true,
              "Enabled": true,
              "ReadOnly": false
            },
            {
              "$type": "Models.PMF.Phen.GenericPhase, Models",
              "Start": "BudBurst",
              "End": "FloweringTime",
              "Name": "Flowering",
              "Children": [
                {
                  "$type": "Models.Functions.Constant, Models",
                  "FixedValue": 21.1,
                  "Units": "development day",
                  "Name": "Target",
                  "Children": [],
                  "IncludeInDocumentation": true,
                  "Enabled": true,
                  "ReadOnly": false
                },
                {
                  "$type": "Models.Functions.VariableReference, Models",
                  "VariableName": "[Phenology].ThermalTime",
                  "Name": "Progression",
                  "Children": [],
                  "IncludeInDocumentation": true,
                  "Enabled": true,
                  "ReadOnly": false
                }
              ],
              "IncludeInDocumentation": true,
              "Enabled": true,
              "ReadOnly": false
            },
            {
              "$type": "Models.PMF.Phen.GenericPhase, Models",
              "Start": "FloweringTime",
              "End": "FruitSet",
              "Name": "FruitSetting",
              "Children": [
                {
                  "$type": "Models.Memo, Models",
                  "Text": "Fruit set (or the proportion of flowers that are retained as berries) represents a change-over from the static condition of the fully developed flower to the rapidly growing condition of the young fruit.\n\nIn practice the criteria to define this stage is a bit blur. In current, we set the duration from 50% flowering to fruit set is 10 development day based on our field experience and the method for determining berry number by meteorology factors. Fruit set phase is used as the time when the berry number is determined in the current grapevine model.  \r\n\r\n\r\n\r\n",
                  "Name": "Memo",
                  "Children": [],
                  "IncludeInDocumentation": true,
                  "Enabled": true,
                  "ReadOnly": false
                },
                {
                  "$type": "Models.Functions.Constant, Models",
                  "FixedValue": 10.0,
                  "Units": "development day",
                  "Name": "Target",
                  "Children": [],
                  "IncludeInDocumentation": true,
                  "Enabled": true,
                  "ReadOnly": false
                },
                {
                  "$type": "Models.Functions.VariableReference, Models",
                  "VariableName": "[Phenology].ThermalTime",
                  "Name": "Progression",
                  "Children": [],
                  "IncludeInDocumentation": true,
                  "Enabled": true,
                  "ReadOnly": false
                }
              ],
              "IncludeInDocumentation": true,
              "Enabled": true,
              "ReadOnly": false
            },
            {
              "$type": "Models.PMF.Phen.GenericPhase, Models",
              "Start": "FruitSet",
              "End": "Veraison",
              "Name": "BerryDevelopment",
              "Children": [
                {
                  "$type": "Models.Functions.Constant, Models",
                  "FixedValue": 23.0,
                  "Units": "development day",
                  "Name": "Target",
                  "Children": [],
                  "IncludeInDocumentation": true,
                  "Enabled": true,
                  "ReadOnly": false
                },
                {
                  "$type": "Models.Functions.VariableReference, Models",
                  "VariableName": "[Phenology].ThermalTime",
                  "Name": "Progression",
                  "Children": [],
                  "IncludeInDocumentation": true,
                  "Enabled": true,
                  "ReadOnly": false
                }
              ],
              "IncludeInDocumentation": true,
              "Enabled": true,
              "ReadOnly": false
            },
            {
              "$type": "Models.Functions.AccumulateFunction, Models",
              "StartStageName": "Veraison",
              "EndStageName": "LeafFall",
              "ResetStageName": "FloweringTime",
              "FractionRemovedOnCut": 0.0,
              "FractionRemovedOnHarvest": 0.0,
              "FractionRemovedOnGraze": 0.0,
              "FractionRemovedOnPrune": 0.0,
              "Name": "AccumulatedChillingUnitBeforeWinterPruning",
              "Children": [
                {
                  "$type": "Models.Functions.LessThanFunction, Models",
                  "Name": "ChillBeforePrune",
                  "Children": [
                    {
                      "$type": "Models.Functions.VariableReference, Models",
                      "VariableName": "[Weather].DaysSinceWinterSolstice",
                      "Name": "DAWS",
                      "Children": [],
                      "IncludeInDocumentation": true,
                      "Enabled": true,
                      "ReadOnly": false
                    },
                    {
                      "$type": "Models.Functions.Constant, Models",
                      "FixedValue": 341.0,
                      "Units": null,
                      "Name": "PruningTime",
                      "Children": [],
                      "IncludeInDocumentation": true,
                      "Enabled": true,
                      "ReadOnly": false
                    },
                    {
                      "$type": "Models.Functions.LessThanFunction, Models",
                      "Name": "ChillBeforeAutumn",
                      "Children": [
                        {
                          "$type": "Models.Functions.Constant, Models",
                          "FixedValue": 200.0,
                          "Units": "make sure the photoperiod is decreasing",
                          "Name": "autumn",
                          "Children": [],
                          "IncludeInDocumentation": true,
                          "Enabled": true,
                          "ReadOnly": false
                        },
                        {
                          "$type": "Models.Functions.VariableReference, Models",
                          "VariableName": "[Weather].DaysSinceWinterSolstice",
                          "Name": "DAWS",
                          "Children": [],
                          "IncludeInDocumentation": true,
                          "Enabled": true,
                          "ReadOnly": false
                        },
                        {
                          "$type": "Models.Functions.LessThanFunction, Models",
                          "Name": "ChillBelowCriticalPhotoperiod",
                          "Children": [
                            {
                              "$type": "Models.Functions.PhotoperiodFunction, Models",
                              "Twilight": 0.0,
                              "DayLength": 0.0,
                              "Name": "PhotoperiodFunction",
                              "Children": [],
                              "IncludeInDocumentation": true,
                              "Enabled": true,
                              "ReadOnly": false
                            },
                            {
                              "$type": "Models.Functions.Constant, Models",
                              "FixedValue": 13.14,
                              "Units": null,
                              "Name": "CriticalPhotoPeriod",
                              "Children": [],
                              "IncludeInDocumentation": true,
                              "Enabled": true,
                              "ReadOnly": false
                            },
                            {
                              "$type": "Models.Functions.VariableReference, Models",
                              "VariableName": "[Phenology].Dormancy.Progression",
                              "Name": "ChillingUnit",
                              "Children": [],
                              "IncludeInDocumentation": true,
                              "Enabled": true,
                              "ReadOnly": false
                            },
                            {
                              "$type": "Models.Functions.Constant, Models",
                              "FixedValue": 0.0,
                              "Units": null,
                              "Name": "Zero",
                              "Children": [],
                              "IncludeInDocumentation": true,
                              "Enabled": true,
                              "ReadOnly": false
                            }
                          ],
                          "IncludeInDocumentation": true,
                          "Enabled": true,
                          "ReadOnly": false
                        },
                        {
                          "$type": "Models.Functions.Constant, Models",
                          "FixedValue": 0.0,
                          "Units": null,
                          "Name": "Zero",
                          "Children": [],
                          "IncludeInDocumentation": true,
                          "Enabled": true,
                          "ReadOnly": false
                        }
                      ],
                      "IncludeInDocumentation": true,
                      "Enabled": true,
                      "ReadOnly": false
                    },
                    {
                      "$type": "Models.Functions.Constant, Models",
                      "FixedValue": 0.0,
                      "Units": null,
                      "Name": "Zero",
                      "Children": [],
                      "IncludeInDocumentation": true,
                      "Enabled": true,
                      "ReadOnly": false
                    }
                  ],
                  "IncludeInDocumentation": true,
                  "Enabled": true,
                  "ReadOnly": false
                }
              ],
              "IncludeInDocumentation": true,
              "Enabled": true,
              "ReadOnly": false
            },
            {
              "$type": "Models.Functions.OnEventFunction, Models",
              "SetEvent": "BudBurst",
              "ReSetEvent": "Endodormancy",
              "Name": "BudBurstDOY",
              "Children": [
                {
                  "$type": "Models.Memo, Models",
                  "Text": "\r\nA function is used to provide flowering date as days after sowing(DAS).\r\n",
                  "Name": "memo",
                  "Children": [],
                  "IncludeInDocumentation": false,
                  "Enabled": true,
                  "ReadOnly": false
                },
                {
                  "$type": "Models.Functions.Constant, Models",
                  "FixedValue": 0.0,
                  "Units": null,
                  "Name": "PreEventValue",
                  "Children": [],
                  "IncludeInDocumentation": false,
                  "Enabled": true,
                  "ReadOnly": false
                },
                {
                  "$type": "Models.Functions.VariableReference, Models",
                  "VariableName": "[Weather].DaysSinceWinterSolstice",
                  "Name": "PostEventValue",
                  "Children": [],
                  "IncludeInDocumentation": false,
                  "Enabled": true,
                  "ReadOnly": false
                }
              ],
              "IncludeInDocumentation": false,
              "Enabled": true,
              "ReadOnly": false
            },
            {
              "$type": "Models.Functions.OnEventFunction, Models",
              "SetEvent": "FloweringTime",
              "ReSetEvent": null,
              "Name": "FloweringDOY",
              "Children": [
                {
                  "$type": "Models.Memo, Models",
                  "Text": "\r\nA function is used to provide flowering date as days after sowing(DAS).\r\n",
                  "Name": "memo",
                  "Children": [],
                  "IncludeInDocumentation": false,
                  "Enabled": true,
                  "ReadOnly": false
                },
                {
                  "$type": "Models.Functions.Constant, Models",
                  "FixedValue": 176.0,
                  "Units": null,
                  "Name": "PreEventValue",
                  "Children": [],
                  "IncludeInDocumentation": false,
                  "Enabled": true,
                  "ReadOnly": false
                },
                {
                  "$type": "Models.Functions.VariableReference, Models",
                  "VariableName": "[Weather].DaysSinceWinterSolstice",
                  "Name": "PostEventValue",
                  "Children": [],
                  "IncludeInDocumentation": false,
                  "Enabled": true,
                  "ReadOnly": false
                }
              ],
              "IncludeInDocumentation": false,
              "Enabled": true,
              "ReadOnly": false
            },
            {
              "$type": "Models.Functions.OnEventFunction, Models",
              "SetEvent": "Veraison",
              "ReSetEvent": "Ecodormancy",
              "Name": "VeraisonDOY",
              "Children": [
                {
                  "$type": "Models.Memo, Models",
                  "Text": "\r\nA function is used to provide flowering date as days after sowing(DAS).\r\n",
                  "Name": "memo",
                  "Children": [],
                  "IncludeInDocumentation": false,
                  "Enabled": true,
                  "ReadOnly": false
                },
                {
                  "$type": "Models.Functions.Constant, Models",
                  "FixedValue": 0.0,
                  "Units": null,
                  "Name": "PreEventValue",
                  "Children": [],
                  "IncludeInDocumentation": false,
                  "Enabled": true,
                  "ReadOnly": false
                },
                {
                  "$type": "Models.Functions.VariableReference, Models",
                  "VariableName": "[Weather].DaysSinceWinterSolstice",
                  "Name": "PostEventValue",
                  "Children": [],
                  "IncludeInDocumentation": false,
                  "Enabled": true,
                  "ReadOnly": false
                }
              ],
              "IncludeInDocumentation": false,
              "Enabled": true,
              "ReadOnly": false
            },
            {
              "$type": "Models.Functions.OnEventFunction, Models",
              "SetEvent": "BudBurst",
              "ReSetEvent": "Endodormancy",
              "Name": "CurrentSeason",
              "Children": [
                {
                  "$type": "Models.Memo, Models",
                  "Text": "\r\nA function is used to capture the year of the current season as in the south hemisphere the growing season extends to the second year.\r\n",
                  "Name": "memo",
                  "Children": [],
                  "IncludeInDocumentation": false,
                  "Enabled": true,
                  "ReadOnly": false
                },
                {
                  "$type": "Models.Functions.Constant, Models",
                  "FixedValue": 0.0,
                  "Units": null,
                  "Name": "PreEventValue",
                  "Children": [],
                  "IncludeInDocumentation": false,
                  "Enabled": true,
                  "ReadOnly": false
                },
                {
                  "$type": "Models.Functions.VariableReference, Models",
                  "VariableName": "[Clock].Today.Year",
                  "Name": "PostEventValue",
                  "Children": [],
                  "IncludeInDocumentation": false,
                  "Enabled": true,
                  "ReadOnly": false
                }
              ],
              "IncludeInDocumentation": false,
              "Enabled": true,
              "ReadOnly": false
            },
            {
              "$type": "Models.PMF.Phen.LeafDeathPhase, Models",
              "Start": "Veraison",
              "End": "LeafFall",
              "Name": "CanopySenescence",
              "Children": [
                {
                  "$type": "Models.Functions.VariableReference, Models",
                  "VariableName": "[Phenology].ThermalTime",
                  "Name": "ThermalTime",
                  "Children": [],
                  "IncludeInDocumentation": true,
                  "Enabled": true,
                  "ReadOnly": false
                }
              ],
              "IncludeInDocumentation": true,
              "Enabled": true,
              "ReadOnly": false
            },
            {
              "$type": "Models.PMF.Phen.GotoPhase, Models",
              "Start": "LeafFall",
              "End": "Unused",
              "PhaseNameToGoto": "Dormancy",
              "Name": "DormancyRewind",
              "Children": [
                {
                  "$type": "Models.Memo, Models",
                  "Text": "Phenology is also rewound to the EndoDormant stage by a prun event",
                  "Name": "Memo",
                  "Children": [],
                  "IncludeInDocumentation": true,
                  "Enabled": true,
                  "ReadOnly": false
                }
              ],
              "IncludeInDocumentation": true,
              "Enabled": true,
              "ReadOnly": false
            },
            {
              "$type": "Models.PMF.Phen.Age, Models",
              "Name": "Age",
              "Children": [],
              "IncludeInDocumentation": false,
              "Enabled": true,
              "ReadOnly": false
            },
            {
              "$type": "Models.Functions.OnEventFunction, Models",
              "SetEvent": "BudBurst",
              "ReSetEvent": "",
              "Name": "FirstGrowthSeason",
              "Children": [
                {
                  "$type": "Models.Memo, Models",
                  "Text": "\nFor the simulation of the first year, it is suggested to start on bud dormancy date which is autumn and photoperiod is around 13.1 (day 56). This will make the calculation of budburst for the first year easier. However, this means there is an empty period between initilization and bud burst, where there is no growth. \nAs some organs have senescence rate and maintenance respiration, this makes the initilization of structural root and fine root biomass much harder. This variable is added for making the initilization easier. It changes from 0 to 1 at the budburst of the first season, and was used to signal respiration and other processes to start. \r\n",
                  "Name": "memo",
                  "Children": [],
                  "IncludeInDocumentation": false,
                  "Enabled": true,
                  "ReadOnly": false
                },
                {
                  "$type": "Models.Functions.Constant, Models",
                  "FixedValue": 0.0,
                  "Units": null,
                  "Name": "PreEventValue",
                  "Children": [],
                  "IncludeInDocumentation": false,
                  "Enabled": true,
                  "ReadOnly": false
                },
                {
                  "$type": "Models.Functions.Constant, Models",
                  "FixedValue": 1.0,
                  "Units": null,
                  "Name": "PostEventValue",
                  "Children": [],
                  "IncludeInDocumentation": false,
                  "Enabled": true,
                  "ReadOnly": false
                }
              ],
              "IncludeInDocumentation": false,
              "Enabled": true,
              "ReadOnly": false
            }
          ],
          "IncludeInDocumentation": true,
          "Enabled": true,
          "ReadOnly": false
        },
        {
          "$type": "Models.PMF.Struct.Structure, Models",
          "CohortInitialisationStage": "Ecodormancy",
          "LeafInitialisationStage": "BudBurst",
          "Name": "Structure",
          "Children": [
            {
              "$type": "Models.Memo, Models",
              "Text": "The structure module defines the bud number per vine, rate of main stem primordia initiation rate, phyllochron (development day interval between two successive leaf appearance), branching rate and branching mortality, final leaf number and canopy height. \nPhyllochron was defined by a phase look up function in combination with a linear interpolation function. The phase look up function defines when new leaf appearance will happen, which is currently defined between budburst and véraison. The linear interpolation function captured the phyllochron difference between first five ranks and the ramaining ranks. \nBranching rate was calculated as the product of three components: potential branching rate, the effect of leaf area per vine, and the effects of retained bud number per meter row\n",
              "Name": "Structure",
              "Children": [],
              "IncludeInDocumentation": true,
              "Enabled": true,
              "ReadOnly": false
            },
            {
              "$type": "Models.Functions.VariableReference, Models",
              "VariableName": "[Phenology].ThermalTime",
              "Name": "ThermalTime",
              "Children": [],
              "IncludeInDocumentation": true,
              "Enabled": true,
              "ReadOnly": false
            },
            {
              "$type": "Models.Functions.PhaseLookupValue, Models",
              "Start": "BudBurst",
              "End": "Veraison",
              "Name": "MainStemPrimordiaInitiationRate",
              "Children": [
                {
                  "$type": "Models.Functions.Constant, Models",
                  "FixedValue": 1.8,
                  "Units": "development day",
                  "Name": "MainStemPrimordiaInitiationRate",
                  "Children": [],
                  "IncludeInDocumentation": false,
                  "Enabled": true,
                  "ReadOnly": false
                }
              ],
              "IncludeInDocumentation": false,
              "Enabled": true,
              "ReadOnly": false
            },
            {
              "$type": "Models.Functions.PhaseLookupValue, Models",
              "Start": "BudBurst",
              "End": "Veraison",
              "Name": "Phyllochron",
              "Children": [
                {
                  "$type": "Models.Functions.MultiplyFunction, Models",
                  "Name": "Phyllochron",
                  "Children": [
                    {
                      "$type": "Models.Functions.Constant, Models",
                      "FixedValue": 1.823,
                      "Units": "development day",
                      "Name": "Phyllochron",
                      "Children": [],
                      "IncludeInDocumentation": true,
                      "Enabled": true,
                      "ReadOnly": false
                    },
                    {
                      "$type": "Models.Functions.LinearInterpolationFunction, Models",
                      "Name": "LeafStageFactor",
                      "Children": [
                        {
                          "$type": "Models.Functions.XYPairs, Models",
                          "X": [
                            1.0,
                            5.0,
                            10.0,
                            24.0
                          ],
                          "Y": [
                            0.9,
                            0.9,
                            1.0,
                            1.0
                          ],
                          "Name": "XYPairs",
                          "Children": [],
                          "IncludeInDocumentation": true,
                          "Enabled": true,
                          "ReadOnly": false
                        },
                        {
                          "$type": "Models.Functions.VariableReference, Models",
                          "VariableName": "[Leaf].AppearedCohortNo",
                          "Name": "XValue",
                          "Children": [],
                          "IncludeInDocumentation": true,
                          "Enabled": true,
                          "ReadOnly": false
                        }
                      ],
                      "IncludeInDocumentation": true,
                      "Enabled": true,
                      "ReadOnly": false
                    }
                  ],
                  "IncludeInDocumentation": true,
                  "Enabled": true,
                  "ReadOnly": false
                }
              ],
              "IncludeInDocumentation": true,
              "Enabled": true,
              "ReadOnly": false
            },
            {
              "$type": "Models.Functions.Constant, Models",
              "FixedValue": 25.0,
              "Units": "Main-stem leaves",
              "Name": "FinalLeafNumber",
              "Children": [],
              "IncludeInDocumentation": true,
              "Enabled": true,
              "ReadOnly": false
            },
            {
              "$type": "Models.Functions.Constant, Models",
              "FixedValue": 0.0,
              "Units": "%",
              "Name": "BranchMortality",
              "Children": [],
              "IncludeInDocumentation": true,
              "Enabled": true,
              "ReadOnly": false
            },
            {
              "$type": "Models.Functions.Constant, Models",
              "FixedValue": 0.0,
              "Units": "%",
              "Name": "DroughtInducedBranchMortality",
              "Children": [],
              "IncludeInDocumentation": false,
              "Enabled": true,
              "ReadOnly": false
            },
            {
              "$type": "Models.Functions.Constant, Models",
              "FixedValue": 0.0,
              "Units": null,
              "Name": "StemSenescenceAge",
              "Children": [],
              "IncludeInDocumentation": false,
              "Enabled": true,
              "ReadOnly": false
            },
            {
              "$type": "Models.Functions.Constant, Models",
              "FixedValue": 25.0,
              "Units": "buds per meter",
              "Name": "BudsPerMeterRow",
              "Children": [],
              "IncludeInDocumentation": true,
              "Enabled": true,
              "ReadOnly": false
            },
            {
              "$type": "Models.PMF.Struct.BudNumberFunction, Models",
              "SetStage": "BudBurst",
              "Name": "BudNumber",
              "Children": [
                {
                  "$type": "Models.Functions.MultiplyFunction, Models",
                  "Name": "FractionOfBudBurst",
                  "Children": [
                    {
                      "$type": "Models.Functions.SigmoidFunction, Models",
                      "Name": "BudNumberEffect",
                      "Children": [
                        {
                          "$type": "Models.Functions.VariableReference, Models",
                          "VariableName": "[Structure].PrimaryBudNo",
                          "Name": "XValue",
                          "Children": [],
                          "IncludeInDocumentation": true,
                          "Enabled": true,
                          "ReadOnly": false
                        },
                        {
                          "$type": "Models.Functions.Constant, Models",
                          "FixedValue": 1.4,
                          "Units": "unitless",
                          "Name": "Ymax",
                          "Children": [],
                          "IncludeInDocumentation": true,
                          "Enabled": true,
                          "ReadOnly": false
                        },
                        {
                          "$type": "Models.Functions.Constant, Models",
                          "FixedValue": 100.0,
                          "Units": "buds",
                          "Name": "Xo",
                          "Children": [],
                          "IncludeInDocumentation": true,
                          "Enabled": true,
                          "ReadOnly": false
                        },
                        {
                          "$type": "Models.Functions.Constant, Models",
                          "FixedValue": -54.8977,
                          "Units": "unitless",
                          "Name": "b",
                          "Children": [],
                          "IncludeInDocumentation": true,
                          "Enabled": true,
                          "ReadOnly": false
                        }
                      ],
                      "IncludeInDocumentation": true,
                      "Enabled": true,
                      "ReadOnly": false
                    },
                    {
                      "$type": "Models.Functions.LinearInterpolationFunction, Models",
                      "Name": "CaneDiameterEffect",
                      "Children": [
                        {
                          "$type": "Models.Functions.XYPairs, Models",
                          "X": [
                            0.0,
                            12.0,
                            15.0
                          ],
                          "Y": [
                            0.1,
                            1.0,
                            1.0
                          ],
                          "Name": "XYPairs",
                          "Children": [],
                          "IncludeInDocumentation": true,
                          "Enabled": true,
                          "ReadOnly": false
                        },
                        {
                          "$type": "Models.Functions.VariableReference, Models",
                          "VariableName": "[Grapevine].Cane.CaneDiameter",
                          "Name": "XValue",
                          "Children": [],
                          "IncludeInDocumentation": true,
                          "Enabled": true,
                          "ReadOnly": false
                        }
                      ],
                      "IncludeInDocumentation": true,
                      "Enabled": true,
                      "ReadOnly": false
                    }
                  ],
                  "IncludeInDocumentation": true,
                  "Enabled": true,
                  "ReadOnly": false
                }
              ],
              "IncludeInDocumentation": true,
              "Enabled": true,
              "ReadOnly": false
            },
            {
              "$type": "Models.Functions.AddFunction, Models",
              "Name": "HeightModel",
              "Children": [
                {
                  "$type": "Models.Functions.Constant, Models",
                  "FixedValue": 1100.0,
                  "Units": "mm",
                  "Name": "BaseHeight",
                  "Children": [],
                  "IncludeInDocumentation": true,
                  "Enabled": true,
                  "ReadOnly": false
                },
                {
                  "$type": "Models.Functions.MinimumFunction, Models",
                  "Name": "ShootHeight",
                  "Children": [
                    {
                      "$type": "Models.Functions.MultiplyFunction, Models",
                      "Name": "ShootLength",
                      "Children": [
                        {
                          "$type": "Models.Functions.LinearInterpolationFunction, Models",
                          "Name": "SeasonalPattern",
                          "Children": [
                            {
                              "$type": "Models.Functions.XYPairs, Models",
                              "X": [
                                0.0,
                                100.0,
                                150.0,
                                177.0,
                                335.0,
                                336.0,
                                366.0
                              ],
                              "Y": [
                                0.0,
                                0.0,
                                1300.0,
                                1700.0,
                                1700.0,
                                0.0,
                                0.0
                              ],
                              "Name": "XYPairs",
                              "Children": [],
                              "IncludeInDocumentation": true,
                              "Enabled": true,
                              "ReadOnly": false
                            },
                            {
                              "$type": "Models.Functions.VariableReference, Models",
                              "VariableName": "[Weather].DaysSinceWinterSolstice",
                              "Name": "XValue",
                              "Children": [],
                              "IncludeInDocumentation": true,
                              "Enabled": true,
                              "ReadOnly": false
                            }
                          ],
                          "IncludeInDocumentation": true,
                          "Enabled": true,
                          "ReadOnly": false
                        },
                        {
                          "$type": "Models.Functions.LinearInterpolationFunction, Models",
                          "Name": "DensityEffect",
                          "Children": [
                            {
                              "$type": "Models.Functions.XYPairs, Models",
                              "X": [
                                0.0,
                                13.3,
                                20.0,
                                26.7,
                                33.3,
                                40.0,
                                60.0,
                                65.0
                              ],
                              "Y": [
                                1.0,
                                1.0,
                                0.92,
                                0.86,
                                0.8,
                                0.77,
                                0.65,
                                0.65
                              ],
                              "Name": "XYPairs",
                              "Children": [],
                              "IncludeInDocumentation": true,
                              "Enabled": true,
                              "ReadOnly": false
                            },
                            {
                              "$type": "Models.Functions.VariableReference, Models",
                              "VariableName": "[Structure].BudsPerMeterRow.FixedValue",
                              "Name": "XValue",
                              "Children": [],
                              "IncludeInDocumentation": true,
                              "Enabled": true,
                              "ReadOnly": false
                            }
                          ],
                          "IncludeInDocumentation": true,
                          "Enabled": true,
                          "ReadOnly": false
                        }
                      ],
                      "IncludeInDocumentation": true,
                      "Enabled": true,
                      "ReadOnly": false
                    },
                    {
                      "$type": "Models.Functions.Constant, Models",
                      "FixedValue": 1100.0,
                      "Units": "mm",
                      "Name": "TrimShootHeight",
                      "Children": [],
                      "IncludeInDocumentation": true,
                      "Enabled": true,
                      "ReadOnly": false
                    }
                  ],
                  "IncludeInDocumentation": true,
                  "Enabled": true,
                  "ReadOnly": false
                }
              ],
              "IncludeInDocumentation": true,
              "Enabled": true,
              "ReadOnly": false
            },
            {
              "$type": "Models.Functions.MultiplyFunction, Models",
              "Name": "BranchingRate",
              "Children": [
                {
                  "$type": "Models.Functions.LinearInterpolationFunction, Models",
                  "Name": "Potential_Branching_Rate",
                  "Children": [
                    {
                      "$type": "Models.Functions.XYPairs, Models",
                      "X": [
                        0.0,
                        7.0,
                        8.0,
                        13.0,
                        14.0,
                        34.0
                      ],
                      "Y": [
                        0.05,
                        0.07,
                        0.07,
                        0.07,
                        0.07,
                        0.05
                      ],
                      "Name": "XYPairs",
                      "Children": [],
                      "IncludeInDocumentation": true,
                      "Enabled": true,
                      "ReadOnly": false
                    },
                    {
                      "$type": "Models.Functions.VariableReference, Models",
                      "VariableName": "[Structure].LeafTipsAppeared",
                      "Name": "XValue",
                      "Children": [],
                      "IncludeInDocumentation": true,
                      "Enabled": true,
                      "ReadOnly": false
                    }
                  ],
                  "IncludeInDocumentation": true,
                  "Enabled": true,
                  "ReadOnly": false
                },
                {
                  "$type": "Models.Functions.LinearInterpolationFunction, Models",
                  "Name": "LeafAreaEffect",
                  "Children": [
                    {
                      "$type": "Models.Functions.XYPairs, Models",
                      "X": [
                        0.0,
                        3.0,
                        7.0,
                        10.0,
                        14.0
                      ],
                      "Y": [
                        1.0,
                        0.25,
                        0.04,
                        0.01,
                        0.0
                      ],
                      "Name": "XYPairs",
                      "Children": [],
                      "IncludeInDocumentation": true,
                      "Enabled": true,
                      "ReadOnly": false
                    },
                    {
                      "$type": "Models.Functions.VariableReference, Models",
                      "VariableName": "[Leaf].LAI",
                      "Name": "XValue",
                      "Children": [],
                      "IncludeInDocumentation": true,
                      "Enabled": true,
                      "ReadOnly": false
                    }
                  ],
                  "IncludeInDocumentation": true,
                  "Enabled": true,
                  "ReadOnly": false
                },
                {
                  "$type": "Models.Functions.LinearInterpolationFunction, Models",
                  "Name": "NodeNumberPerMeter",
                  "Children": [
                    {
                      "$type": "Models.Functions.XYPairs, Models",
                      "X": [
                        0.0,
                        13.3,
                        20.0,
                        26.7,
                        33.3,
                        40.0,
                        60.0,
                        65.0,
                        66.0
                      ],
                      "Y": [
                        2.1,
                        2.1,
                        1.5,
                        0.85,
                        0.45,
                        0.2,
                        0.1,
                        0.0,
                        0.0
                      ],
                      "Name": "XYPairs",
                      "Children": [],
                      "IncludeInDocumentation": true,
                      "Enabled": true,
                      "ReadOnly": false
                    },
                    {
                      "$type": "Models.Functions.VariableReference, Models",
                      "VariableName": "[Structure].BudsPerMeterRow.FixedValue",
                      "Name": "XValue",
                      "Children": [],
                      "IncludeInDocumentation": true,
                      "Enabled": true,
                      "ReadOnly": false
                    }
                  ],
                  "IncludeInDocumentation": true,
                  "Enabled": true,
                  "ReadOnly": false
                }
              ],
              "IncludeInDocumentation": true,
              "Enabled": true,
              "ReadOnly": false
            }
          ],
          "IncludeInDocumentation": true,
          "Enabled": true,
          "ReadOnly": false
        },
        {
          "$type": "Models.PMF.Organs.Leaf, Models",
          "Leaves": [],
          "CurrentExpandingLeaf": 34.0,
          "StartFractionExpanded": 0.8381904107740789,
          "FractionNextleafExpanded": 0.9266409306231945,
          "DeadNodesYesterday": 0.0,
          "MaxCover": 1.0,
          "GrowthRespiration": 0.0,
          "DMSupply": null,
          "NSupply": null,
          "DMDemand": null,
          "DMDemandPriorityFactor": null,
          "NDemand": null,
          "potentialDMAllocation": null,
          "Albedo": 0.25,
          "Gsmax350": 0.02,
          "R50": 200.0,
          "LAI": 0.0,
          "Depth": 0.0,
          "Width": 0.0,
          "FRGR": 0.0,
          "PotentialEP": 0.0,
          "WaterDemand": 0.0,
          "LightProfile": null,
          "KDead": 0.03,
          "MaximumMainStemLeafNumber": 30,
          "TipsAtEmergence": 0,
          "CohortsAtInitialisation": 0,
          "FractionDied": 0.0,
          "Name": "Leaf",
          "Children": [
            {
              "$type": "Models.Memo, Models",
              "Text": "The grapevine model used the phytomer-based Leaf organ class. It predicted the appearance, expansion and senescence of cohorts of leaves at each position on the primary shoot and estimated how many leaves were present in each cohort based on branching rates. Branch leaves were treated the same as main-stem leaves appeared at the same time. \n\nThe maximum area of each cohort was currently set as a function of relative node position in respect to the final leaf number. The growth duration, lag duration, senescence duration and specific minimum and maximum leaf area were parameterised based on our field experiment, see Datasets used for Model calibration and validation. For correctly modelling leaf senescence and the dynamics of leaf area, a photoperiod acceleration effect was added. The photoperiod acceleration effect included and reflected the effects of the time of harvest on leaf senescence as well, as we observed that leaves would stay green much longer if the fruit were not harvested. Simulation of leaf senescence has highly importance to the replenishment of non-structural carbohydrate reserves.  Other leaf properties were parameterised to ensure minimum nitrogen or water stress on leaf expansion in the current grapevine model as the water and nitrogen dynamic part require further calibration. However, the model do include a linear water stress on leaf expansion and photosynthesis. \n\nThe potential total DM demand of a leaf was calculated based upon the delta leaf area increase per day (constrained by stress) times the mean of maximum and minimum specific leaf area given in UI. The total DM demand was then divided into structural DM demand and Metabolic DM demand based on the fraction of structural DM in total leaf weight. The priority factor q for leaf structural and metabolic demand was set to a high value (1.6) as it is the immediate source of photosynthetic and has the highest priority early in the season [buwalda1991mathematical][lakso2007modeling]. Non-structural reserves were not considered in leaf current model. \n\nThe dynamics of seasonal canopy width and canopy depth were defined in the leaf class based on our field observation.\n \nThe dynamics of seasonal nitrogen concentration was taken from [holzapfel2019seasonal].",
              "Name": "Leaf",
              "Children": [],
              "IncludeInDocumentation": true,
              "Enabled": true,
              "ReadOnly": false
            },
            {
              "$type": "Models.Functions.VariableReference, Models",
              "VariableName": "[Structure].ThermalTime",
              "Name": "ThermalTime",
              "Children": [],
              "IncludeInDocumentation": true,
              "Enabled": true,
              "ReadOnly": false
            },
            {
              "$type": "Models.PMF.Organs.LeafCohort, Models",
              "ApexCohort": null,
              "LiveStart": null,
              "NReallocationFactor": 0.0,
              "DMReallocationFactor": 0.0,
              "NRetranslocationFactor": 0.0,
              "DMRetranslocationFactor": 0.0,
              "ShadeInducedSenRate": 0.0,
              "SenescedFrac": 0.0,
              "DeltaPotentialArea": 0.0,
              "DeltaStressConstrainedArea": 0.0,
              "DeltaCarbonConstrainedArea": 0.0,
              "PotentialStructuralDMAllocation": 0.0,
              "PotentialMetabolicDMAllocation": 0.0,
              "MetabolicNReallocated": 0.0,
              "MetabolicWtReallocated": 0.0,
              "StorageNReallocated": 0.0,
              "StorageWtReallocated": 0.0,
              "MetabolicNRetranslocated": 0.0,
              "StorageNRetrasnlocated": 0.0,
              "DMRetranslocated": 0.0,
              "MetabolicNAllocation": 0.0,
              "StructuralDMAllocation": 0.0,
              "MetabolicDMAllocation": 0.0,
              "Rank": 1,
              "Area": 1000.0,
              "MaintenanceRespiration": 0.0,
              "Name": "InitialLeaf1",
              "Children": [],
              "IncludeInDocumentation": true,
              "Enabled": true,
              "ReadOnly": false
            },
            {
              "$type": "Models.PMF.Organs.LeafCohort, Models",
              "ApexCohort": null,
              "LiveStart": null,
              "NReallocationFactor": 0.0,
              "DMReallocationFactor": 0.0,
              "NRetranslocationFactor": 0.0,
              "DMRetranslocationFactor": 0.0,
              "ShadeInducedSenRate": 0.0,
              "SenescedFrac": 0.0,
              "DeltaPotentialArea": 0.0,
              "DeltaStressConstrainedArea": 0.0,
              "DeltaCarbonConstrainedArea": 0.0,
              "PotentialStructuralDMAllocation": 0.0,
              "PotentialMetabolicDMAllocation": 0.0,
              "MetabolicNReallocated": 0.0,
              "MetabolicWtReallocated": 0.0,
              "StorageNReallocated": 0.0,
              "StorageWtReallocated": 0.0,
              "MetabolicNRetranslocated": 0.0,
              "StorageNRetrasnlocated": 0.0,
              "DMRetranslocated": 0.0,
              "MetabolicNAllocation": 0.0,
              "StructuralDMAllocation": 0.0,
              "MetabolicDMAllocation": 0.0,
              "Rank": 2,
              "Area": 0.0,
              "MaintenanceRespiration": 0.0,
              "Name": "InitialLeaf2",
              "Children": [],
              "IncludeInDocumentation": true,
              "Enabled": true,
              "ReadOnly": false
            },
            {
              "$type": "Models.PMF.Organs.LeafCohort, Models",
              "ApexCohort": null,
              "LiveStart": null,
              "NReallocationFactor": 0.0,
              "DMReallocationFactor": 0.0,
              "NRetranslocationFactor": 0.0,
              "DMRetranslocationFactor": 0.0,
              "ShadeInducedSenRate": 0.0,
              "SenescedFrac": 0.0,
              "DeltaPotentialArea": 0.0,
              "DeltaStressConstrainedArea": 0.0,
              "DeltaCarbonConstrainedArea": 0.0,
              "PotentialStructuralDMAllocation": 0.0,
              "PotentialMetabolicDMAllocation": 0.0,
              "MetabolicNReallocated": 0.0,
              "MetabolicWtReallocated": 0.0,
              "StorageNReallocated": 0.0,
              "StorageWtReallocated": 0.0,
              "MetabolicNRetranslocated": 0.0,
              "StorageNRetrasnlocated": 0.0,
              "DMRetranslocated": 0.0,
              "MetabolicNAllocation": 0.0,
              "StructuralDMAllocation": 0.0,
              "MetabolicDMAllocation": 0.0,
              "Rank": 3,
              "Area": 0.0,
              "MaintenanceRespiration": 0.0,
              "Name": "InitialLeaf3",
              "Children": [],
              "IncludeInDocumentation": true,
              "Enabled": true,
              "ReadOnly": false
            },
            {
              "$type": "Models.PMF.Organs.Leaf+LeafCohortParameters, Models",
              "ExpansionStressValue": 0.0,
              "CellDivisionStressValue": 0.0,
              "LagAccelerationValue": 0.0,
              "SenescenceAccelerationValue": 0.0,
              "ShadeInducedSenescenceRateValue": 0.0,
              "SenessingLeafRelativeSizeValue": 0.0,
              "Name": "CohortParameters",
              "Children": [
                {
                  "$type": "Models.Functions.Constant, Models",
                  "FixedValue": 1.0,
                  "Units": "percentage",
                  "Name": "DMReallocationFactor",
                  "Children": [],
                  "IncludeInDocumentation": true,
                  "Enabled": true,
                  "ReadOnly": false
                },
                {
                  "$type": "Models.Functions.Constant, Models",
                  "FixedValue": 1.0,
                  "Units": "percentage",
                  "Name": "DMRetranslocationFactor",
                  "Children": [],
                  "IncludeInDocumentation": true,
                  "Enabled": true,
                  "ReadOnly": false
                },
                {
                  "$type": "Models.Functions.LinearInterpolationFunction, Models",
                  "Name": "MaxArea",
                  "Children": [
                    {
                      "$type": "Models.Functions.XYPairs, Models",
                      "X": [
                        0.0,
                        5.0,
                        25.0
                      ],
                      "Y": [
                        6000.0,
                        12000.0,
                        12000.0
                      ],
                      "Name": "XYPairs",
                      "Children": [],
                      "IncludeInDocumentation": true,
                      "Enabled": true,
                      "ReadOnly": false
                    },
                    {
                      "$type": "Models.Functions.VariableReference, Models",
                      "VariableName": "[Leaf].AppearedCohortNo",
                      "Name": "XValue",
                      "Children": [],
                      "IncludeInDocumentation": true,
                      "Enabled": true,
                      "ReadOnly": false
                    }
                  ],
                  "IncludeInDocumentation": true,
                  "Enabled": true,
                  "ReadOnly": false
                },
                {
                  "$type": "Models.Functions.LinearInterpolationFunction, Models",
                  "Name": "GrowthDuration",
                  "Children": [
                    {
                      "$type": "Models.Functions.XYPairs, Models",
                      "X": [
                        0.0,
                        7.0,
                        12.0,
                        25.0,
                        26.0
                      ],
                      "Y": [
                        16.0,
                        14.5,
                        14.0,
                        14.0,
                        14.0
                      ],
                      "Name": "XYPairs",
                      "Children": [],
                      "IncludeInDocumentation": true,
                      "Enabled": true,
                      "ReadOnly": false
                    },
                    {
                      "$type": "Models.Functions.VariableReference, Models",
                      "VariableName": "[Leaf].AppearedCohortNo",
                      "Name": "XValue",
                      "Children": [],
                      "IncludeInDocumentation": true,
                      "Enabled": true,
                      "ReadOnly": false
                    }
                  ],
                  "IncludeInDocumentation": true,
                  "Enabled": true,
                  "ReadOnly": false
                },
                {
                  "$type": "Models.Functions.Constant, Models",
                  "FixedValue": 40.0,
                  "Units": "development day",
                  "Name": "LagDuration",
                  "Children": [],
                  "IncludeInDocumentation": true,
                  "Enabled": true,
                  "ReadOnly": false
                },
                {
                  "$type": "Models.Functions.Constant, Models",
                  "FixedValue": 5.0,
                  "Units": "development day",
                  "Name": "SenescenceDuration",
                  "Children": [],
                  "IncludeInDocumentation": true,
                  "Enabled": true,
                  "ReadOnly": false
                },
                {
                  "$type": "Models.Functions.Constant, Models",
                  "FixedValue": 1.0,
                  "Units": "development day",
                  "Name": "DetachmentLagDuration",
                  "Children": [],
                  "IncludeInDocumentation": true,
                  "Enabled": true,
                  "ReadOnly": false
                },
                {
                  "$type": "Models.Functions.Constant, Models",
                  "FixedValue": 1.0,
                  "Units": "development day",
                  "Name": "DetachmentDuration",
                  "Children": [],
                  "IncludeInDocumentation": true,
                  "Enabled": true,
                  "ReadOnly": false
                },
                {
                  "$type": "Models.Functions.Constant, Models",
                  "FixedValue": 20000.0,
                  "Units": "mm2/g",
                  "Name": "SpecificLeafAreaMax",
                  "Children": [],
                  "IncludeInDocumentation": true,
                  "Enabled": true,
                  "ReadOnly": false
                },
                {
                  "$type": "Models.Functions.Constant, Models",
                  "FixedValue": 15000.0,
                  "Units": "mm2/g",
                  "Name": "SpecificLeafAreaMin",
                  "Children": [],
                  "IncludeInDocumentation": true,
                  "Enabled": true,
                  "ReadOnly": false
                },
                {
                  "$type": "Models.Functions.Constant, Models",
                  "FixedValue": 0.8,
                  "Units": "percentage",
                  "Name": "StructuralFraction",
                  "Children": [],
                  "IncludeInDocumentation": true,
                  "Enabled": true,
                  "ReadOnly": false
                },
                {
                  "$type": "Models.Functions.Constant, Models",
                  "FixedValue": 0.002,
                  "Units": "g/g",
                  "Name": "MinimumNConc",
                  "Children": [],
                  "IncludeInDocumentation": true,
                  "Enabled": true,
                  "ReadOnly": false
                },
                {
                  "$type": "Models.Functions.Constant, Models",
                  "FixedValue": 0.015,
                  "Units": "g/g",
                  "Name": "CriticalNConc",
                  "Children": [],
                  "IncludeInDocumentation": true,
                  "Enabled": true,
                  "ReadOnly": false
                },
                {
                  "$type": "Models.Functions.Constant, Models",
                  "FixedValue": 0.025,
                  "Units": "g/g",
                  "Name": "InitialNConc",
                  "Children": [],
                  "IncludeInDocumentation": true,
                  "Enabled": true,
                  "ReadOnly": false
                },
                {
                  "$type": "Models.Functions.LinearInterpolationFunction, Models",
                  "Name": "MaximumNConc",
                  "Children": [
                    {
                      "$type": "Models.Functions.XYPairs, Models",
                      "X": [
                        0.0,
                        100.0,
                        150.0,
                        177.0,
                        335.0,
                        336.0,
                        366.0
                      ],
                      "Y": [
                        0.02,
                        0.02,
                        0.03,
                        0.025,
                        0.02,
                        0.02,
                        0.02
                      ],
                      "Name": "XYPairs",
                      "Children": [],
                      "IncludeInDocumentation": true,
                      "Enabled": true,
                      "ReadOnly": false
                    },
                    {
                      "$type": "Models.Functions.VariableReference, Models",
                      "VariableName": "[Weather].DaysSinceWinterSolstice",
                      "Name": "XValue",
                      "Children": [],
                      "IncludeInDocumentation": true,
                      "Enabled": true,
                      "ReadOnly": false
                    }
                  ],
                  "IncludeInDocumentation": true,
                  "Enabled": true,
                  "ReadOnly": false
                },
                {
                  "$type": "Models.Functions.Constant, Models",
                  "FixedValue": 0.7,
                  "Units": "percentage",
                  "Name": "NReallocationFactor",
                  "Children": [],
                  "IncludeInDocumentation": true,
                  "Enabled": true,
                  "ReadOnly": false
                },
                {
                  "$type": "Models.Functions.Constant, Models",
                  "FixedValue": 0.1,
                  "Units": "percentage",
                  "Name": "NRetranslocationFactor",
                  "Children": [],
                  "IncludeInDocumentation": true,
                  "Enabled": true,
                  "ReadOnly": false
                },
                {
                  "$type": "Models.Functions.Constant, Models",
                  "FixedValue": 0.0,
                  "Units": null,
                  "Name": "ShadeInducedSenescenceRate",
                  "Children": [],
                  "IncludeInDocumentation": true,
                  "Enabled": true,
                  "ReadOnly": false
                },
                {
                  "$type": "Models.Functions.Constant, Models",
                  "FixedValue": 0.0,
                  "Units": "percentage",
                  "Name": "StorageFraction",
                  "Children": [],
                  "IncludeInDocumentation": true,
                  "Enabled": true,
                  "ReadOnly": false
                },
                {
                  "$type": "Models.Functions.Constant, Models",
                  "FixedValue": 1.0,
                  "Units": "0-1",
                  "Name": "SenessingLeafRelativeSize",
                  "Children": [],
                  "IncludeInDocumentation": true,
                  "Enabled": true,
                  "ReadOnly": false
                },
                {
                  "$type": "Models.Functions.Constant, Models",
                  "FixedValue": 0.01,
                  "Units": "parameter controls the logistic growth of the leaf in growth stage",
                  "Name": "LeafSizeShapeParameter",
                  "Children": [],
                  "IncludeInDocumentation": true,
                  "Enabled": true,
                  "ReadOnly": false
                },
                {
                  "$type": "Models.Functions.Constant, Models",
                  "FixedValue": 1.0,
                  "Units": "0-1",
                  "Name": "CellDivisionStress",
                  "Children": [],
                  "IncludeInDocumentation": true,
                  "Enabled": true,
                  "ReadOnly": false
                },
                {
                  "$type": "Models.Functions.ArrayFunction, Models",
                  "Values": "1 1 1",
                  "Units": null,
                  "Name": "LagDurationAgeMultiplier",
                  "Children": [],
                  "IncludeInDocumentation": true,
                  "Enabled": true,
                  "ReadOnly": false
                },
                {
                  "$type": "Models.Functions.ArrayFunction, Models",
                  "Values": "1 1 1",
                  "Units": null,
                  "Name": "SenescenceDurationAgeMultiplier",
                  "Children": [],
                  "IncludeInDocumentation": true,
                  "Enabled": true,
                  "ReadOnly": false
                },
                {
                  "$type": "Models.Functions.ArrayFunction, Models",
                  "Values": "1 1 1 1 1 1 1 1 1 1 1 1",
                  "Units": null,
                  "Name": "LeafSizeAgeMultiplier",
                  "Children": [],
                  "IncludeInDocumentation": true,
                  "Enabled": true,
                  "ReadOnly": false
                },
                {
                  "$type": "Models.Functions.Constant, Models",
                  "FixedValue": 0.0,
                  "Units": null,
                  "Name": "RemobilisationCost",
                  "Children": [],
                  "IncludeInDocumentation": true,
                  "Enabled": true,
                  "ReadOnly": false
                },
                {
                  "$type": "Models.Functions.Constant, Models",
                  "FixedValue": 0.4,
                  "Units": null,
                  "Name": "CarbonConcentration",
                  "Children": [],
                  "IncludeInDocumentation": true,
                  "Enabled": true,
                  "ReadOnly": false
                },
                {
                  "$type": "Models.Functions.LessThanFunction, Models",
                  "Name": "LagAcceleration",
                  "Children": [
                    {
                      "$type": "Models.Functions.VariableReference, Models",
                      "VariableName": "[Weather].DaysSinceWinterSolstice",
                      "Name": "DAWS",
                      "Children": [],
                      "IncludeInDocumentation": true,
                      "Enabled": true,
                      "ReadOnly": false
                    },
                    {
                      "$type": "Models.Functions.Constant, Models",
                      "FixedValue": 250.0,
                      "Units": "make sure the photoperiod is decreasing",
                      "Name": "Autumn",
                      "Children": [],
                      "IncludeInDocumentation": true,
                      "Enabled": true,
                      "ReadOnly": false
                    },
                    {
                      "$type": "Models.Functions.Constant, Models",
                      "FixedValue": 1.0,
                      "Units": null,
                      "Name": "One",
                      "Children": [],
                      "IncludeInDocumentation": true,
                      "Enabled": true,
                      "ReadOnly": false
                    },
                    {
                      "$type": "Models.Functions.LinearInterpolationFunction, Models",
                      "Name": "PhotoPeriodEffect",
                      "Children": [
                        {
                          "$type": "Models.Functions.XYPairs, Models",
                          "X": [
                            9.5,
                            11.0,
                            12.0,
                            14.0
                          ],
                          "Y": [
                            2.2,
                            1.2,
                            1.0,
                            1.0
                          ],
                          "Name": "XYPairs",
                          "Children": [],
                          "IncludeInDocumentation": true,
                          "Enabled": true,
                          "ReadOnly": false
                        },
                        {
                          "$type": "Models.Functions.PhotoperiodFunction, Models",
                          "Twilight": 0.0,
                          "DayLength": 0.0,
                          "Name": "XValue",
                          "Children": [],
                          "IncludeInDocumentation": true,
                          "Enabled": true,
                          "ReadOnly": false
                        }
                      ],
                      "IncludeInDocumentation": true,
                      "Enabled": true,
                      "ReadOnly": false
                    }
                  ],
                  "IncludeInDocumentation": true,
                  "Enabled": true,
                  "ReadOnly": false
                },
                {
                  "$type": "Models.Functions.LessThanFunction, Models",
                  "Name": "SenescenceAcceleration",
                  "Children": [
                    {
                      "$type": "Models.Functions.VariableReference, Models",
                      "VariableName": "[Weather].DaysSinceWinterSolstice",
                      "Name": "DAWS",
                      "Children": [],
                      "IncludeInDocumentation": true,
                      "Enabled": true,
                      "ReadOnly": false
                    },
                    {
                      "$type": "Models.Functions.Constant, Models",
                      "FixedValue": 250.0,
                      "Units": "make sure the photoperiod is decreasing",
                      "Name": "Autumn",
                      "Children": [],
                      "IncludeInDocumentation": true,
                      "Enabled": true,
                      "ReadOnly": false
                    },
                    {
                      "$type": "Models.Functions.Constant, Models",
                      "FixedValue": 1.0,
                      "Units": null,
                      "Name": "One",
                      "Children": [],
                      "IncludeInDocumentation": true,
                      "Enabled": true,
                      "ReadOnly": false
                    },
                    {
                      "$type": "Models.Functions.LinearInterpolationFunction, Models",
                      "Name": "PhotoPeriodEffect",
                      "Children": [
                        {
                          "$type": "Models.Functions.XYPairs, Models",
                          "X": [
                            9.5,
                            11.0,
                            12.0,
                            14.0
                          ],
                          "Y": [
                            2.2,
                            1.2,
                            1.0,
                            1.0
                          ],
                          "Name": "XYPairs",
                          "Children": [],
                          "IncludeInDocumentation": true,
                          "Enabled": true,
                          "ReadOnly": false
                        },
                        {
                          "$type": "Models.Functions.PhotoperiodFunction, Models",
                          "Twilight": 0.0,
                          "DayLength": 0.0,
                          "Name": "XValue",
                          "Children": [],
                          "IncludeInDocumentation": true,
                          "Enabled": true,
                          "ReadOnly": false
                        }
                      ],
                      "IncludeInDocumentation": true,
                      "Enabled": true,
                      "ReadOnly": false
                    }
                  ],
                  "IncludeInDocumentation": true,
                  "Enabled": true,
                  "ReadOnly": false
                },
                {
                  "$type": "Models.Functions.MultiplyFunction, Models",
                  "Name": "MaintenanceRespirationFunction",
                  "Children": [
                    {
                      "$type": "Models.Functions.Constant, Models",
                      "FixedValue": 0.03,
                      "Units": "g/g",
                      "Name": "Qm",
                      "Children": [],
                      "IncludeInDocumentation": true,
                      "Enabled": true,
                      "ReadOnly": false
                    },
                    {
                      "$type": "Models.Functions.ExponentialFunction, Models",
                      "A": 0.0,
                      "B": 1.0,
                      "C": 0.045,
                      "Name": "TempResponse",
                      "Children": [
                        {
                          "$type": "Models.Memo, Models",
                          "Text": "The temperature-dependent parameter is set so that the respiration rate doubles for every 10 oC increase in temperature.",
                          "Name": "Memo",
                          "Children": [],
                          "IncludeInDocumentation": true,
                          "Enabled": true,
                          "ReadOnly": false
                        },
                        {
                          "$type": "Models.Functions.SubtractFunction, Models",
                          "Name": "TempDiff",
                          "Children": [
                            {
                              "$type": "Models.Functions.VariableReference, Models",
                              "VariableName": "[Weather].MeanT",
                              "Name": "Xvalue",
                              "Children": [],
                              "IncludeInDocumentation": true,
                              "Enabled": true,
                              "ReadOnly": false
                            },
                            {
                              "$type": "Models.Functions.Constant, Models",
                              "FixedValue": 20.0,
                              "Units": null,
                              "Name": "RefT",
                              "Children": [],
                              "IncludeInDocumentation": true,
                              "Enabled": true,
                              "ReadOnly": false
                            }
                          ],
                          "IncludeInDocumentation": true,
                          "Enabled": true,
                          "ReadOnly": false
                        }
                      ],
                      "IncludeInDocumentation": true,
                      "Enabled": true,
                      "ReadOnly": false
                    }
                  ],
                  "IncludeInDocumentation": true,
                  "Enabled": true,
                  "ReadOnly": false
                },
                {
                  "$type": "Models.Functions.LinearInterpolationFunction, Models",
                  "Name": "ExpansionStress",
                  "Children": [
                    {
                      "$type": "Models.Functions.XYPairs, Models",
                      "X": [
                        0.0,
                        1.0,
                        1.5
                      ],
                      "Y": [
                        0.0,
                        1.0,
                        1.0
                      ],
                      "Name": "XYPairs",
                      "Children": [],
                      "IncludeInDocumentation": true,
                      "Enabled": true,
                      "ReadOnly": false
                    },
                    {
                      "$type": "Models.Functions.VariableReference, Models",
                      "VariableName": "[Leaf].Fw",
                      "Name": "XValue",
                      "Children": [],
                      "IncludeInDocumentation": true,
                      "Enabled": true,
                      "ReadOnly": false
                    }
                  ],
                  "IncludeInDocumentation": true,
                  "Enabled": true,
                  "ReadOnly": false
                }
              ],
              "IncludeInDocumentation": true,
              "Enabled": true,
              "ReadOnly": false
            },
            {
              "$type": "Models.Functions.SupplyFunctions.RUEModel, Models",
              "Name": "Photosynthesis",
              "Children": [
                {
                  "$type": "Models.Memo, Models",
                  "Text": "The effects of leaf nitrogen concentration on photosynthesis is turned off as nitrogen cycle within plant and soil havenot been well calibrated. Water stress on photosynthesis was included. ",
                  "Name": "Notes",
                  "Children": [],
                  "IncludeInDocumentation": true,
                  "Enabled": true,
                  "ReadOnly": false
                },
                {
                  "$type": "Models.Functions.PhaseLookup, Models",
                  "Name": "RUE",
                  "Children": [
                    {
                      "$type": "Models.Functions.PhaseLookupValue, Models",
                      "Start": "BudBurst",
                      "End": "FloweringTime",
                      "Name": "Vegetative",
                      "Children": [
                        {
                          "$type": "Models.Functions.Constant, Models",
                          "FixedValue": 0.8,
                          "Units": "g/MJ",
                          "Name": "Constant",
                          "Children": [],
                          "IncludeInDocumentation": true,
                          "Enabled": true,
                          "ReadOnly": false
                        }
                      ],
                      "IncludeInDocumentation": true,
                      "Enabled": true,
                      "ReadOnly": false
                    },
                    {
                      "$type": "Models.Functions.PhaseLookupValue, Models",
                      "Start": "FloweringTime",
                      "End": "LeafFall",
                      "Name": "Reproductive",
                      "Children": [
                        {
                          "$type": "Models.Functions.Constant, Models",
                          "FixedValue": 0.9,
                          "Units": "g/MJ",
                          "Name": "Constant",
                          "Children": [],
                          "IncludeInDocumentation": true,
                          "Enabled": true,
                          "ReadOnly": false
                        }
                      ],
                      "IncludeInDocumentation": true,
                      "Enabled": true,
                      "ReadOnly": false
                    }
                  ],
                  "IncludeInDocumentation": true,
                  "Enabled": true,
                  "ReadOnly": false
                },
                {
                  "$type": "Models.Functions.SupplyFunctions.RUECO2Function, Models",
                  "PhotosyntheticPathway": "C3",
                  "Name": "FCO2",
                  "Children": [],
                  "IncludeInDocumentation": true,
                  "Enabled": true,
                  "ReadOnly": false
                },
                {
                  "$type": "Models.Functions.LinearInterpolationFunction, Models",
                  "Name": "FN",
                  "Children": [
                    {
                      "$type": "Models.Functions.XYPairs, Models",
                      "X": [
                        0.0,
                        1.0,
                        1.5
                      ],
                      "Y": [
                        1.0,
                        1.0,
                        1.0
                      ],
                      "Name": "XYPairs",
                      "Children": [],
                      "IncludeInDocumentation": true,
                      "Enabled": true,
                      "ReadOnly": false
                    },
                    {
                      "$type": "Models.Functions.VariableReference, Models",
                      "VariableName": "[Leaf].Fn",
                      "Name": "XValue",
                      "Children": [],
                      "IncludeInDocumentation": true,
                      "Enabled": true,
                      "ReadOnly": false
                    }
                  ],
                  "IncludeInDocumentation": true,
                  "Enabled": true,
                  "ReadOnly": false
                },
                {
                  "$type": "Models.Functions.WeightedTemperatureFunction, Models",
                  "MaximumTemperatureWeighting": 0.75,
                  "Name": "FT",
                  "Children": [
                    {
                      "$type": "Models.Functions.XYPairs, Models",
                      "X": [
                        5.0,
                        20.0,
                        30.0,
                        45.0
                      ],
                      "Y": [
                        1.0,
                        1.0,
                        1.0,
                        0.0
                      ],
                      "Name": "XYPairs",
                      "Children": [],
                      "IncludeInDocumentation": true,
                      "Enabled": true,
                      "ReadOnly": false
                    }
                  ],
                  "IncludeInDocumentation": true,
                  "Enabled": true,
                  "ReadOnly": false
                },
                {
                  "$type": "Models.Functions.LinearInterpolationFunction, Models",
                  "Name": "FVPD",
                  "Children": [
                    {
                      "$type": "Models.Functions.XYPairs, Models",
                      "X": [
                        0.0,
                        10.0,
                        50.0
                      ],
                      "Y": [
                        1.0,
                        1.0,
                        1.0
                      ],
                      "Name": "XYPairs",
                      "Children": [],
                      "IncludeInDocumentation": true,
                      "Enabled": true,
                      "ReadOnly": false
                    },
                    {
                      "$type": "Models.Functions.VariableReference, Models",
                      "VariableName": "[Leaf].Photosynthesis.VPD",
                      "Name": "XValue",
                      "Children": [],
                      "IncludeInDocumentation": true,
                      "Enabled": true,
                      "ReadOnly": false
                    }
                  ],
                  "IncludeInDocumentation": true,
                  "Enabled": true,
                  "ReadOnly": false
                },
                {
                  "$type": "Models.Functions.VariableReference, Models",
                  "VariableName": "[Leaf].RadiationIntercepted",
                  "Name": "RadnInt",
                  "Children": [],
                  "IncludeInDocumentation": true,
                  "Enabled": true,
                  "ReadOnly": false
                },
                {
                  "$type": "Models.Functions.LinearInterpolationFunction, Models",
                  "Name": "FW",
                  "Children": [
                    {
                      "$type": "Models.Functions.XYPairs, Models",
                      "X": [
                        0.0,
                        1.0,
                        1.5
                      ],
                      "Y": [
                        0.0,
                        1.0,
                        1.0
                      ],
                      "Name": "XYPairs",
                      "Children": [],
                      "IncludeInDocumentation": true,
                      "Enabled": true,
                      "ReadOnly": false
                    },
                    {
                      "$type": "Models.Functions.VariableReference, Models",
                      "VariableName": "[Leaf].Fw",
                      "Name": "XValue",
                      "Children": [],
                      "IncludeInDocumentation": true,
                      "Enabled": true,
                      "ReadOnly": false
                    }
                  ],
                  "IncludeInDocumentation": true,
                  "Enabled": true,
                  "ReadOnly": false
                }
              ],
              "IncludeInDocumentation": true,
              "Enabled": true,
              "ReadOnly": false
            },
            {
              "$type": "Models.Functions.MinimumFunction, Models",
              "Name": "FRGRFunction",
              "Children": [
                {
                  "$type": "Models.Functions.VariableReference, Models",
                  "VariableName": "[Leaf].Photosynthesis.FT",
                  "Name": "RUE_FT",
                  "Children": [],
                  "IncludeInDocumentation": true,
                  "Enabled": true,
                  "ReadOnly": false
                },
                {
                  "$type": "Models.Functions.MinimumFunction, Models",
                  "Name": "Others",
                  "Children": [
                    {
                      "$type": "Models.Functions.VariableReference, Models",
                      "VariableName": "[Leaf].Photosynthesis.FN",
                      "Name": "RUE_FN",
                      "Children": [],
                      "IncludeInDocumentation": true,
                      "Enabled": true,
                      "ReadOnly": false
                    },
                    {
                      "$type": "Models.Functions.VariableReference, Models",
                      "VariableName": "[Leaf].Photosynthesis.FVPD",
                      "Name": "RUE_FVPD",
                      "Children": [],
                      "IncludeInDocumentation": true,
                      "Enabled": true,
                      "ReadOnly": false
                    }
                  ],
                  "IncludeInDocumentation": true,
                  "Enabled": true,
                  "ReadOnly": false
                }
              ],
              "IncludeInDocumentation": true,
              "Enabled": true,
              "ReadOnly": false
            },
            {
              "$type": "Models.Functions.Constant, Models",
              "FixedValue": 0.6,
              "Units": null,
              "Name": "ExtinctionCoeff",
              "Children": [],
              "IncludeInDocumentation": true,
              "Enabled": true,
              "ReadOnly": false
            },
            {
              "$type": "Models.PMF.CompositeBiomass, Models",
              "Propertys": null,
              "DMDOfStructural": 0.6,
              "Name": "Total",
              "Children": [],
              "IncludeInDocumentation": true,
              "Enabled": true,
              "ReadOnly": false,
              "OrganNames": [
                "Leaf"
              ],
              "IncludeLive": true,
              "IncludeDead": true
            },
            {
              "$type": "Models.PMF.Library.BiomassRemoval, Models",
              "Name": "BiomassRemovalDefaults",
              "Children": [
                {
                  "$type": "Models.PMF.OrganBiomassRemovalType, Models",
                  "FractionLiveToRemove": 0.0,
                  "FractionDeadToRemove": 0.0,
                  "FractionLiveToResidue": 0.0,
                  "FractionDeadToResidue": 0.0,
                  "Name": "Harvest",
                  "Children": [],
                  "IncludeInDocumentation": true,
                  "Enabled": true,
                  "ReadOnly": false
                },
                {
                  "$type": "Models.PMF.OrganBiomassRemovalType, Models",
                  "FractionLiveToRemove": 0.0,
                  "FractionDeadToRemove": 0.0,
                  "FractionLiveToResidue": 0.0,
                  "FractionDeadToResidue": 0.0,
                  "Name": "Cut",
                  "Children": [],
                  "IncludeInDocumentation": true,
                  "Enabled": true,
                  "ReadOnly": false
                },
                {
                  "$type": "Models.PMF.OrganBiomassRemovalType, Models",
                  "FractionLiveToRemove": 0.0,
                  "FractionDeadToRemove": 0.0,
                  "FractionLiveToResidue": 0.0,
                  "FractionDeadToResidue": 0.0,
                  "Name": "Prune",
                  "Children": [],
                  "IncludeInDocumentation": true,
                  "Enabled": true,
                  "ReadOnly": false
                },
                {
                  "$type": "Models.PMF.OrganBiomassRemovalType, Models",
                  "FractionLiveToRemove": 0.0,
                  "FractionDeadToRemove": 0.0,
                  "FractionLiveToResidue": 0.0,
                  "FractionDeadToResidue": 0.0,
                  "Name": "Graze",
                  "Children": [],
                  "IncludeInDocumentation": true,
                  "Enabled": true,
                  "ReadOnly": false
                }
              ],
              "IncludeInDocumentation": true,
              "Enabled": true,
              "ReadOnly": false
            },
            {
              "$type": "Models.Functions.Constant, Models",
              "FixedValue": 0.83,
              "Units": null,
              "Name": "DMConversionEfficiency",
              "Children": [],
              "IncludeInDocumentation": true,
              "Enabled": true,
              "ReadOnly": false
            },
            {
              "$type": "Models.Functions.Constant, Models",
              "FixedValue": 0.0,
              "Units": null,
              "Name": "RemobilisationCost",
              "Children": [],
              "IncludeInDocumentation": true,
              "Enabled": true,
              "ReadOnly": false
            },
            {
              "$type": "Models.Functions.Constant, Models",
              "FixedValue": 0.4,
              "Units": null,
              "Name": "CarbonConcentration",
              "Children": [],
              "IncludeInDocumentation": true,
              "Enabled": true,
              "ReadOnly": false
            },
            {
              "$type": "Models.Functions.Constant, Models",
              "FixedValue": 0.8,
              "Units": "g/g",
              "Name": "StructuralFraction",
              "Children": [],
              "IncludeInDocumentation": true,
              "Enabled": true,
              "ReadOnly": false
            },
            {
              "$type": "Models.Functions.Constant, Models",
              "FixedValue": 1.0,
              "Units": null,
              "Name": "StomatalConductanceCO2Modifier",
              "Children": [],
              "IncludeInDocumentation": true,
              "Enabled": true,
              "ReadOnly": false
            },
            {
              "$type": "Models.PMF.BiomassDemand, Models",
              "Name": "DMDemandPriorityFactors",
              "Children": [
                {
                  "$type": "Models.Functions.Constant, Models",
                  "FixedValue": 1.6,
                  "Units": null,
                  "Name": "Structural",
                  "Children": [],
                  "IncludeInDocumentation": true,
                  "Enabled": true,
                  "ReadOnly": false
                },
                {
                  "$type": "Models.Functions.Constant, Models",
                  "FixedValue": 1.6,
                  "Units": null,
                  "Name": "Metabolic",
                  "Children": [],
                  "IncludeInDocumentation": true,
                  "Enabled": true,
                  "ReadOnly": false
                },
                {
                  "$type": "Models.Functions.Constant, Models",
                  "FixedValue": 0.01,
                  "Units": null,
                  "Name": "Storage",
                  "Children": [],
                  "IncludeInDocumentation": true,
                  "Enabled": true,
                  "ReadOnly": false
                }
              ],
              "IncludeInDocumentation": true,
              "Enabled": true,
              "ReadOnly": false
            },
            {
              "$type": "Models.Functions.Constant, Models",
              "FixedValue": 0.0,
              "Units": null,
              "Name": "FrostFraction",
              "Children": [],
              "IncludeInDocumentation": true,
              "Enabled": true,
              "ReadOnly": false
            },
            {
              "$type": "Models.Functions.MultiplyFunction, Models",
              "Name": "WidthFunction",
              "Children": [
                {
                  "$type": "Models.Functions.LinearInterpolationFunction, Models",
                  "Name": "AgeFactor",
                  "Children": [
                    {
                      "$type": "Models.Functions.XYPairs, Models",
                      "X": [
                        0.0,
                        3.0,
                        10.0,
                        20.0
                      ],
                      "Y": [
                        0.5,
                        1.0,
                        1.0,
                        1.0
                      ],
                      "Name": "XYPairs",
                      "Children": [],
                      "IncludeInDocumentation": true,
                      "Enabled": true,
                      "ReadOnly": false
                    },
                    {
                      "$type": "Models.Functions.VariableReference, Models",
                      "VariableName": "[Phenology].Age.Years",
                      "Name": "XValue",
                      "Children": [],
                      "IncludeInDocumentation": true,
                      "Enabled": true,
                      "ReadOnly": false
                    }
                  ],
                  "IncludeInDocumentation": true,
                  "Enabled": true,
                  "ReadOnly": false
                },
                {
                  "$type": "Models.Functions.LinearInterpolationFunction, Models",
                  "Name": "SeasonalWidthPattern",
                  "Children": [
                    {
                      "$type": "Models.Functions.XYPairs, Models",
                      "X": [
                        0.0,
                        80.0,
                        170.0,
                        335.0,
                        361.0
                      ],
                      "Y": [
                        10.0,
                        200.0,
                        470.0,
                        470.0,
                        10.0
                      ],
                      "Name": "XYPairs",
                      "Children": [],
                      "IncludeInDocumentation": true,
                      "Enabled": true,
                      "ReadOnly": false
                    },
                    {
                      "$type": "Models.Functions.VariableReference, Models",
                      "VariableName": "[Weather].DaysSinceWinterSolstice",
                      "Name": "XValue",
                      "Children": [],
                      "IncludeInDocumentation": true,
                      "Enabled": true,
                      "ReadOnly": false
                    }
                  ],
                  "IncludeInDocumentation": true,
                  "Enabled": true,
                  "ReadOnly": false
                }
              ],
              "IncludeInDocumentation": true,
              "Enabled": true,
              "ReadOnly": false
            },
            {
              "$type": "Models.Functions.LinearInterpolationFunction, Models",
              "Name": "DepthFunction",
              "Children": [
                {
                  "$type": "Models.Functions.XYPairs, Models",
                  "X": [
                    0.0,
                    100.0,
                    190.0,
                    335.0,
                    336.0,
                    366.0
                  ],
                  "Y": [
                    1.0,
                    1.0,
                    1100.0,
                    1100.0,
                    1.0,
                    1.0
                  ],
                  "Name": "XYPairs",
                  "Children": [],
                  "IncludeInDocumentation": true,
                  "Enabled": true,
                  "ReadOnly": false
                },
                {
                  "$type": "Models.Functions.VariableReference, Models",
                  "VariableName": "[Weather].DaysSinceWinterSolstice",
                  "Name": "XValue",
                  "Children": [],
                  "IncludeInDocumentation": true,
                  "Enabled": true,
                  "ReadOnly": false
                }
              ],
              "IncludeInDocumentation": true,
              "Enabled": true,
              "ReadOnly": false
            },
            {
              "$type": "Models.PMF.BiomassDemand, Models",
              "Name": "NDemandPriorityFactors",
              "Children": [
                {
                  "$type": "Models.Functions.Constant, Models",
                  "Name": "Structural",
                  "FixedValue": "1"
                },
                {
                  "$type": "Models.Functions.Constant, Models",
                  "Name": "Metabolic",
                  "FixedValue": "1"
                },
                {
                  "$type": "Models.Functions.Constant, Models",
                  "Name": "Storage",
                  "FixedValue": "1"
                }
              ]
            }
          ],
          "IncludeInDocumentation": true,
          "Enabled": true,
          "ReadOnly": false
        },
        {
          "$type": "Models.PMF.Organs.GenericOrgan, Models",
          "StartLive": null,
          "DMSupply": null,
          "NSupply": null,
          "DMDemand": null,
          "DMDemandPriorityFactor": null,
          "NDemand": null,
          "potentialDMAllocation": null,
          "IsAboveGround": true,
          "Name": "Shoot",
          "Children": [
            {
              "$type": "Models.Memo, Models",
              "Text": "Shoot was represented by a Generic Organ class. \n\nThe structural biomass demand of the shoot module was calculated by a delta function that takes the difference of yesterday and today’s value of a fitted biomass growth curve. The structural biomass growth curve was represented by a beta growth function [yin2003flexible] fitted on individual shoot weight over time and times the shoot population per square meter. Shoot population per square meter was calculated internally based on shoot number per vine and vine density. \n\nNote the shoot dry matter including both the primary and secondary shoots. However, we did not separate the biomass of primary and secondary shoot during simulation. For capturing the reduction of shoot biomass under high retained bud number per meter row caused both by smaller primary shoot and less lateral shoots [greven2014influence], the priority factor for shoot DM demand was set to a very low value (4e-3). \n\nParameters for shoot non-structural DM demand, e.g. priority factors were set as half of the trunk and root. \n",
              "Name": "Shoot",
              "Children": [],
              "IncludeInDocumentation": true,
              "Enabled": true,
              "ReadOnly": false
            },
            {
              "$type": "Models.PMF.BiomassDemandAndPriority, Models",
              "Name": "DMDemands",
              "Children": [
                {
                  "$type": "Models.Functions.MaximumFunction, Models",
                  "Name": "Structural",
                  "Children": [
                    {
                      "$type": "Models.Functions.DeltaFunction, Models",
                      "StartStageName": null,
                      "Name": "Structural",
                      "Children": [
                        {
                          "$type": "Models.Functions.MultiplyFunction, Models",
                          "Name": "Integral",
                          "Children": [
                            {
                              "$type": "Models.Functions.VariableReference, Models",
                              "VariableName": "[Structure].MainStemPopn",
                              "Name": "ShootPopulation",
                              "Children": [],
                              "IncludeInDocumentation": true,
                              "Enabled": true,
                              "ReadOnly": false
                            },
                            {
                              "$type": "Models.Functions.BetaGrowthFunction, Models",
                              "tm": 29.0,
                              "te": 57.0,
                              "Name": "BetaGrowthFunction",
                              "Children": [
                                {
                                  "$type": "Models.Functions.Constant, Models",
                                  "FixedValue": 30.0,
                                  "Units": "g",
                                  "Name": "Ymax",
                                  "Children": [],
                                  "IncludeInDocumentation": true,
                                  "Enabled": true,
                                  "ReadOnly": false
                                },
                                {
                                  "$type": "Models.Functions.VariableReference, Models",
                                  "VariableName": "[Shoot].ThermalTimeAfterBudBurst",
                                  "Name": "XValue",
                                  "Children": [],
                                  "IncludeInDocumentation": true,
                                  "Enabled": true,
                                  "ReadOnly": false
                                }
                              ],
                              "IncludeInDocumentation": true,
                              "Enabled": true,
                              "ReadOnly": false
                            }
                          ],
                          "IncludeInDocumentation": true,
                          "Enabled": true,
                          "ReadOnly": false
                        }
                      ],
                      "IncludeInDocumentation": true,
                      "Enabled": true,
                      "ReadOnly": false
                    },
                    {
                      "$type": "Models.Functions.Constant, Models",
                      "FixedValue": 0.0,
                      "Units": null,
                      "Name": "Metabolic",
                      "Children": [],
                      "IncludeInDocumentation": true,
                      "Enabled": true,
                      "ReadOnly": false
                    }
                  ],
                  "IncludeInDocumentation": true,
                  "Enabled": true,
                  "ReadOnly": false
                },
                {
                  "$type": "Models.Functions.Constant, Models",
                  "FixedValue": 0.0,
                  "Units": null,
                  "Name": "Metabolic",
                  "Children": [],
                  "IncludeInDocumentation": true,
                  "Enabled": true,
                  "ReadOnly": false
                },
                {
                  "$type": "Models.Functions.MaximumFunction, Models",
                  "Name": "Storage",
                  "Children": [
                    {
                      "$type": "Models.Functions.MultiplyFunction, Models",
                      "Name": "Storage",
                      "Children": [
                        {
                          "$type": "Models.Functions.SubtractFunction, Models",
                          "Name": "StorageDeficit",
                          "Children": [
                            {
                              "$type": "Models.Functions.MultiplyFunction, Models",
                              "Name": "StructuralWt",
                              "Children": [
                                {
                                  "$type": "Models.Functions.VariableReference, Models",
                                  "VariableName": "[Grapevine].Shoot.Live.Wt",
                                  "Name": "StructuralWt",
                                  "Children": [],
                                  "IncludeInDocumentation": true,
                                  "Enabled": true,
                                  "ReadOnly": false
                                },
                                {
                                  "$type": "Models.Functions.Constant, Models",
                                  "FixedValue": 0.26,
                                  "Units": "gStorageDM/gStructureDM",
                                  "Name": "MaxConcentration",
                                  "Children": [],
                                  "IncludeInDocumentation": true,
                                  "Enabled": true,
                                  "ReadOnly": false
                                }
                              ],
                              "IncludeInDocumentation": true,
                              "Enabled": true,
                              "ReadOnly": false
                            },
                            {
                              "$type": "Models.Functions.VariableReference, Models",
                              "VariableName": "[Grapevine].Shoot.Live.StorageWt",
                              "Name": "StorageWt",
                              "Children": [],
                              "IncludeInDocumentation": true,
                              "Enabled": true,
                              "ReadOnly": false
                            }
                          ],
                          "IncludeInDocumentation": true,
                          "Enabled": true,
                          "ReadOnly": false
                        },
                        {
                          "$type": "Models.Functions.BetaGrowthFunction, Models",
                          "tm": 34.4,
                          "te": 54.0,
                          "Name": "DailySynthesis",
                          "Children": [
                            {
                              "$type": "Models.Functions.Constant, Models",
                              "FixedValue": 0.03,
                              "Units": null,
                              "Name": "Ymax",
                              "Children": [],
                              "IncludeInDocumentation": true,
                              "Enabled": true,
                              "ReadOnly": false
                            },
                            {
                              "$type": "Models.Functions.VariableReference, Models",
                              "VariableName": "[Shoot].ThermalTimeAfterBudBurst",
                              "Name": "XValue",
                              "Children": [],
                              "IncludeInDocumentation": true,
                              "Enabled": true,
                              "ReadOnly": false
                            }
                          ],
                          "IncludeInDocumentation": true,
                          "Enabled": true,
                          "ReadOnly": false
                        }
                      ],
                      "IncludeInDocumentation": true,
                      "Enabled": true,
                      "ReadOnly": false
                    },
                    {
                      "$type": "Models.Functions.Constant, Models",
                      "FixedValue": 0.0,
                      "Units": null,
                      "Name": "Zero",
                      "Children": [],
                      "IncludeInDocumentation": true,
                      "Enabled": true,
                      "ReadOnly": false
                    }
                  ],
                  "IncludeInDocumentation": true,
                  "Enabled": true,
                  "ReadOnly": false
                },
                {
                  "$type": "Models.Functions.Constant, Models",
                  "FixedValue": 0.0036,
                  "Units": null,
                  "Name": "QStructuralPriority",
                  "Children": [],
                  "IncludeInDocumentation": true,
                  "Enabled": true,
                  "ReadOnly": false
                },
                {
                  "$type": "Models.Functions.Constant, Models",
                  "FixedValue": 0.001,
                  "Units": null,
                  "Name": "QMetabolicPriority",
                  "Children": [],
                  "IncludeInDocumentation": true,
                  "Enabled": true,
                  "ReadOnly": false
                },
                {
                  "$type": "Models.Functions.Constant, Models",
                  "FixedValue": 0.3,
                  "Units": "gc/gDM",
                  "Name": "QStoragePriority",
                  "Children": [],
                  "IncludeInDocumentation": true,
                  "Enabled": true,
                  "ReadOnly": false
                }
              ],
              "IncludeInDocumentation": true,
              "Enabled": true,
              "ReadOnly": false
            },
            {
              "$type": "Models.Functions.Constant, Models",
              "FixedValue": 1.0,
              "Units": "percentage",
              "Name": "NReallocationFactor",
              "Children": [],
              "IncludeInDocumentation": true,
              "Enabled": true,
              "ReadOnly": false
            },
            {
              "$type": "Models.Functions.Constant, Models",
              "FixedValue": 0.1,
              "Units": "percentage",
              "Name": "NRetranslocationFactor",
              "Children": [],
              "IncludeInDocumentation": true,
              "Enabled": true,
              "ReadOnly": false
            },
            {
              "$type": "Models.Functions.PhaseLookupValue, Models",
              "Start": "BudBurst",
              "End": "LeafFall",
              "Name": "NitrogenDemandSwitch",
              "Children": [
                {
                  "$type": "Models.Functions.Constant, Models",
                  "FixedValue": 1.0,
                  "Units": null,
                  "Name": "Constant",
                  "Children": [],
                  "IncludeInDocumentation": true,
                  "Enabled": true,
                  "ReadOnly": false
                }
              ],
              "IncludeInDocumentation": true,
              "Enabled": true,
              "ReadOnly": false
            },
            {
              "$type": "Models.Functions.LinearInterpolationFunction, Models",
              "Name": "MaximumNConc",
              "Children": [
                {
                  "$type": "Models.Functions.XYPairs, Models",
                  "X": [
                    0.0,
                    100.0,
                    150.0,
                    177.0,
                    335.0,
                    336.0,
                    366.0
                  ],
                  "Y": [
                    0.01,
                    0.01,
                    0.035,
                    0.015,
                    0.01,
                    0.01,
                    0.01
                  ],
                  "Name": "XYPairs",
                  "Children": [],
                  "IncludeInDocumentation": true,
                  "Enabled": true,
                  "ReadOnly": false
                },
                {
                  "$type": "Models.Functions.VariableReference, Models",
                  "VariableName": "[Weather].DaysSinceWinterSolstice",
                  "Name": "XValue",
                  "Children": [],
                  "IncludeInDocumentation": true,
                  "Enabled": true,
                  "ReadOnly": false
                }
              ],
              "IncludeInDocumentation": true,
              "Enabled": true,
              "ReadOnly": false
            },
            {
              "$type": "Models.Functions.Constant, Models",
              "FixedValue": 0.001,
              "Units": "g/g",
              "Name": "MinimumNConc",
              "Children": [],
              "IncludeInDocumentation": true,
              "Enabled": true,
              "ReadOnly": false
            },
            {
              "$type": "Models.PMF.Library.BiomassRemoval, Models",
              "Name": "BiomassRemovalDefaults",
              "Children": [
                {
                  "$type": "Models.PMF.OrganBiomassRemovalType, Models",
                  "FractionLiveToRemove": 0.0,
                  "FractionDeadToRemove": 0.0,
                  "FractionLiveToResidue": 0.0,
                  "FractionDeadToResidue": 0.0,
                  "Name": "Harvest",
                  "Children": [],
                  "IncludeInDocumentation": true,
                  "Enabled": true,
                  "ReadOnly": false
                },
                {
                  "$type": "Models.PMF.OrganBiomassRemovalType, Models",
                  "FractionLiveToRemove": 0.0,
                  "FractionDeadToRemove": 0.0,
                  "FractionLiveToResidue": 0.0,
                  "FractionDeadToResidue": 0.0,
                  "Name": "Cut",
                  "Children": [],
                  "IncludeInDocumentation": true,
                  "Enabled": true,
                  "ReadOnly": false
                },
                {
                  "$type": "Models.PMF.OrganBiomassRemovalType, Models",
                  "FractionLiveToRemove": 0.0,
                  "FractionDeadToRemove": 0.0,
                  "FractionLiveToResidue": 0.0,
                  "FractionDeadToResidue": 0.0,
                  "Name": "Prune",
                  "Children": [],
                  "IncludeInDocumentation": true,
                  "Enabled": true,
                  "ReadOnly": false
                },
                {
                  "$type": "Models.PMF.OrganBiomassRemovalType, Models",
                  "FractionLiveToRemove": 0.0,
                  "FractionDeadToRemove": 0.0,
                  "FractionLiveToResidue": 0.0,
                  "FractionDeadToResidue": 0.0,
                  "Name": "Graze",
                  "Children": [],
                  "IncludeInDocumentation": true,
                  "Enabled": true,
                  "ReadOnly": false
                },
                {
                  "$type": "Models.Functions.LinearInterpolationFunction, Models",
                  "Name": "MaximumNConc",
                  "Children": [
                    {
                      "$type": "Models.Functions.XYPairs, Models",
                      "X": [
                        0.0,
                        100.0,
                        150.0,
                        177.0,
                        335.0,
                        336.0,
                        366.0
                      ],
                      "Y": [
                        0.01,
                        0.01,
                        0.03,
                        0.02,
                        0.01,
                        0.01,
                        0.01
                      ],
                      "Name": "XYPairs",
                      "Children": [],
                      "IncludeInDocumentation": true,
                      "Enabled": true,
                      "ReadOnly": false
                    },
                    {
                      "$type": "Models.Functions.VariableReference, Models",
                      "VariableName": "[Weather].DaysSinceWinterSolstice",
                      "Name": "XValue",
                      "Children": [],
                      "IncludeInDocumentation": true,
                      "Enabled": true,
                      "ReadOnly": false
                    }
                  ],
                  "IncludeInDocumentation": true,
                  "Enabled": true,
                  "ReadOnly": false
                }
              ],
              "IncludeInDocumentation": true,
              "Enabled": true,
              "ReadOnly": false
            },
            {
              "$type": "Models.Functions.Constant, Models",
              "FixedValue": 0.0,
              "Units": "1/d",
              "Name": "DetachmentRateFunction",
              "Children": [],
              "IncludeInDocumentation": true,
              "Enabled": true,
              "ReadOnly": false
            },
            {
              "$type": "Models.Functions.Constant, Models",
              "FixedValue": 0.0,
              "Units": "/d",
              "Name": "SenescenceRate",
              "Children": [],
              "IncludeInDocumentation": true,
              "Enabled": true,
              "ReadOnly": false
            },
            {
              "$type": "Models.Functions.Constant, Models",
              "FixedValue": 0.83,
              "Units": "0-1",
              "Name": "DMConversionEfficiency",
              "Children": [],
              "IncludeInDocumentation": true,
              "Enabled": true,
              "ReadOnly": false
            },
            {
              "$type": "Models.Functions.Constant, Models",
              "FixedValue": 1.0,
              "Units": null,
              "Name": "DMReallocationFactor",
              "Children": [],
              "IncludeInDocumentation": true,
              "Enabled": true,
              "ReadOnly": false
            },
            {
              "$type": "Models.Functions.VariableReference, Models",
              "VariableName": "[Shoot].MinimumNConc",
              "Name": "CriticalNConc",
              "Children": [],
              "IncludeInDocumentation": true,
              "Enabled": true,
              "ReadOnly": false
            },
            {
              "$type": "Models.Functions.Constant, Models",
              "FixedValue": 0.0,
              "Units": null,
              "Name": "RemobilisationCost",
              "Children": [],
              "IncludeInDocumentation": true,
              "Enabled": true,
              "ReadOnly": false
            },
            {
              "$type": "Models.Functions.Constant, Models",
              "FixedValue": 0.4,
              "Units": null,
              "Name": "CarbonConcentration",
              "Children": [],
              "IncludeInDocumentation": true,
              "Enabled": true,
              "ReadOnly": false
            },
            {
              "$type": "Models.PMF.BiomassDemandAndPriority, Models",
              "Name": "NDemands",
              "Children": [
                {
                  "$type": "Models.Functions.MultiplyFunction, Models",
                  "Name": "Structural",
                  "Children": [
                    {
                      "$type": "Models.Functions.VariableReference, Models",
                      "VariableName": "[Shoot].minimumNconc",
                      "Name": "MinNconc",
                      "Children": [],
                      "IncludeInDocumentation": true,
                      "Enabled": true,
                      "ReadOnly": false
                    },
                    {
                      "$type": "Models.Functions.VariableReference, Models",
                      "VariableName": "[Shoot].potentialDMAllocation.Structural",
                      "Name": "PotentialDMAllocation",
                      "Children": [],
                      "IncludeInDocumentation": true,
                      "Enabled": true,
                      "ReadOnly": false
                    }
                  ],
                  "IncludeInDocumentation": true,
                  "Enabled": true,
                  "ReadOnly": false
                },
                {
                  "$type": "Models.Functions.MultiplyFunction, Models",
                  "Name": "Metabolic",
                  "Children": [
                    {
                      "$type": "Models.Functions.SubtractFunction, Models",
                      "Name": "MetabolicNconc",
                      "Children": [
                        {
                          "$type": "Models.Functions.VariableReference, Models",
                          "VariableName": "[Shoot].criticalNConc",
                          "Name": "CritNconc",
                          "Children": [],
                          "IncludeInDocumentation": true,
                          "Enabled": true,
                          "ReadOnly": false
                        },
                        {
                          "$type": "Models.Functions.VariableReference, Models",
                          "VariableName": "[Shoot].minimumNconc",
                          "Name": "MinNconc",
                          "Children": [],
                          "IncludeInDocumentation": true,
                          "Enabled": true,
                          "ReadOnly": false
                        }
                      ],
                      "IncludeInDocumentation": true,
                      "Enabled": true,
                      "ReadOnly": false
                    },
                    {
                      "$type": "Models.Functions.VariableReference, Models",
                      "VariableName": "[Shoot].potentialDMAllocation.Structural",
                      "Name": "PotentialDMAllocation",
                      "Children": [],
                      "IncludeInDocumentation": true,
                      "Enabled": true,
                      "ReadOnly": false
                    }
                  ],
                  "IncludeInDocumentation": true,
                  "Enabled": true,
                  "ReadOnly": false
                },
                {
                  "$type": "Models.Functions.DemandFunctions.StorageNDemandFunction, Models",
                  "Name": "Storage",
                  "Children": [
                    {
                      "$type": "Models.Functions.VariableReference, Models",
                      "VariableName": "[Shoot].nitrogenDemandSwitch",
                      "Name": "NitrogenDemandSwitch",
                      "Children": [],
                      "IncludeInDocumentation": true,
                      "Enabled": true,
                      "ReadOnly": false
                    },
                    {
                      "$type": "Models.Functions.VariableReference, Models",
                      "VariableName": "[Shoot].maximumNconc",
                      "Name": "MaxNconc",
                      "Children": [],
                      "IncludeInDocumentation": true,
                      "Enabled": true,
                      "ReadOnly": false
                    }
                  ],
                  "IncludeInDocumentation": true,
                  "Enabled": true,
                  "ReadOnly": false
                },
                {
                  "$type": "Models.Functions.Constant, Models",
                  "Name": "QStructuralPriority",
                  "FixedValue": "1"
                },
                {
                  "$type": "Models.Functions.Constant, Models",
                  "Name": "QMetabolicPriority",
                  "FixedValue": "1"
                },
                {
                  "$type": "Models.Functions.Constant, Models",
                  "Name": "QStoragePriority",
                  "FixedValue": "1"
                }
              ],
              "IncludeInDocumentation": true,
              "Enabled": true,
              "ReadOnly": false
            },
            {
              "$type": "Models.Functions.Constant, Models",
              "FixedValue": 0.04,
              "Units": "percentage",
              "Name": "DMRetranslocationFactor",
              "Children": [],
              "IncludeInDocumentation": true,
              "Enabled": true,
              "ReadOnly": false
            },
            {
              "$type": "Models.PMF.RetranslocateNonStructural, Models",
              "Name": "RetranslocateNitrogen",
              "Children": [],
              "IncludeInDocumentation": true,
              "Enabled": true,
              "ReadOnly": false
            },
            {
              "$type": "Models.Functions.AccumulateFunction, Models",
              "StartStageName": "BudBurst",
              "EndStageName": "LeafFall",
              "ResetStageName": "Ecodormancy",
              "FractionRemovedOnCut": 0.0,
              "FractionRemovedOnHarvest": 0.0,
              "FractionRemovedOnGraze": 0.0,
              "FractionRemovedOnPrune": 0.0,
              "Name": "ThermalTimeAfterBudBurst",
              "Children": [
                {
                  "$type": "Models.Functions.VariableReference, Models",
                  "VariableName": "[Phenology].ThermalTime",
                  "Name": "ThermalTime",
                  "Children": [],
                  "IncludeInDocumentation": true,
                  "Enabled": true,
                  "ReadOnly": false
                }
              ],
              "IncludeInDocumentation": true,
              "Enabled": true,
              "ReadOnly": false
            },
            {
              "$type": "Models.PMF.BiomassDemand, Models",
              "Name": "InitialWt",
              "Children": [
                {
                  "$type": "Models.Functions.Constant, Models",
                  "FixedValue": 0.0,
                  "Units": "g/m^2",
                  "Name": "Structural",
                  "Children": [],
                  "IncludeInDocumentation": true,
                  "Enabled": true,
                  "ReadOnly": false
                },
                {
                  "$type": "Models.Functions.Constant, Models",
                  "FixedValue": 0.0,
                  "Units": null,
                  "Name": "Metabolic",
                  "Children": [],
                  "IncludeInDocumentation": true,
                  "Enabled": true,
                  "ReadOnly": false
                },
                {
                  "$type": "Models.Functions.Constant, Models",
                  "FixedValue": 0.0,
                  "Units": null,
                  "Name": "Storage",
                  "Children": [],
                  "IncludeInDocumentation": true,
                  "Enabled": true,
                  "ReadOnly": false
                }
              ],
              "IncludeInDocumentation": true,
              "Enabled": true,
              "ReadOnly": false
            },
            {
              "$type": "Models.Functions.MultiplyFunction, Models",
              "Name": "MaintenanceRespirationFunction",
              "Children": [
                {
                  "$type": "Models.Functions.Constant, Models",
                  "FixedValue": 0.01,
                  "Units": null,
                  "Name": "Qm",
                  "Children": [],
                  "IncludeInDocumentation": true,
                  "Enabled": true,
                  "ReadOnly": false
                },
                {
                  "$type": "Models.Functions.ExponentialFunction, Models",
                  "A": 0.0,
                  "B": 1.0,
                  "C": 0.045,
                  "Name": "TempResponse",
                  "Children": [
                    {
                      "$type": "Models.Memo, Models",
                      "Text": "The temperature-dependent parameter is set so that the respiration rate doubles for every 10 oC increase in temperature.",
                      "Name": "Memo",
                      "Children": [],
                      "IncludeInDocumentation": true,
                      "Enabled": true,
                      "ReadOnly": false
                    },
                    {
                      "$type": "Models.Functions.SubtractFunction, Models",
                      "Name": "TempDiff",
                      "Children": [
                        {
                          "$type": "Models.Functions.VariableReference, Models",
                          "VariableName": "[Weather].MeanT",
                          "Name": "Xvalue",
                          "Children": [],
                          "IncludeInDocumentation": true,
                          "Enabled": true,
                          "ReadOnly": false
                        },
                        {
                          "$type": "Models.Functions.Constant, Models",
                          "FixedValue": 20.0,
                          "Units": null,
                          "Name": "RefT",
                          "Children": [],
                          "IncludeInDocumentation": true,
                          "Enabled": true,
                          "ReadOnly": false
                        }
                      ],
                      "IncludeInDocumentation": true,
                      "Enabled": true,
                      "ReadOnly": false
                    }
                  ],
                  "IncludeInDocumentation": true,
                  "Enabled": true,
                  "ReadOnly": false
                }
              ],
              "IncludeInDocumentation": true,
              "Enabled": true,
              "ReadOnly": false
            },
            {
              "$type": "Models.Functions.Constant, Models",
              "FixedValue": 0.0,
              "Units": null,
              "Name": "Photosynthesis",
              "Children": [],
              "IncludeInDocumentation": true,
              "Enabled": true,
              "ReadOnly": false
            },
            {
              "$type": "Models.Functions.VariableReference, Models",
              "VariableName": "[Shoot].MaximumNConc",
              "Name": "initialNConcFunction",
              "Children": [],
              "IncludeInDocumentation": true,
              "Enabled": true,
              "ReadOnly": false
            }
          ],
          "IncludeInDocumentation": true,
          "Enabled": true,
          "ReadOnly": false
        },
        {
          "$type": "Models.PMF.Organs.GenericOrgan, Models",
          "StartLive": null,
          "DMSupply": null,
          "NSupply": null,
          "DMDemand": null,
          "DMDemandPriorityFactor": null,
          "NDemand": null,
          "potentialDMAllocation": null,
          "IsAboveGround": true,
          "Name": "Cane",
          "Children": [
            {
              "$type": "Models.Memo, Models",
              "Text": "Cane, Trunk and Structural root module were all represented by the Generic Organ class, which has properties of biomass status and daily biomass demand and supply. The structural DM demand of cane and trunk were calculated by their radius (r, unit m) derived from their DM and length, daily growth rate of the radius (dr/dt, m d-1), length (l, m) and wood density (ρ, g m-3) [cieslak2011functional]. \n\nThe priority factor for structural DM demand for a certain organ, determined as 0.7 for all three organs. Daily growth rate of the radius was calculated based on the trunk circumference increment in 14 years measured on 800 field grown irrigated Sauvignon blanc vines. \nThe structural carbohydrate demand of the structural root was calculated by the structural demand of the trunk times the structural root/trunk ratio (set to one in this model). The structural root/trunk ratio may vary between vineyards and training systems and further work is required to capture this in the model. The non-structural carbohydrate (NSC) DM demand was modelled as an active competing sink [cieslak2011functional], and the parameters were kept the same for those three organs. NSC included total soluble carbohydrates and starch. The rate of non-structural DM synthesis depended on organ size and limited by overloading. \n\nFor capturing the fast recovery of carbohydrate reserves after flowering [greven2016effect], ksynthesis was simulated using a beta function. Parameters were optimized based on the measured dynamics of non-structural carbohydrate in trunk and root by Greven et al. (2016).\n \nFor potential carbohydrate retranslocation, 3.7 % of the total carbohydrate storage in each organ per day (DM retranslocation factor) was set available to be retranslocated. Actual retranslocation depends on the daily carbohydrate supply and demand differences. Carbohydrate supplies from organ senescence and photosynthesis will be used first before using carbohydrate storage. \nThe biomass of retained cane for the following season was reset by the winter pruning events based on input cane diameter in the UI for the cane-pruned vines. The biomass of trunk and structural root keeps growing each year. In addition, retained cane can be parameterized as cordon and keep growing each year as well. \n",
              "Name": "Cane",
              "Children": [],
              "IncludeInDocumentation": true,
              "Enabled": true,
              "ReadOnly": false
            },
            {
              "$type": "Models.PMF.BiomassDemandAndPriority, Models",
              "Name": "DMDemands",
              "Children": [
                {
                  "$type": "Models.Functions.Constant, Models",
                  "FixedValue": 0.0,
                  "Units": null,
                  "Name": "Metabolic",
                  "Children": [],
                  "IncludeInDocumentation": true,
                  "Enabled": true,
                  "ReadOnly": false
                },
                {
                  "$type": "Models.Functions.PhaseLookup, Models",
                  "Name": "Structural",
                  "Children": [
                    {
                      "$type": "Models.Functions.PhaseLookupValue, Models",
                      "Start": "BudBurst",
                      "End": "LeafFall",
                      "Name": "GrowingSeason",
                      "Children": [
                        {
                          "$type": "Models.Functions.MultiplyFunction, Models",
                          "Name": "Structural",
                          "Children": [
                            {
                              "$type": "Models.Functions.Constant, Models",
                              "FixedValue": 2.0,
                              "Units": null,
                              "Name": "2",
                              "Children": [],
                              "IncludeInDocumentation": true,
                              "Enabled": true,
                              "ReadOnly": false
                            },
                            {
                              "$type": "Models.Functions.Constant, Models",
                              "FixedValue": 3.1415926,
                              "Units": null,
                              "Name": "PI",
                              "Children": [],
                              "IncludeInDocumentation": true,
                              "Enabled": true,
                              "ReadOnly": false
                            },
                            {
                              "$type": "Models.Functions.PowerFunction, Models",
                              "Exponent": 0.5,
                              "Name": "Radius",
                              "Children": [
                                {
                                  "$type": "Models.Functions.DivideFunction, Models",
                                  "Name": "RadiusSquare",
                                  "Children": [
                                    {
                                      "$type": "Models.Functions.VariableReference, Models",
                                      "VariableName": "[Cane].Live.Wt",
                                      "Name": "Wt",
                                      "Children": [],
                                      "IncludeInDocumentation": true,
                                      "Enabled": true,
                                      "ReadOnly": false
                                    },
                                    {
                                      "$type": "Models.Functions.VariableReference, Models",
                                      "VariableName": "[Grapevine].Population",
                                      "Name": "population",
                                      "Children": [],
                                      "IncludeInDocumentation": true,
                                      "Enabled": true,
                                      "ReadOnly": false
                                    },
                                    {
                                      "$type": "Models.Functions.VariableReference, Models",
                                      "VariableName": "[Cane].CaneNumber",
                                      "Name": "CaneNumber",
                                      "Children": [],
                                      "IncludeInDocumentation": true,
                                      "Enabled": true,
                                      "ReadOnly": false
                                    },
                                    {
                                      "$type": "Models.Functions.Constant, Models",
                                      "FixedValue": 500000.0,
                                      "Units": "g/m3",
                                      "Name": "Density",
                                      "Children": [],
                                      "IncludeInDocumentation": true,
                                      "Enabled": true,
                                      "ReadOnly": false
                                    },
                                    {
                                      "$type": "Models.Functions.VariableReference, Models",
                                      "VariableName": "[Cane].CaneLength",
                                      "Name": "Length",
                                      "Children": [],
                                      "IncludeInDocumentation": true,
                                      "Enabled": true,
                                      "ReadOnly": false
                                    },
                                    {
                                      "$type": "Models.Functions.Constant, Models",
                                      "FixedValue": 3.1415926,
                                      "Units": null,
                                      "Name": "PI",
                                      "Children": [],
                                      "IncludeInDocumentation": true,
                                      "Enabled": true,
                                      "ReadOnly": false
                                    }
                                  ],
                                  "IncludeInDocumentation": true,
                                  "Enabled": true,
                                  "ReadOnly": false
                                }
                              ],
                              "IncludeInDocumentation": true,
                              "Enabled": true,
                              "ReadOnly": false
                            },
                            {
                              "$type": "Models.Functions.Constant, Models",
                              "FixedValue": 400000.0,
                              "Units": "g/m3",
                              "Name": "Density",
                              "Children": [],
                              "IncludeInDocumentation": true,
                              "Enabled": true,
                              "ReadOnly": false
                            },
                            {
                              "$type": "Models.Functions.Constant, Models",
                              "FixedValue": 9E-06,
                              "Units": "meter",
                              "Name": "RadiusGR",
                              "Children": [],
                              "IncludeInDocumentation": true,
                              "Enabled": true,
                              "ReadOnly": false
                            },
                            {
                              "$type": "Models.Functions.VariableReference, Models",
                              "VariableName": "[Cane].CaneLength",
                              "Name": "Length",
                              "Children": [],
                              "IncludeInDocumentation": true,
                              "Enabled": true,
                              "ReadOnly": false
                            },
                            {
                              "$type": "Models.Functions.VariableReference, Models",
                              "VariableName": "[Grapevine].Population",
                              "Name": "Population",
                              "Children": [],
                              "IncludeInDocumentation": true,
                              "Enabled": true,
                              "ReadOnly": false
                            },
                            {
                              "$type": "Models.Functions.VariableReference, Models",
                              "VariableName": "[Cane].CaneNumber",
                              "Name": "CaneNumber",
                              "Children": [],
                              "IncludeInDocumentation": true,
                              "Enabled": true,
                              "ReadOnly": false
                            }
                          ],
                          "IncludeInDocumentation": true,
                          "Enabled": true,
                          "ReadOnly": false
                        }
                      ],
                      "IncludeInDocumentation": true,
                      "Enabled": true,
                      "ReadOnly": false
                    }
                  ],
                  "IncludeInDocumentation": true,
                  "Enabled": true,
                  "ReadOnly": false
                },
                {
                  "$type": "Models.Functions.PhaseLookup, Models",
                  "Name": "Storage",
                  "Children": [
                    {
                      "$type": "Models.Functions.PhaseLookupValue, Models",
                      "Start": "BudBurst",
                      "End": "LeafFall",
                      "Name": "GrowingSeason",
                      "Children": [
                        {
                          "$type": "Models.Functions.MultiplyFunction, Models",
                          "Name": "Storage",
                          "Children": [
                            {
                              "$type": "Models.Functions.SubtractFunction, Models",
                              "Name": "StorageDeficit",
                              "Children": [
                                {
                                  "$type": "Models.Functions.MultiplyFunction, Models",
                                  "Name": "StructuralWt",
                                  "Children": [
                                    {
                                      "$type": "Models.Functions.VariableReference, Models",
                                      "VariableName": "[Grapevine].Cane.Live.StructuralWt",
                                      "Name": "StructuralWt",
                                      "Children": [],
                                      "IncludeInDocumentation": true,
                                      "Enabled": true,
                                      "ReadOnly": false
                                    },
                                    {
                                      "$type": "Models.Functions.Constant, Models",
                                      "FixedValue": 0.26,
                                      "Units": "gStorageDM/gStructureDM",
                                      "Name": "MaxConcentration",
                                      "Children": [],
                                      "IncludeInDocumentation": true,
                                      "Enabled": true,
                                      "ReadOnly": false
                                    }
                                  ],
                                  "IncludeInDocumentation": true,
                                  "Enabled": true,
                                  "ReadOnly": false
                                },
                                {
                                  "$type": "Models.Functions.VariableReference, Models",
                                  "VariableName": "[Grapevine].Cane.Live.StorageWt",
                                  "Name": "StorageWt",
                                  "Children": [],
                                  "IncludeInDocumentation": true,
                                  "Enabled": true,
                                  "ReadOnly": false
                                }
                              ],
                              "IncludeInDocumentation": true,
                              "Enabled": true,
                              "ReadOnly": false
                            },
                            {
                              "$type": "Models.Functions.BetaGrowthFunction, Models",
                              "tm": 34.4,
                              "te": 54.0,
                              "Name": "DailySynthesis",
                              "Children": [
                                {
                                  "$type": "Models.Functions.Constant, Models",
                                  "FixedValue": 0.03,
                                  "Units": null,
                                  "Name": "Ymax",
                                  "Children": [],
                                  "IncludeInDocumentation": true,
                                  "Enabled": true,
                                  "ReadOnly": false
                                },
                                {
                                  "$type": "Models.Functions.VariableReference, Models",
                                  "VariableName": "[Shoot].ThermalTimeAfterBudBurst",
                                  "Name": "XValue",
                                  "Children": [],
                                  "IncludeInDocumentation": true,
                                  "Enabled": true,
                                  "ReadOnly": false
                                }
                              ],
                              "IncludeInDocumentation": true,
                              "Enabled": true,
                              "ReadOnly": false
                            }
                          ],
                          "IncludeInDocumentation": true,
                          "Enabled": true,
                          "ReadOnly": false
                        }
                      ],
                      "IncludeInDocumentation": true,
                      "Enabled": true,
                      "ReadOnly": false
                    }
                  ],
                  "IncludeInDocumentation": true,
                  "Enabled": true,
                  "ReadOnly": false
                },
                {
                  "$type": "Models.Functions.Constant, Models",
                  "FixedValue": 0.700062,
                  "Units": null,
                  "Name": "QStructuralPriority",
                  "Children": [],
                  "IncludeInDocumentation": true,
                  "Enabled": true,
                  "ReadOnly": false
                },
                {
                  "$type": "Models.Functions.Constant, Models",
                  "FixedValue": 0.001,
                  "Units": null,
                  "Name": "QMetabolicPriority",
                  "Children": [],
                  "IncludeInDocumentation": true,
                  "Enabled": true,
                  "ReadOnly": false
                },
                {
                  "$type": "Models.Functions.Constant, Models",
                  "FixedValue": 0.61,
                  "Units": "gc/gDM",
                  "Name": "QStoragePriority",
                  "Children": [],
                  "IncludeInDocumentation": true,
                  "Enabled": true,
                  "ReadOnly": false
                }
              ],
              "IncludeInDocumentation": true,
              "Enabled": true,
              "ReadOnly": false
            },
            {
              "$type": "Models.Functions.Constant, Models",
              "FixedValue": 10.0,
              "Units": "mm",
              "Name": "CaneDiameter",
              "Children": [],
              "IncludeInDocumentation": true,
              "Enabled": true,
              "ReadOnly": false
            },
            {
              "$type": "Models.Functions.Constant, Models",
              "FixedValue": 0.9,
              "Units": "meter",
              "Name": "CaneLength",
              "Children": [],
              "IncludeInDocumentation": true,
              "Enabled": true,
              "ReadOnly": false
            },
            {
              "$type": "Models.Functions.Constant, Models",
              "FixedValue": 1.0,
              "Units": null,
              "Name": "DMReallocationFactor",
              "Children": [],
              "IncludeInDocumentation": true,
              "Enabled": true,
              "ReadOnly": false
            },
            {
              "$type": "Models.Functions.Constant, Models",
              "FixedValue": 0.037,
              "Units": "percentage",
              "Name": "DMRetranslocationFactor",
              "Children": [],
              "IncludeInDocumentation": true,
              "Enabled": true,
              "ReadOnly": false
            },
            {
              "$type": "Models.Functions.Constant, Models",
              "FixedValue": 1.0,
              "Units": "percentage",
              "Name": "NReallocationFactor",
              "Children": [],
              "IncludeInDocumentation": true,
              "Enabled": true,
              "ReadOnly": false
            },
            {
              "$type": "Models.Functions.Constant, Models",
              "FixedValue": 0.04,
              "Units": "percentage",
              "Name": "NRetranslocationFactor",
              "Children": [],
              "IncludeInDocumentation": true,
              "Enabled": true,
              "ReadOnly": false
            },
            {
              "$type": "Models.Functions.PhaseLookupValue, Models",
              "Start": "BudBurst",
              "End": "LeafFall",
              "Name": "NitrogenDemandSwitch",
              "Children": [
                {
                  "$type": "Models.Functions.Constant, Models",
                  "FixedValue": 1.0,
                  "Units": null,
                  "Name": "Constant",
                  "Children": [],
                  "IncludeInDocumentation": true,
                  "Enabled": true,
                  "ReadOnly": false
                }
              ],
              "IncludeInDocumentation": true,
              "Enabled": true,
              "ReadOnly": false
            },
            {
              "$type": "Models.PMF.Library.BiomassRemoval, Models",
              "Name": "BiomassRemovalDefaults",
              "Children": [
                {
                  "$type": "Models.PMF.OrganBiomassRemovalType, Models",
                  "FractionLiveToRemove": 0.0,
                  "FractionDeadToRemove": 0.0,
                  "FractionLiveToResidue": 0.0,
                  "FractionDeadToResidue": 0.0,
                  "Name": "Harvest",
                  "Children": [],
                  "IncludeInDocumentation": true,
                  "Enabled": true,
                  "ReadOnly": false
                },
                {
                  "$type": "Models.PMF.OrganBiomassRemovalType, Models",
                  "FractionLiveToRemove": 0.0,
                  "FractionDeadToRemove": 0.0,
                  "FractionLiveToResidue": 0.0,
                  "FractionDeadToResidue": 0.0,
                  "Name": "Cut",
                  "Children": [],
                  "IncludeInDocumentation": true,
                  "Enabled": true,
                  "ReadOnly": false
                },
                {
                  "$type": "Models.PMF.OrganBiomassRemovalType, Models",
                  "FractionLiveToRemove": 0.0,
                  "FractionDeadToRemove": 0.0,
                  "FractionLiveToResidue": 0.0,
                  "FractionDeadToResidue": 0.0,
                  "Name": "Prune",
                  "Children": [],
                  "IncludeInDocumentation": true,
                  "Enabled": true,
                  "ReadOnly": false
                },
                {
                  "$type": "Models.PMF.OrganBiomassRemovalType, Models",
                  "FractionLiveToRemove": 0.0,
                  "FractionDeadToRemove": 0.0,
                  "FractionLiveToResidue": 0.0,
                  "FractionDeadToResidue": 0.0,
                  "Name": "Graze",
                  "Children": [],
                  "IncludeInDocumentation": true,
                  "Enabled": true,
                  "ReadOnly": false
                }
              ],
              "IncludeInDocumentation": true,
              "Enabled": true,
              "ReadOnly": false
            },
            {
              "$type": "Models.Functions.Constant, Models",
              "FixedValue": 0.0,
              "Units": "/d",
              "Name": "DetachmentRateFunction",
              "Children": [],
              "IncludeInDocumentation": true,
              "Enabled": true,
              "ReadOnly": false
            },
            {
              "$type": "Models.Functions.Constant, Models",
              "FixedValue": 0.0,
              "Units": "/d",
              "Name": "SenescenceRate",
              "Children": [],
              "IncludeInDocumentation": true,
              "Enabled": true,
              "ReadOnly": false
            },
            {
              "$type": "Models.Functions.Constant, Models",
              "FixedValue": 0.83,
              "Units": "0-1",
              "Name": "DMConversionEfficiency",
              "Children": [],
              "IncludeInDocumentation": true,
              "Enabled": true,
              "ReadOnly": false
            },
            {
              "$type": "Models.Functions.Constant, Models",
              "FixedValue": 0.001,
              "Units": "g/g",
              "Name": "MinimumNConc",
              "Children": [],
              "IncludeInDocumentation": true,
              "Enabled": true,
              "ReadOnly": false
            },
            {
              "$type": "Models.Functions.VariableReference, Models",
              "VariableName": "[Cane].MinimumNConc",
              "Name": "CriticalNConc",
              "Children": [],
              "IncludeInDocumentation": true,
              "Enabled": true,
              "ReadOnly": false
            },
            {
              "$type": "Models.Functions.Constant, Models",
              "FixedValue": 0.0,
              "Units": null,
              "Name": "RemobilisationCost",
              "Children": [],
              "IncludeInDocumentation": true,
              "Enabled": true,
              "ReadOnly": false
            },
            {
              "$type": "Models.Functions.Constant, Models",
              "FixedValue": 0.4,
              "Units": null,
              "Name": "CarbonConcentration",
              "Children": [],
              "IncludeInDocumentation": true,
              "Enabled": true,
              "ReadOnly": false
            },
            {
              "$type": "Models.Functions.Constant, Models",
              "FixedValue": 4.0,
              "Units": null,
              "Name": "CaneNumber",
              "Children": [],
              "IncludeInDocumentation": true,
              "Enabled": true,
              "ReadOnly": false
            },
            {
              "$type": "Models.PMF.BiomassDemandAndPriority, Models",
              "Name": "NDemands",
              "Children": [
                {
                  "$type": "Models.Functions.MultiplyFunction, Models",
                  "Name": "Structural",
                  "Children": [
                    {
                      "$type": "Models.Functions.VariableReference, Models",
                      "VariableName": "[Cane].minimumNconc",
                      "Name": "MinNconc",
                      "Children": [],
                      "IncludeInDocumentation": true,
                      "Enabled": true,
                      "ReadOnly": false
                    },
                    {
                      "$type": "Models.Functions.VariableReference, Models",
                      "VariableName": "[Cane].potentialDMAllocation.Structural",
                      "Name": "PotentialDMAllocation",
                      "Children": [],
                      "IncludeInDocumentation": true,
                      "Enabled": true,
                      "ReadOnly": false
                    }
                  ],
                  "IncludeInDocumentation": true,
                  "Enabled": true,
                  "ReadOnly": false
                },
                {
                  "$type": "Models.Functions.MultiplyFunction, Models",
                  "Name": "Metabolic",
                  "Children": [
                    {
                      "$type": "Models.Functions.SubtractFunction, Models",
                      "Name": "MetabolicNconc",
                      "Children": [
                        {
                          "$type": "Models.Functions.VariableReference, Models",
                          "VariableName": "[Cane].criticalNConc",
                          "Name": "CritNconc",
                          "Children": [],
                          "IncludeInDocumentation": true,
                          "Enabled": true,
                          "ReadOnly": false
                        },
                        {
                          "$type": "Models.Functions.VariableReference, Models",
                          "VariableName": "[Cane].minimumNconc",
                          "Name": "MinNconc",
                          "Children": [],
                          "IncludeInDocumentation": true,
                          "Enabled": true,
                          "ReadOnly": false
                        }
                      ],
                      "IncludeInDocumentation": true,
                      "Enabled": true,
                      "ReadOnly": false
                    },
                    {
                      "$type": "Models.Functions.VariableReference, Models",
                      "VariableName": "[Cane].potentialDMAllocation.Structural",
                      "Name": "PotentialDMAllocation",
                      "Children": [],
                      "IncludeInDocumentation": true,
                      "Enabled": true,
                      "ReadOnly": false
                    }
                  ],
                  "IncludeInDocumentation": true,
                  "Enabled": true,
                  "ReadOnly": false
                },
                {
                  "$type": "Models.Functions.DemandFunctions.StorageNDemandFunction, Models",
                  "Name": "Storage",
                  "Children": [
                    {
                      "$type": "Models.Functions.VariableReference, Models",
                      "VariableName": "[Cane].nitrogenDemandSwitch",
                      "Name": "NitrogenDemandSwitch",
                      "Children": [],
                      "IncludeInDocumentation": true,
                      "Enabled": true,
                      "ReadOnly": false
                    },
                    {
                      "$type": "Models.Functions.VariableReference, Models",
                      "VariableName": "[Cane].maximumNconc",
                      "Name": "MaxNconc",
                      "Children": [],
                      "IncludeInDocumentation": true,
                      "Enabled": true,
                      "ReadOnly": false
                    }
                  ],
                  "IncludeInDocumentation": true,
                  "Enabled": true,
                  "ReadOnly": false
                },
                {
                  "$type": "Models.Functions.Constant, Models",
                  "Name": "QStructuralPriority",
                  "FixedValue": "1"
                },
                {
                  "$type": "Models.Functions.Constant, Models",
                  "Name": "QMetabolicPriority",
                  "FixedValue": "1"
                },
                {
                  "$type": "Models.Functions.Constant, Models",
                  "Name": "QStoragePriority",
                  "FixedValue": "1"
                }
              ],
              "IncludeInDocumentation": true,
              "Enabled": true,
              "ReadOnly": false
            },
            {
              "$type": "Models.PMF.RetranslocateNonStructural, Models",
              "Name": "RetranslocateNitrogen",
              "Children": [],
              "IncludeInDocumentation": true,
              "Enabled": true,
              "ReadOnly": false
            },
            {
              "$type": "Models.PMF.BiomassDemand, Models",
              "Name": "InitialWt",
              "Children": [
                {
                  "$type": "Models.Functions.Constant, Models",
                  "FixedValue": 77.5,
                  "Units": "g/m^2",
                  "Name": "Structural",
                  "Children": [],
                  "IncludeInDocumentation": true,
                  "Enabled": true,
                  "ReadOnly": false
                },
                {
                  "$type": "Models.Functions.Constant, Models",
                  "FixedValue": 0.0,
                  "Units": null,
                  "Name": "Metabolic",
                  "Children": [],
                  "IncludeInDocumentation": true,
                  "Enabled": true,
                  "ReadOnly": false
                },
                {
                  "$type": "Models.Functions.Constant, Models",
                  "FixedValue": 19.0,
                  "Units": null,
                  "Name": "Storage",
                  "Children": [],
                  "IncludeInDocumentation": true,
                  "Enabled": true,
                  "ReadOnly": false
                }
              ],
              "IncludeInDocumentation": true,
              "Enabled": true,
              "ReadOnly": false
            },
            {
              "$type": "Models.Functions.Constant, Models",
              "FixedValue": 0.015,
              "Units": "g/g",
              "Name": "initialNConcFunction",
              "Children": [],
              "IncludeInDocumentation": true,
              "Enabled": true,
              "ReadOnly": false
            },
            {
              "$type": "Models.Functions.Constant, Models",
              "FixedValue": 0.015,
              "Units": null,
              "Name": "MaximumNConc",
              "Children": [],
              "IncludeInDocumentation": true,
              "Enabled": true,
              "ReadOnly": false
            },
            {
              "$type": "Models.Functions.Constant, Models",
              "FixedValue": 0.0,
              "Units": null,
              "Name": "Photosynthesis",
              "Children": [],
              "IncludeInDocumentation": true,
              "Enabled": true,
              "ReadOnly": false
            },
            {
              "$type": "Models.Functions.LessThanFunction, Models",
              "Name": "MaintenanceRespirationFunction",
              "Children": [
                {
                  "$type": "Models.Functions.VariableReference, Models",
                  "VariableName": "[Phenology].FirstGrowthSeason",
                  "Name": "FirstGrowthSeason",
                  "Children": [],
                  "IncludeInDocumentation": true,
                  "Enabled": true,
                  "ReadOnly": false
                },
                {
                  "$type": "Models.Functions.Constant, Models",
                  "FixedValue": 0.5,
                  "Units": null,
                  "Name": "CheckValue",
                  "Children": [],
                  "IncludeInDocumentation": false,
                  "Enabled": true,
                  "ReadOnly": false
                },
                {
                  "$type": "Models.Functions.Constant, Models",
                  "FixedValue": 0.0,
                  "Units": null,
                  "Name": "0",
                  "Children": [],
                  "IncludeInDocumentation": false,
                  "Enabled": true,
                  "ReadOnly": false
                },
                {
                  "$type": "Models.Functions.MultiplyFunction, Models",
                  "Name": "MaintenanceRespirationFunction",
                  "Children": [
                    {
                      "$type": "Models.Functions.Constant, Models",
                      "FixedValue": 0.0005,
                      "Units": null,
                      "Name": "Qm",
                      "Children": [],
                      "IncludeInDocumentation": true,
                      "Enabled": true,
                      "ReadOnly": false
                    },
                    {
                      "$type": "Models.Functions.ExponentialFunction, Models",
                      "A": 0.0,
                      "B": 1.0,
                      "C": 0.045,
                      "Name": "TempResponse",
                      "Children": [
                        {
                          "$type": "Models.Memo, Models",
                          "Text": "The temperature-dependent parameter is set so that the respiration rate doubles for every 10 oC increase in temperature.",
                          "Name": "Memo",
                          "Children": [],
                          "IncludeInDocumentation": true,
                          "Enabled": true,
                          "ReadOnly": false
                        },
                        {
                          "$type": "Models.Functions.SubtractFunction, Models",
                          "Name": "TempDiff",
                          "Children": [
                            {
                              "$type": "Models.Functions.VariableReference, Models",
                              "VariableName": "[Weather].MeanT",
                              "Name": "Xvalue",
                              "Children": [],
                              "IncludeInDocumentation": true,
                              "Enabled": true,
                              "ReadOnly": false
                            },
                            {
                              "$type": "Models.Functions.Constant, Models",
                              "FixedValue": 20.0,
                              "Units": null,
                              "Name": "RefT",
                              "Children": [],
                              "IncludeInDocumentation": true,
                              "Enabled": true,
                              "ReadOnly": false
                            }
                          ],
                          "IncludeInDocumentation": true,
                          "Enabled": true,
                          "ReadOnly": false
                        }
                      ],
                      "IncludeInDocumentation": true,
                      "Enabled": true,
                      "ReadOnly": false
                    }
                  ],
                  "IncludeInDocumentation": true,
                  "Enabled": true,
                  "ReadOnly": false
                }
              ],
              "IncludeInDocumentation": true,
              "Enabled": true,
              "ReadOnly": false
            }
          ],
          "IncludeInDocumentation": true,
          "Enabled": true,
          "ReadOnly": false
        },
        {
          "$type": "Models.PMF.Organs.GenericOrgan, Models",
          "StartLive": null,
          "DMSupply": null,
          "NSupply": null,
          "DMDemand": null,
          "DMDemandPriorityFactor": null,
          "NDemand": null,
          "potentialDMAllocation": null,
          "IsAboveGround": true,
          "Name": "Trunk",
          "Children": [
            {
              "$type": "Models.PMF.BiomassDemand, Models",
              "Name": "InitialWt",
              "Children": [
                {
                  "$type": "Models.Functions.Constant, Models",
                  "FixedValue": 280.0,
                  "Units": "g/m^2",
                  "Name": "Structural",
                  "Children": [],
                  "IncludeInDocumentation": true,
                  "Enabled": true,
                  "ReadOnly": false
                },
                {
                  "$type": "Models.Functions.Constant, Models",
                  "FixedValue": 0.0,
                  "Units": null,
                  "Name": "Metabolic",
                  "Children": [],
                  "IncludeInDocumentation": true,
                  "Enabled": true,
                  "ReadOnly": false
                },
                {
                  "$type": "Models.Functions.Constant, Models",
                  "FixedValue": 200.0,
                  "Units": null,
                  "Name": "Storage",
                  "Children": [],
                  "IncludeInDocumentation": true,
                  "Enabled": true,
                  "ReadOnly": false
                }
              ],
              "IncludeInDocumentation": true,
              "Enabled": true,
              "ReadOnly": false
            },
            {
              "$type": "Models.Functions.Constant, Models",
              "FixedValue": 0.037,
              "Units": null,
              "Name": "DMRetranslocationFactor",
              "Children": [],
              "IncludeInDocumentation": true,
              "Enabled": true,
              "ReadOnly": false
            },
            {
              "$type": "Models.Functions.Constant, Models",
              "FixedValue": 1.0,
              "Units": null,
              "Name": "DMReallocationFactor",
              "Children": [],
              "IncludeInDocumentation": true,
              "Enabled": true,
              "ReadOnly": false
            },
            {
              "$type": "Models.Functions.Constant, Models",
              "FixedValue": 0.83,
              "Units": "0-1",
              "Name": "DMConversionEfficiency",
              "Children": [],
              "IncludeInDocumentation": true,
              "Enabled": true,
              "ReadOnly": false
            },
            {
              "$type": "Models.Functions.Constant, Models",
              "FixedValue": 1.0,
              "Units": null,
              "Name": "NReallocationFactor",
              "Children": [],
              "IncludeInDocumentation": true,
              "Enabled": true,
              "ReadOnly": false
            },
            {
              "$type": "Models.Functions.Constant, Models",
              "FixedValue": 0.04,
              "Units": null,
              "Name": "NRetranslocationFactor",
              "Children": [],
              "IncludeInDocumentation": true,
              "Enabled": true,
              "ReadOnly": false
            },
            {
              "$type": "Models.Functions.PhaseLookupValue, Models",
              "Start": "BudBurst",
              "End": "LeafFall",
              "Name": "NitrogenDemandSwitch",
              "Children": [
                {
                  "$type": "Models.Functions.Constant, Models",
                  "FixedValue": 1.0,
                  "Units": null,
                  "Name": "Constant",
                  "Children": [],
                  "IncludeInDocumentation": true,
                  "Enabled": true,
                  "ReadOnly": false
                }
              ],
              "IncludeInDocumentation": true,
              "Enabled": true,
              "ReadOnly": false
            },
            {
              "$type": "Models.Functions.Constant, Models",
              "FixedValue": 0.001,
              "Units": null,
              "Name": "MinimumNConc",
              "Children": [],
              "IncludeInDocumentation": true,
              "Enabled": true,
              "ReadOnly": false
            },
            {
              "$type": "Models.PMF.Library.BiomassRemoval, Models",
              "Name": "BiomassRemovalDefaults",
              "Children": [
                {
                  "$type": "Models.PMF.OrganBiomassRemovalType, Models",
                  "FractionLiveToRemove": 0.0,
                  "FractionDeadToRemove": 0.0,
                  "FractionLiveToResidue": 0.0,
                  "FractionDeadToResidue": 0.0,
                  "Name": "Harvest",
                  "Children": [],
                  "IncludeInDocumentation": true,
                  "Enabled": true,
                  "ReadOnly": false
                },
                {
                  "$type": "Models.PMF.OrganBiomassRemovalType, Models",
                  "FractionLiveToRemove": 0.0,
                  "FractionDeadToRemove": 0.0,
                  "FractionLiveToResidue": 0.0,
                  "FractionDeadToResidue": 0.0,
                  "Name": "Cut",
                  "Children": [],
                  "IncludeInDocumentation": true,
                  "Enabled": true,
                  "ReadOnly": false
                },
                {
                  "$type": "Models.PMF.OrganBiomassRemovalType, Models",
                  "FractionLiveToRemove": 0.0,
                  "FractionDeadToRemove": 0.0,
                  "FractionLiveToResidue": 0.0,
                  "FractionDeadToResidue": 0.0,
                  "Name": "Prune",
                  "Children": [],
                  "IncludeInDocumentation": true,
                  "Enabled": true,
                  "ReadOnly": false
                },
                {
                  "$type": "Models.PMF.OrganBiomassRemovalType, Models",
                  "FractionLiveToRemove": 0.0,
                  "FractionDeadToRemove": 0.0,
                  "FractionLiveToResidue": 0.0,
                  "FractionDeadToResidue": 0.0,
                  "Name": "Graze",
                  "Children": [],
                  "IncludeInDocumentation": true,
                  "Enabled": true,
                  "ReadOnly": false
                }
              ],
              "IncludeInDocumentation": true,
              "Enabled": true,
              "ReadOnly": false
            },
            {
              "$type": "Models.Functions.Constant, Models",
              "FixedValue": 0.0,
              "Units": "/d",
              "Name": "DetachmentRateFunction",
              "Children": [],
              "IncludeInDocumentation": true,
              "Enabled": true,
              "ReadOnly": false
            },
            {
              "$type": "Models.Functions.VariableReference, Models",
              "VariableName": "[Trunk].MinimumNConc",
              "Name": "CriticalNConc",
              "Children": [],
              "IncludeInDocumentation": true,
              "Enabled": true,
              "ReadOnly": false
            },
            {
              "$type": "Models.Functions.Constant, Models",
              "FixedValue": 0.0,
              "Units": null,
              "Name": "RemobilisationCost",
              "Children": [],
              "IncludeInDocumentation": true,
              "Enabled": true,
              "ReadOnly": false
            },
            {
              "$type": "Models.Functions.Constant, Models",
              "FixedValue": 0.4,
              "Units": null,
              "Name": "CarbonConcentration",
              "Children": [],
              "IncludeInDocumentation": true,
              "Enabled": true,
              "ReadOnly": false
            },
            {
              "$type": "Models.PMF.BiomassDemandAndPriority, Models",
              "Name": "NDemands",
              "Children": [
                {
                  "$type": "Models.Functions.MultiplyFunction, Models",
                  "Name": "Structural",
                  "Children": [
                    {
                      "$type": "Models.Functions.VariableReference, Models",
                      "VariableName": "[Trunk].minimumNconc",
                      "Name": "MinNconc",
                      "Children": [],
                      "IncludeInDocumentation": true,
                      "Enabled": true,
                      "ReadOnly": false
                    },
                    {
                      "$type": "Models.Functions.VariableReference, Models",
                      "VariableName": "[Trunk].potentialDMAllocation.Structural",
                      "Name": "PotentialDMAllocation",
                      "Children": [],
                      "IncludeInDocumentation": true,
                      "Enabled": true,
                      "ReadOnly": false
                    }
                  ],
                  "IncludeInDocumentation": true,
                  "Enabled": true,
                  "ReadOnly": false
                },
                {
                  "$type": "Models.Functions.MultiplyFunction, Models",
                  "Name": "Metabolic",
                  "Children": [
                    {
                      "$type": "Models.Functions.SubtractFunction, Models",
                      "Name": "MetabolicNconc",
                      "Children": [
                        {
                          "$type": "Models.Functions.VariableReference, Models",
                          "VariableName": "[Trunk].criticalNConc",
                          "Name": "CritNconc",
                          "Children": [],
                          "IncludeInDocumentation": true,
                          "Enabled": true,
                          "ReadOnly": false
                        },
                        {
                          "$type": "Models.Functions.VariableReference, Models",
                          "VariableName": "[Trunk].minimumNconc",
                          "Name": "MinNconc",
                          "Children": [],
                          "IncludeInDocumentation": true,
                          "Enabled": true,
                          "ReadOnly": false
                        }
                      ],
                      "IncludeInDocumentation": true,
                      "Enabled": true,
                      "ReadOnly": false
                    },
                    {
                      "$type": "Models.Functions.VariableReference, Models",
                      "VariableName": "[Trunk].potentialDMAllocation.Structural",
                      "Name": "PotentialDMAllocation",
                      "Children": [],
                      "IncludeInDocumentation": true,
                      "Enabled": true,
                      "ReadOnly": false
                    }
                  ],
                  "IncludeInDocumentation": true,
                  "Enabled": true,
                  "ReadOnly": false
                },
                {
                  "$type": "Models.Functions.DemandFunctions.StorageNDemandFunction, Models",
                  "Name": "Storage",
                  "Children": [
                    {
                      "$type": "Models.Functions.VariableReference, Models",
                      "VariableName": "[Trunk].nitrogenDemandSwitch",
                      "Name": "NitrogenDemandSwitch",
                      "Children": [],
                      "IncludeInDocumentation": true,
                      "Enabled": true,
                      "ReadOnly": false
                    },
                    {
                      "$type": "Models.Functions.VariableReference, Models",
                      "VariableName": "[Trunk].maximumNconc",
                      "Name": "MaxNconc",
                      "Children": [],
                      "IncludeInDocumentation": true,
                      "Enabled": true,
                      "ReadOnly": false
                    }
                  ],
                  "IncludeInDocumentation": true,
                  "Enabled": true,
                  "ReadOnly": false
                },
                {
                  "$type": "Models.Functions.Constant, Models",
                  "Name": "QStructuralPriority",
                  "FixedValue": "1"
                },
                {
                  "$type": "Models.Functions.Constant, Models",
                  "Name": "QMetabolicPriority",
                  "FixedValue": "1"
                },
                {
                  "$type": "Models.Functions.Constant, Models",
                  "Name": "QStoragePriority",
                  "FixedValue": "1"
                }
              ],
              "IncludeInDocumentation": true,
              "Enabled": true,
              "ReadOnly": false
            },
            {
              "$type": "Models.PMF.RetranslocateNonStructural, Models",
              "Name": "RetranslocateNitrogen",
              "Children": [],
              "IncludeInDocumentation": true,
              "Enabled": true,
              "ReadOnly": false
            },
            {
              "$type": "Models.Functions.Constant, Models",
              "FixedValue": 75.0,
              "Units": "mm",
              "Name": "TrunkDiameter",
              "Children": [],
              "IncludeInDocumentation": true,
              "Enabled": true,
              "ReadOnly": false
            },
            {
              "$type": "Models.Functions.Constant, Models",
              "FixedValue": 0.8,
              "Units": "meter",
              "Name": "TrunkLength",
              "Children": [],
              "IncludeInDocumentation": true,
              "Enabled": true,
              "ReadOnly": false
            },
            {
              "$type": "Models.PMF.BiomassDemandAndPriority, Models",
              "Name": "DMDemands",
              "Children": [
                {
                  "$type": "Models.Functions.PhaseLookup, Models",
                  "Name": "Structural",
                  "Children": [
                    {
                      "$type": "Models.Functions.PhaseLookupValue, Models",
                      "Start": "BudBurst",
                      "End": "LeafFall",
                      "Name": "GrowingSeason",
                      "Children": [
                        {
                          "$type": "Models.Functions.MultiplyFunction, Models",
                          "Name": "Structural",
                          "Children": [
                            {
                              "$type": "Models.Functions.Constant, Models",
                              "FixedValue": 2.0,
                              "Units": null,
                              "Name": "2",
                              "Children": [],
                              "IncludeInDocumentation": true,
                              "Enabled": true,
                              "ReadOnly": false
                            },
                            {
                              "$type": "Models.Functions.Constant, Models",
                              "FixedValue": 3.1415926,
                              "Units": null,
                              "Name": "PI",
                              "Children": [],
                              "IncludeInDocumentation": true,
                              "Enabled": true,
                              "ReadOnly": false
                            },
                            {
                              "$type": "Models.Functions.PowerFunction, Models",
                              "Exponent": 0.5,
                              "Name": "Radius",
                              "Children": [
                                {
                                  "$type": "Models.Functions.DivideFunction, Models",
                                  "Name": "RadiusSquare",
                                  "Children": [
                                    {
                                      "$type": "Models.Functions.VariableReference, Models",
                                      "VariableName": "[Trunk].Live.Wt",
                                      "Name": "Wt",
                                      "Children": [],
                                      "IncludeInDocumentation": true,
                                      "Enabled": true,
                                      "ReadOnly": false
                                    },
                                    {
                                      "$type": "Models.Functions.VariableReference, Models",
                                      "VariableName": "[Grapevine].Population",
                                      "Name": "population",
                                      "Children": [],
                                      "IncludeInDocumentation": true,
                                      "Enabled": true,
                                      "ReadOnly": false
                                    },
                                    {
                                      "$type": "Models.Functions.Constant, Models",
                                      "FixedValue": 3.1415926,
                                      "Units": null,
                                      "Name": "PI",
                                      "Children": [],
                                      "IncludeInDocumentation": true,
                                      "Enabled": true,
                                      "ReadOnly": false
                                    },
                                    {
                                      "$type": "Models.Functions.VariableReference, Models",
                                      "VariableName": "[Trunk].TrunkLength",
                                      "Name": "Length",
                                      "Children": [],
                                      "IncludeInDocumentation": true,
                                      "Enabled": true,
                                      "ReadOnly": false
                                    },
                                    {
                                      "$type": "Models.Functions.Constant, Models",
                                      "FixedValue": 500000.0,
                                      "Units": "g/m3",
                                      "Name": "Density",
                                      "Children": [],
                                      "IncludeInDocumentation": true,
                                      "Enabled": true,
                                      "ReadOnly": false
                                    }
                                  ],
                                  "IncludeInDocumentation": true,
                                  "Enabled": true,
                                  "ReadOnly": false
                                }
                              ],
                              "IncludeInDocumentation": true,
                              "Enabled": true,
                              "ReadOnly": false
                            },
                            {
                              "$type": "Models.Functions.VariableReference, Models",
                              "VariableName": "[Trunk].TrunkLength",
                              "Name": "Length",
                              "Children": [],
                              "IncludeInDocumentation": true,
                              "Enabled": true,
                              "ReadOnly": false
                            },
                            {
                              "$type": "Models.Functions.Constant, Models",
                              "FixedValue": 500000.0,
                              "Units": "g/m3",
                              "Name": "Density",
                              "Children": [],
                              "IncludeInDocumentation": true,
                              "Enabled": true,
                              "ReadOnly": false
                            },
                            {
                              "$type": "Models.Functions.Constant, Models",
                              "FixedValue": 8E-06,
                              "Units": "meter",
                              "Name": "RadiusGR",
                              "Children": [],
                              "IncludeInDocumentation": true,
                              "Enabled": true,
                              "ReadOnly": false
                            },
                            {
                              "$type": "Models.Functions.VariableReference, Models",
                              "VariableName": "[Grapevine].Population",
                              "Name": "population",
                              "Children": [],
                              "IncludeInDocumentation": true,
                              "Enabled": true,
                              "ReadOnly": false
                            },
                            {
                              "$type": "Models.Functions.LinearInterpolationFunction, Models",
                              "Name": "Age",
                              "Children": [
                                {
                                  "$type": "Models.Functions.XYPairs, Models",
                                  "X": [
                                    1.0,
                                    5.0,
                                    10.0,
                                    20.0,
                                    30.0,
                                    40.0,
                                    80.0
                                  ],
                                  "Y": [
                                    1.0,
                                    1.0,
                                    0.9,
                                    0.5,
                                    0.25,
                                    0.14,
                                    0.02
                                  ],
                                  "Name": "XYPairs",
                                  "Children": [],
                                  "IncludeInDocumentation": true,
                                  "Enabled": true,
                                  "ReadOnly": false
                                },
                                {
                                  "$type": "Models.Functions.VariableReference, Models",
                                  "VariableName": "[Phenology].Age.Years",
                                  "Name": "XValue",
                                  "Children": [],
                                  "IncludeInDocumentation": true,
                                  "Enabled": true,
                                  "ReadOnly": false
                                }
                              ],
                              "IncludeInDocumentation": true,
                              "Enabled": true,
                              "ReadOnly": false
                            }
                          ],
                          "IncludeInDocumentation": true,
                          "Enabled": true,
                          "ReadOnly": false
                        }
                      ],
                      "IncludeInDocumentation": true,
                      "Enabled": true,
                      "ReadOnly": false
                    }
                  ],
                  "IncludeInDocumentation": true,
                  "Enabled": true,
                  "ReadOnly": false
                },
                {
                  "$type": "Models.Functions.PhaseLookup, Models",
                  "Name": "Storage",
                  "Children": [
                    {
                      "$type": "Models.Functions.PhaseLookupValue, Models",
                      "Start": "BudBurst",
                      "End": "LeafFall",
                      "Name": "GrowingSeason",
                      "Children": [
                        {
                          "$type": "Models.Functions.MaximumFunction, Models",
                          "Name": "Storage",
                          "Children": [
                            {
                              "$type": "Models.Functions.MultiplyFunction, Models",
                              "Name": "Storage",
                              "Children": [
                                {
                                  "$type": "Models.Functions.SubtractFunction, Models",
                                  "Name": "StorageDeficit",
                                  "Children": [
                                    {
                                      "$type": "Models.Functions.MultiplyFunction, Models",
                                      "Name": "StructuralWt",
                                      "Children": [
                                        {
                                          "$type": "Models.Functions.VariableReference, Models",
                                          "VariableName": "[Grapevine].Trunk.Live.StructuralWt",
                                          "Name": "StructuralWt",
                                          "Children": [],
                                          "IncludeInDocumentation": true,
                                          "Enabled": true,
                                          "ReadOnly": false
                                        },
                                        {
                                          "$type": "Models.Functions.Constant, Models",
                                          "FixedValue": 0.26,
                                          "Units": "gStorageDM/gStructureDM",
                                          "Name": "MaxConcentration",
                                          "Children": [],
                                          "IncludeInDocumentation": true,
                                          "Enabled": true,
                                          "ReadOnly": false
                                        }
                                      ],
                                      "IncludeInDocumentation": true,
                                      "Enabled": true,
                                      "ReadOnly": false
                                    },
                                    {
                                      "$type": "Models.Functions.VariableReference, Models",
                                      "VariableName": "[Grapevine].Trunk.Live.StorageWt",
                                      "Name": "StorageWt",
                                      "Children": [],
                                      "IncludeInDocumentation": true,
                                      "Enabled": true,
                                      "ReadOnly": false
                                    }
                                  ],
                                  "IncludeInDocumentation": true,
                                  "Enabled": true,
                                  "ReadOnly": false
                                },
                                {
                                  "$type": "Models.Functions.BetaGrowthFunction, Models",
                                  "tm": 34.4,
                                  "te": 54.0,
                                  "Name": "DailySynthesis",
                                  "Children": [
                                    {
                                      "$type": "Models.Functions.Constant, Models",
                                      "FixedValue": 0.03,
                                      "Units": null,
                                      "Name": "Ymax",
                                      "Children": [],
                                      "IncludeInDocumentation": true,
                                      "Enabled": true,
                                      "ReadOnly": false
                                    },
                                    {
                                      "$type": "Models.Functions.VariableReference, Models",
                                      "VariableName": "[Shoot].ThermalTimeAfterBudBurst",
                                      "Name": "XValue",
                                      "Children": [],
                                      "IncludeInDocumentation": true,
                                      "Enabled": true,
                                      "ReadOnly": false
                                    }
                                  ],
                                  "IncludeInDocumentation": true,
                                  "Enabled": true,
                                  "ReadOnly": false
                                }
                              ],
                              "IncludeInDocumentation": true,
                              "Enabled": true,
                              "ReadOnly": false
                            },
                            {
                              "$type": "Models.Functions.Constant, Models",
                              "FixedValue": 0.0,
                              "Units": null,
                              "Name": "Zero",
                              "Children": [],
                              "IncludeInDocumentation": true,
                              "Enabled": true,
                              "ReadOnly": false
                            }
                          ],
                          "IncludeInDocumentation": true,
                          "Enabled": true,
                          "ReadOnly": false
                        }
                      ],
                      "IncludeInDocumentation": true,
                      "Enabled": true,
                      "ReadOnly": false
                    }
                  ],
                  "IncludeInDocumentation": true,
                  "Enabled": true,
                  "ReadOnly": false
                },
                {
                  "$type": "Models.Functions.Constant, Models",
                  "FixedValue": 0.0,
                  "Units": null,
                  "Name": "Metabolic",
                  "Children": [],
                  "IncludeInDocumentation": true,
                  "Enabled": true,
                  "ReadOnly": false
                },
                {
                  "$type": "Models.Functions.Constant, Models",
                  "FixedValue": 0.700062,
                  "Units": null,
                  "Name": "QStructuralPriority",
                  "Children": [],
                  "IncludeInDocumentation": true,
                  "Enabled": true,
                  "ReadOnly": false
                },
                {
                  "$type": "Models.Functions.Constant, Models",
                  "FixedValue": 0.001,
                  "Units": null,
                  "Name": "QMetabolicPriority",
                  "Children": [],
                  "IncludeInDocumentation": true,
                  "Enabled": true,
                  "ReadOnly": false
                },
                {
                  "$type": "Models.Functions.Constant, Models",
                  "FixedValue": 0.61,
                  "Units": "gc/gDM",
                  "Name": "QStoragePriority",
                  "Children": [],
                  "IncludeInDocumentation": true,
                  "Enabled": true,
                  "ReadOnly": false
                }
              ],
              "IncludeInDocumentation": true,
              "Enabled": true,
              "ReadOnly": false
            },
            {
              "$type": "Models.Functions.Constant, Models",
              "FixedValue": 0.015,
              "Units": "g/g",
              "Name": "initialNConcFunction",
              "Children": [],
              "IncludeInDocumentation": true,
              "Enabled": true,
              "ReadOnly": false
            },
            {
              "$type": "Models.Functions.Constant, Models",
              "FixedValue": 0.01,
              "Units": null,
              "Name": "MaximumNConc",
              "Children": [],
              "IncludeInDocumentation": true,
              "Enabled": true,
              "ReadOnly": false
            },
            {
              "$type": "Models.Functions.Constant, Models",
              "FixedValue": 0.0,
              "Units": null,
              "Name": "Photosynthesis",
              "Children": [],
              "IncludeInDocumentation": true,
              "Enabled": true,
              "ReadOnly": false
            },
            {
              "$type": "Models.Functions.LessThanFunction, Models",
              "Name": "MaintenanceRespirationFunction",
              "Children": [
                {
                  "$type": "Models.Functions.VariableReference, Models",
                  "VariableName": "[Phenology].FirstGrowthSeason",
                  "Name": "FirstGrowthSeason",
                  "Children": [],
                  "IncludeInDocumentation": true,
                  "Enabled": true,
                  "ReadOnly": false
                },
                {
                  "$type": "Models.Functions.Constant, Models",
                  "FixedValue": 0.5,
                  "Units": null,
                  "Name": "CheckValue",
                  "Children": [],
                  "IncludeInDocumentation": false,
                  "Enabled": true,
                  "ReadOnly": false
                },
                {
                  "$type": "Models.Functions.Constant, Models",
                  "FixedValue": 0.0,
                  "Units": null,
                  "Name": "0",
                  "Children": [],
                  "IncludeInDocumentation": false,
                  "Enabled": true,
                  "ReadOnly": false
                },
                {
                  "$type": "Models.Functions.MultiplyFunction, Models",
                  "Name": "MaintenanceRespirationFunction",
                  "Children": [
                    {
                      "$type": "Models.Functions.Constant, Models",
                      "FixedValue": 0.0005,
                      "Units": null,
                      "Name": "Qm",
                      "Children": [],
                      "IncludeInDocumentation": true,
                      "Enabled": true,
                      "ReadOnly": false
                    },
                    {
                      "$type": "Models.Functions.ExponentialFunction, Models",
                      "A": 0.0,
                      "B": 1.0,
                      "C": 0.045,
                      "Name": "TempResponse",
                      "Children": [
                        {
                          "$type": "Models.Memo, Models",
                          "Text": "The temperature-dependent parameter is set so that the respiration rate doubles for every 10 oC increase in temperature.",
                          "Name": "Memo",
                          "Children": [],
                          "IncludeInDocumentation": true,
                          "Enabled": true,
                          "ReadOnly": false
                        },
                        {
                          "$type": "Models.Functions.SubtractFunction, Models",
                          "Name": "TempDiff",
                          "Children": [
                            {
                              "$type": "Models.Functions.VariableReference, Models",
                              "VariableName": "[Weather].MeanT",
                              "Name": "Xvalue",
                              "Children": [],
                              "IncludeInDocumentation": true,
                              "Enabled": true,
                              "ReadOnly": false
                            },
                            {
                              "$type": "Models.Functions.Constant, Models",
                              "FixedValue": 20.0,
                              "Units": null,
                              "Name": "RefT",
                              "Children": [],
                              "IncludeInDocumentation": true,
                              "Enabled": true,
                              "ReadOnly": false
                            }
                          ],
                          "IncludeInDocumentation": true,
                          "Enabled": true,
                          "ReadOnly": false
                        }
                      ],
                      "IncludeInDocumentation": true,
                      "Enabled": true,
                      "ReadOnly": false
                    }
                  ],
                  "IncludeInDocumentation": true,
                  "Enabled": true,
                  "ReadOnly": false
                }
              ],
              "IncludeInDocumentation": true,
              "Enabled": true,
              "ReadOnly": false
            },
            {
              "$type": "Models.Functions.LessThanFunction, Models",
              "Name": "SenescenceRate",
              "Children": [
                {
                  "$type": "Models.Functions.VariableReference, Models",
                  "VariableName": "[Phenology].FirstGrowthSeason",
                  "Name": "FirstGrowthSeason",
                  "Children": [],
                  "IncludeInDocumentation": true,
                  "Enabled": true,
                  "ReadOnly": false
                },
                {
                  "$type": "Models.Functions.Constant, Models",
                  "FixedValue": 0.5,
                  "Units": null,
                  "Name": "CheckValue",
                  "Children": [],
                  "IncludeInDocumentation": false,
                  "Enabled": true,
                  "ReadOnly": false
                },
                {
                  "$type": "Models.Functions.Constant, Models",
                  "FixedValue": 0.0,
                  "Units": null,
                  "Name": "0",
                  "Children": [],
                  "IncludeInDocumentation": false,
                  "Enabled": true,
                  "ReadOnly": false
                },
                {
                  "$type": "Models.Functions.Constant, Models",
                  "FixedValue": 1E-05,
                  "Units": null,
                  "Name": "SenescenceRate",
                  "Children": [],
                  "IncludeInDocumentation": false,
                  "Enabled": true,
                  "ReadOnly": false
                }
              ],
              "IncludeInDocumentation": true,
              "Enabled": true,
              "ReadOnly": false
            }
          ],
          "IncludeInDocumentation": true,
          "Enabled": true,
          "ReadOnly": false
        },
        {
          "$type": "Models.PMF.Organs.GenericOrgan, Models",
          "StartLive": null,
          "DMSupply": null,
          "NSupply": null,
          "DMDemand": null,
          "DMDemandPriorityFactor": null,
          "NDemand": null,
          "potentialDMAllocation": null,
          "IsAboveGround": false,
          "Name": "StructuralRoot",
          "Children": [
            {
              "$type": "Models.Memo, Models",
              "Text": "Note this represents the structural roots of all the plant in the population. The structural root are primarily considered as storage organs, its researves can be made available to boost plant growth in spring and/or following a defoliation.\n\nThe structural root is separated from the mian root class because the current root class can not handle the biomass retranslocation while a generic organ can. The biomass of the structural root is expressed as gram per square meter, while the initial dry mass for the root class is expressed at per plant level. \n\nstructural roots in grapevine are perennial. It can grow in diamention and biomass. Its structural growth rate was calculated based on the the trunk demand times structural root and trunk ratio in this model. Its storage biomass typicall decrease in spring and refill after veraison. ",
              "Name": "StructuralRoot",
              "Children": [],
              "IncludeInDocumentation": true,
              "Enabled": true,
              "ReadOnly": false
            },
            {
              "$type": "Models.PMF.BiomassDemandAndPriority, Models",
              "Name": "DMDemands",
              "Children": [
                {
                  "$type": "Models.Functions.PhaseLookup, Models",
                  "Name": "Structural",
                  "Children": [
                    {
                      "$type": "Models.Functions.PhaseLookupValue, Models",
                      "Start": "BudBurst",
                      "End": "LeafFall",
                      "Name": "GrowingSeason",
                      "Children": [
                        {
                          "$type": "Models.Functions.MultiplyFunction, Models",
                          "Name": "Structural",
                          "Children": [
                            {
                              "$type": "Models.Functions.Constant, Models",
                              "FixedValue": 2.0,
                              "Units": null,
                              "Name": "2",
                              "Children": [],
                              "IncludeInDocumentation": true,
                              "Enabled": true,
                              "ReadOnly": false
                            },
                            {
                              "$type": "Models.Functions.Constant, Models",
                              "FixedValue": 3.1415926,
                              "Units": null,
                              "Name": "PI",
                              "Children": [],
                              "IncludeInDocumentation": true,
                              "Enabled": true,
                              "ReadOnly": false
                            },
                            {
                              "$type": "Models.Functions.PowerFunction, Models",
                              "Exponent": 0.5,
                              "Name": "Radius",
                              "Children": [
                                {
                                  "$type": "Models.Functions.DivideFunction, Models",
                                  "Name": "RadiusSquare",
                                  "Children": [
                                    {
                                      "$type": "Models.Functions.VariableReference, Models",
                                      "VariableName": "[Trunk].Live.Wt",
                                      "Name": "Wt",
                                      "Children": [],
                                      "IncludeInDocumentation": true,
                                      "Enabled": true,
                                      "ReadOnly": false
                                    },
                                    {
                                      "$type": "Models.Functions.VariableReference, Models",
                                      "VariableName": "[Grapevine].Population",
                                      "Name": "population",
                                      "Children": [],
                                      "IncludeInDocumentation": true,
                                      "Enabled": true,
                                      "ReadOnly": false
                                    },
                                    {
                                      "$type": "Models.Functions.Constant, Models",
                                      "FixedValue": 3.1415926,
                                      "Units": null,
                                      "Name": "PI",
                                      "Children": [],
                                      "IncludeInDocumentation": true,
                                      "Enabled": true,
                                      "ReadOnly": false
                                    },
                                    {
                                      "$type": "Models.Functions.VariableReference, Models",
                                      "VariableName": "[Trunk].TrunkLength",
                                      "Name": "Length",
                                      "Children": [],
                                      "IncludeInDocumentation": true,
                                      "Enabled": true,
                                      "ReadOnly": false
                                    },
                                    {
                                      "$type": "Models.Functions.Constant, Models",
                                      "FixedValue": 500000.0,
                                      "Units": "g/m3",
                                      "Name": "Density",
                                      "Children": [],
                                      "IncludeInDocumentation": true,
                                      "Enabled": true,
                                      "ReadOnly": false
                                    }
                                  ],
                                  "IncludeInDocumentation": true,
                                  "Enabled": true,
                                  "ReadOnly": false
                                }
                              ],
                              "IncludeInDocumentation": true,
                              "Enabled": true,
                              "ReadOnly": false
                            },
                            {
                              "$type": "Models.Functions.VariableReference, Models",
                              "VariableName": "[Trunk].TrunkLength",
                              "Name": "Length",
                              "Children": [],
                              "IncludeInDocumentation": true,
                              "Enabled": true,
                              "ReadOnly": false
                            },
                            {
                              "$type": "Models.Functions.Constant, Models",
                              "FixedValue": 500000.0,
                              "Units": "g/m3",
                              "Name": "Density",
                              "Children": [],
                              "IncludeInDocumentation": true,
                              "Enabled": true,
                              "ReadOnly": false
                            },
                            {
                              "$type": "Models.Functions.Constant, Models",
                              "FixedValue": 8E-06,
                              "Units": "meter",
                              "Name": "RadiusGR",
                              "Children": [],
                              "IncludeInDocumentation": true,
                              "Enabled": true,
                              "ReadOnly": false
                            },
                            {
                              "$type": "Models.Functions.VariableReference, Models",
                              "VariableName": "[Grapevine].Population",
                              "Name": "population",
                              "Children": [],
                              "IncludeInDocumentation": true,
                              "Enabled": true,
                              "ReadOnly": false
                            },
                            {
                              "$type": "Models.Functions.Constant, Models",
                              "FixedValue": 1.0,
                              "Units": null,
                              "Name": "RootTrunkRatio",
                              "Children": [],
                              "IncludeInDocumentation": true,
                              "Enabled": true,
                              "ReadOnly": false
                            },
                            {
                              "$type": "Models.Functions.LinearInterpolationFunction, Models",
                              "Name": "Age",
                              "Children": [
                                {
                                  "$type": "Models.Functions.XYPairs, Models",
                                  "X": [
                                    1.0,
                                    5.0,
                                    10.0,
                                    20.0,
                                    30.0,
                                    40.0,
                                    80.0
                                  ],
                                  "Y": [
                                    1.0,
                                    1.0,
                                    0.9,
                                    0.5,
                                    0.25,
                                    0.14,
                                    0.02
                                  ],
                                  "Name": "XYPairs",
                                  "Children": [],
                                  "IncludeInDocumentation": true,
                                  "Enabled": true,
                                  "ReadOnly": false
                                },
                                {
                                  "$type": "Models.Functions.VariableReference, Models",
                                  "VariableName": "[Phenology].Age.Years",
                                  "Name": "XValue",
                                  "Children": [],
                                  "IncludeInDocumentation": true,
                                  "Enabled": true,
                                  "ReadOnly": false
                                }
                              ],
                              "IncludeInDocumentation": true,
                              "Enabled": true,
                              "ReadOnly": false
                            }
                          ],
                          "IncludeInDocumentation": true,
                          "Enabled": true,
                          "ReadOnly": false
                        }
                      ],
                      "IncludeInDocumentation": true,
                      "Enabled": true,
                      "ReadOnly": false
                    }
                  ],
                  "IncludeInDocumentation": true,
                  "Enabled": true,
                  "ReadOnly": false
                },
                {
                  "$type": "Models.Functions.PhaseLookup, Models",
                  "Name": "Storage",
                  "Children": [
                    {
                      "$type": "Models.Functions.PhaseLookupValue, Models",
                      "Start": "BudBurst",
                      "End": "LeafFall",
                      "Name": "GrowingSeason",
                      "Children": [
                        {
                          "$type": "Models.Functions.MaximumFunction, Models",
                          "Name": "Storage",
                          "Children": [
                            {
                              "$type": "Models.Functions.MultiplyFunction, Models",
                              "Name": "Storage",
                              "Children": [
                                {
                                  "$type": "Models.Functions.SubtractFunction, Models",
                                  "Name": "StorageDeficit",
                                  "Children": [
                                    {
                                      "$type": "Models.Functions.MultiplyFunction, Models",
                                      "Name": "StructuralWt",
                                      "Children": [
                                        {
                                          "$type": "Models.Functions.VariableReference, Models",
                                          "VariableName": "[Grapevine].StructuralRoot.Live.StructuralWt",
                                          "Name": "StructuralWt",
                                          "Children": [],
                                          "IncludeInDocumentation": true,
                                          "Enabled": true,
                                          "ReadOnly": false
                                        },
                                        {
                                          "$type": "Models.Functions.Constant, Models",
                                          "FixedValue": 0.26,
                                          "Units": "gStorageDM/gStructureDM",
                                          "Name": "MaxConcentration",
                                          "Children": [],
                                          "IncludeInDocumentation": true,
                                          "Enabled": true,
                                          "ReadOnly": false
                                        }
                                      ],
                                      "IncludeInDocumentation": true,
                                      "Enabled": true,
                                      "ReadOnly": false
                                    },
                                    {
                                      "$type": "Models.Functions.VariableReference, Models",
                                      "VariableName": "[Grapevine].StructuralRoot.Live.StorageWt",
                                      "Name": "StorageWt",
                                      "Children": [],
                                      "IncludeInDocumentation": true,
                                      "Enabled": true,
                                      "ReadOnly": false
                                    }
                                  ],
                                  "IncludeInDocumentation": true,
                                  "Enabled": true,
                                  "ReadOnly": false
                                },
                                {
                                  "$type": "Models.Functions.BetaGrowthFunction, Models",
                                  "tm": 34.4,
                                  "te": 54.0,
                                  "Name": "DailySynthesis",
                                  "Children": [
                                    {
                                      "$type": "Models.Functions.Constant, Models",
                                      "FixedValue": 0.03,
                                      "Units": null,
                                      "Name": "Ymax",
                                      "Children": [],
                                      "IncludeInDocumentation": true,
                                      "Enabled": true,
                                      "ReadOnly": false
                                    },
                                    {
                                      "$type": "Models.Functions.VariableReference, Models",
                                      "VariableName": "[Shoot].ThermalTimeAfterBudBurst",
                                      "Name": "XValue",
                                      "Children": [],
                                      "IncludeInDocumentation": true,
                                      "Enabled": true,
                                      "ReadOnly": false
                                    }
                                  ],
                                  "IncludeInDocumentation": true,
                                  "Enabled": true,
                                  "ReadOnly": false
                                }
                              ],
                              "IncludeInDocumentation": true,
                              "Enabled": true,
                              "ReadOnly": false
                            },
                            {
                              "$type": "Models.Functions.Constant, Models",
                              "FixedValue": 0.0,
                              "Units": null,
                              "Name": "Zero",
                              "Children": [],
                              "IncludeInDocumentation": true,
                              "Enabled": true,
                              "ReadOnly": false
                            }
                          ],
                          "IncludeInDocumentation": true,
                          "Enabled": true,
                          "ReadOnly": false
                        }
                      ],
                      "IncludeInDocumentation": true,
                      "Enabled": true,
                      "ReadOnly": false
                    }
                  ],
                  "IncludeInDocumentation": true,
                  "Enabled": true,
                  "ReadOnly": false
                },
                {
                  "$type": "Models.Functions.Constant, Models",
                  "FixedValue": 0.0,
                  "Units": null,
                  "Name": "Metabolic",
                  "Children": [],
                  "IncludeInDocumentation": true,
                  "Enabled": true,
                  "ReadOnly": false
                },
                {
                  "$type": "Models.Functions.Constant, Models",
                  "FixedValue": 0.700062,
                  "Units": null,
                  "Name": "QStructuralPriority",
                  "Children": [],
                  "IncludeInDocumentation": true,
                  "Enabled": true,
                  "ReadOnly": false
                },
                {
                  "$type": "Models.Functions.Constant, Models",
                  "FixedValue": 0.001,
                  "Units": null,
                  "Name": "QMetabolicPriority",
                  "Children": [],
                  "IncludeInDocumentation": true,
                  "Enabled": true,
                  "ReadOnly": false
                },
                {
                  "$type": "Models.Functions.Constant, Models",
                  "FixedValue": 0.65,
                  "Units": "gc/gDM",
                  "Name": "QStoragePriority",
                  "Children": [],
                  "IncludeInDocumentation": true,
                  "Enabled": true,
                  "ReadOnly": false
                }
              ],
              "IncludeInDocumentation": true,
              "Enabled": true,
              "ReadOnly": false
            },
            {
              "$type": "Models.PMF.BiomassDemand, Models",
              "Name": "InitialWt",
              "Children": [
                {
                  "$type": "Models.Functions.Constant, Models",
                  "FixedValue": 280.0,
                  "Units": "g/m^2",
                  "Name": "Structural",
                  "Children": [],
                  "IncludeInDocumentation": true,
                  "Enabled": true,
                  "ReadOnly": false
                },
                {
                  "$type": "Models.Functions.Constant, Models",
                  "FixedValue": 0.0,
                  "Units": null,
                  "Name": "Metabolic",
                  "Children": [],
                  "IncludeInDocumentation": true,
                  "Enabled": true,
                  "ReadOnly": false
                },
                {
                  "$type": "Models.Functions.Constant, Models",
                  "FixedValue": 200.0,
                  "Units": null,
                  "Name": "Storage",
                  "Children": [],
                  "IncludeInDocumentation": true,
                  "Enabled": true,
                  "ReadOnly": false
                }
              ],
              "IncludeInDocumentation": true,
              "Enabled": true,
              "ReadOnly": false
            },
            {
              "$type": "Models.Functions.Constant, Models",
              "FixedValue": 0.037,
              "Units": null,
              "Name": "DMRetranslocationFactor",
              "Children": [],
              "IncludeInDocumentation": true,
              "Enabled": true,
              "ReadOnly": false
            },
            {
              "$type": "Models.Functions.Constant, Models",
              "FixedValue": 1.0,
              "Units": null,
              "Name": "DMReallocationFactor",
              "Children": [],
              "IncludeInDocumentation": true,
              "Enabled": true,
              "ReadOnly": false
            },
            {
              "$type": "Models.Functions.Constant, Models",
              "FixedValue": 0.83,
              "Units": "0-1",
              "Name": "DMConversionEfficiency",
              "Children": [],
              "IncludeInDocumentation": true,
              "Enabled": true,
              "ReadOnly": false
            },
            {
              "$type": "Models.Functions.Constant, Models",
              "FixedValue": 1.0,
              "Units": null,
              "Name": "NReallocationFactor",
              "Children": [],
              "IncludeInDocumentation": true,
              "Enabled": true,
              "ReadOnly": false
            },
            {
              "$type": "Models.Functions.Constant, Models",
              "FixedValue": 0.04,
              "Units": null,
              "Name": "NRetranslocationFactor",
              "Children": [],
              "IncludeInDocumentation": true,
              "Enabled": true,
              "ReadOnly": false
            },
            {
              "$type": "Models.Functions.PhaseLookupValue, Models",
              "Start": "BudBurst",
              "End": "LeafFall",
              "Name": "NitrogenDemandSwitch",
              "Children": [
                {
                  "$type": "Models.Functions.Constant, Models",
                  "FixedValue": 1.0,
                  "Units": null,
                  "Name": "Constant",
                  "Children": [],
                  "IncludeInDocumentation": true,
                  "Enabled": true,
                  "ReadOnly": false
                }
              ],
              "IncludeInDocumentation": true,
              "Enabled": true,
              "ReadOnly": false
            },
            {
              "$type": "Models.Functions.Constant, Models",
              "FixedValue": 0.0005,
              "Units": null,
              "Name": "MinimumNConc",
              "Children": [],
              "IncludeInDocumentation": true,
              "Enabled": true,
              "ReadOnly": false
            },
            {
              "$type": "Models.Functions.Constant, Models",
              "FixedValue": 0.015,
              "Units": null,
              "Name": "MaximumNConc",
              "Children": [],
              "IncludeInDocumentation": true,
              "Enabled": true,
              "ReadOnly": false
            },
            {
              "$type": "Models.PMF.Library.BiomassRemoval, Models",
              "Name": "BiomassRemovalDefaults",
              "Children": [
                {
                  "$type": "Models.PMF.OrganBiomassRemovalType, Models",
                  "FractionLiveToRemove": 0.0,
                  "FractionDeadToRemove": 0.0,
                  "FractionLiveToResidue": 0.0,
                  "FractionDeadToResidue": 0.0,
                  "Name": "Harvest",
                  "Children": [],
                  "IncludeInDocumentation": true,
                  "Enabled": true,
                  "ReadOnly": false
                },
                {
                  "$type": "Models.PMF.OrganBiomassRemovalType, Models",
                  "FractionLiveToRemove": 0.0,
                  "FractionDeadToRemove": 0.0,
                  "FractionLiveToResidue": 0.0,
                  "FractionDeadToResidue": 0.0,
                  "Name": "Cut",
                  "Children": [],
                  "IncludeInDocumentation": true,
                  "Enabled": true,
                  "ReadOnly": false
                },
                {
                  "$type": "Models.PMF.OrganBiomassRemovalType, Models",
                  "FractionLiveToRemove": 0.0,
                  "FractionDeadToRemove": 0.0,
                  "FractionLiveToResidue": 0.0,
                  "FractionDeadToResidue": 0.0,
                  "Name": "Prune",
                  "Children": [],
                  "IncludeInDocumentation": true,
                  "Enabled": true,
                  "ReadOnly": false
                },
                {
                  "$type": "Models.PMF.OrganBiomassRemovalType, Models",
                  "FractionLiveToRemove": 0.0,
                  "FractionDeadToRemove": 0.0,
                  "FractionLiveToResidue": 0.0,
                  "FractionDeadToResidue": 0.0,
                  "Name": "Graze",
                  "Children": [],
                  "IncludeInDocumentation": true,
                  "Enabled": true,
                  "ReadOnly": false
                }
              ],
              "IncludeInDocumentation": true,
              "Enabled": true,
              "ReadOnly": false
            },
            {
              "$type": "Models.Functions.Constant, Models",
              "FixedValue": 0.0,
              "Units": "/d",
              "Name": "DetachmentRateFunction",
              "Children": [],
              "IncludeInDocumentation": true,
              "Enabled": true,
              "ReadOnly": false
            },
            {
              "$type": "Models.Functions.VariableReference, Models",
              "VariableName": "[Trunk].MinimumNConc",
              "Name": "CriticalNConc",
              "Children": [],
              "IncludeInDocumentation": true,
              "Enabled": true,
              "ReadOnly": false
            },
            {
              "$type": "Models.Functions.Constant, Models",
              "FixedValue": 0.0,
              "Units": null,
              "Name": "RemobilisationCost",
              "Children": [],
              "IncludeInDocumentation": true,
              "Enabled": true,
              "ReadOnly": false
            },
            {
              "$type": "Models.Functions.Constant, Models",
              "FixedValue": 0.4,
              "Units": null,
              "Name": "CarbonConcentration",
              "Children": [],
              "IncludeInDocumentation": true,
              "Enabled": true,
              "ReadOnly": false
            },
            {
              "$type": "Models.PMF.BiomassDemandAndPriority, Models",
              "Name": "NDemands",
              "Children": [
                {
                  "$type": "Models.Functions.MultiplyFunction, Models",
                  "Name": "Structural",
                  "Children": [
                    {
                      "$type": "Models.Functions.VariableReference, Models",
                      "VariableName": "[Trunk].minimumNconc",
                      "Name": "MinNconc",
                      "Children": [],
                      "IncludeInDocumentation": true,
                      "Enabled": true,
                      "ReadOnly": false
                    },
                    {
                      "$type": "Models.Functions.VariableReference, Models",
                      "VariableName": "[Trunk].potentialDMAllocation.Structural",
                      "Name": "PotentialDMAllocation",
                      "Children": [],
                      "IncludeInDocumentation": true,
                      "Enabled": true,
                      "ReadOnly": false
                    }
                  ],
                  "IncludeInDocumentation": true,
                  "Enabled": true,
                  "ReadOnly": false
                },
                {
                  "$type": "Models.Functions.MultiplyFunction, Models",
                  "Name": "Metabolic",
                  "Children": [
                    {
                      "$type": "Models.Functions.SubtractFunction, Models",
                      "Name": "MetabolicNconc",
                      "Children": [
                        {
                          "$type": "Models.Functions.VariableReference, Models",
                          "VariableName": "[Trunk].criticalNConc",
                          "Name": "CritNconc",
                          "Children": [],
                          "IncludeInDocumentation": true,
                          "Enabled": true,
                          "ReadOnly": false
                        },
                        {
                          "$type": "Models.Functions.VariableReference, Models",
                          "VariableName": "[Trunk].minimumNconc",
                          "Name": "MinNconc",
                          "Children": [],
                          "IncludeInDocumentation": true,
                          "Enabled": true,
                          "ReadOnly": false
                        }
                      ],
                      "IncludeInDocumentation": true,
                      "Enabled": true,
                      "ReadOnly": false
                    },
                    {
                      "$type": "Models.Functions.VariableReference, Models",
                      "VariableName": "[Trunk].potentialDMAllocation.Structural",
                      "Name": "PotentialDMAllocation",
                      "Children": [],
                      "IncludeInDocumentation": true,
                      "Enabled": true,
                      "ReadOnly": false
                    }
                  ],
                  "IncludeInDocumentation": true,
                  "Enabled": true,
                  "ReadOnly": false
                },
                {
                  "$type": "Models.Functions.DemandFunctions.StorageNDemandFunction, Models",
                  "Name": "Storage",
                  "Children": [
                    {
                      "$type": "Models.Functions.VariableReference, Models",
                      "VariableName": "[Trunk].nitrogenDemandSwitch",
                      "Name": "NitrogenDemandSwitch",
                      "Children": [],
                      "IncludeInDocumentation": true,
                      "Enabled": true,
                      "ReadOnly": false
                    },
                    {
                      "$type": "Models.Functions.VariableReference, Models",
                      "VariableName": "[Trunk].maximumNconc",
                      "Name": "MaxNconc",
                      "Children": [],
                      "IncludeInDocumentation": true,
                      "Enabled": true,
                      "ReadOnly": false
                    }
                  ],
                  "IncludeInDocumentation": true,
                  "Enabled": true,
                  "ReadOnly": false
                },
                {
                  "$type": "Models.Functions.Constant, Models",
                  "Name": "QStructuralPriority",
                  "FixedValue": "1"
                },
                {
                  "$type": "Models.Functions.Constant, Models",
                  "Name": "QMetabolicPriority",
                  "FixedValue": "1"
                },
                {
                  "$type": "Models.Functions.Constant, Models",
                  "Name": "QStoragePriority",
                  "FixedValue": "1"
                }
              ],
              "IncludeInDocumentation": true,
              "Enabled": true,
              "ReadOnly": false
            },
            {
              "$type": "Models.PMF.RetranslocateNonStructural, Models",
              "Name": "RetranslocateNitrogen",
              "Children": [],
              "IncludeInDocumentation": true,
              "Enabled": true,
              "ReadOnly": false
            },
            {
              "$type": "Models.Functions.Constant, Models",
              "FixedValue": 0.015,
              "Units": "g/g",
              "Name": "initialNConcFunction",
              "Children": [],
              "IncludeInDocumentation": true,
              "Enabled": true,
              "ReadOnly": false
            },
            {
              "$type": "Models.Functions.Constant, Models",
              "FixedValue": 0.0,
              "Units": null,
              "Name": "Photosynthesis",
              "Children": [],
              "IncludeInDocumentation": true,
              "Enabled": true,
              "ReadOnly": false
            },
            {
              "$type": "Models.Functions.LessThanFunction, Models",
              "Name": "SenescenceRate",
              "Children": [
                {
                  "$type": "Models.Functions.VariableReference, Models",
                  "VariableName": "[Phenology].FirstGrowthSeason",
                  "Name": "FirstGrowthSeason",
                  "Children": [],
                  "IncludeInDocumentation": true,
                  "Enabled": true,
                  "ReadOnly": false
                },
                {
                  "$type": "Models.Functions.Constant, Models",
                  "FixedValue": 0.5,
                  "Units": null,
                  "Name": "CheckValue",
                  "Children": [],
                  "IncludeInDocumentation": false,
                  "Enabled": true,
                  "ReadOnly": false
                },
                {
                  "$type": "Models.Functions.Constant, Models",
                  "FixedValue": 0.0,
                  "Units": null,
                  "Name": "0",
                  "Children": [],
                  "IncludeInDocumentation": false,
                  "Enabled": true,
                  "ReadOnly": false
                },
                {
                  "$type": "Models.Functions.MultiplyFunction, Models",
                  "Name": "SenescenceRate",
                  "Children": [
                    {
                      "$type": "Models.Functions.LinearInterpolationFunction, Models",
                      "Name": "SenescenceRate",
                      "Children": [
                        {
                          "$type": "Models.Functions.XYPairs, Models",
                          "X": [
                            0.0,
                            61.0,
                            122.0,
                            153.0,
                            192.0,
                            275.0,
                            310.0,
                            366.0
                          ],
                          "Y": [
                            0.001484,
                            0.001484,
                            0.001973,
                            0.005178,
                            0.01264,
                            0.013,
                            0.003,
                            0.001484
                          ],
                          "Name": "XYPairs",
                          "Children": [],
                          "IncludeInDocumentation": true,
                          "Enabled": true,
                          "ReadOnly": false
                        },
                        {
                          "$type": "Models.Functions.VariableReference, Models",
                          "VariableName": "[Weather].DaysSinceWinterSolstice",
                          "Name": "XValue",
                          "Children": [],
                          "IncludeInDocumentation": true,
                          "Enabled": true,
                          "ReadOnly": false
                        }
                      ],
                      "IncludeInDocumentation": true,
                      "Enabled": true,
                      "ReadOnly": false
                    },
                    {
                      "$type": "Models.Functions.Constant, Models",
                      "FixedValue": 0.01,
                      "Units": null,
                      "Name": "Scale",
                      "Children": [],
                      "IncludeInDocumentation": true,
                      "Enabled": true,
                      "ReadOnly": false
                    }
                  ],
                  "IncludeInDocumentation": true,
                  "Enabled": true,
                  "ReadOnly": false
                }
              ],
              "IncludeInDocumentation": true,
              "Enabled": true,
              "ReadOnly": false
            },
            {
              "$type": "Models.Functions.LessThanFunction, Models",
              "Name": "MaintenanceRespirationFunction",
              "Children": [
                {
                  "$type": "Models.Functions.VariableReference, Models",
                  "VariableName": "[Phenology].FirstGrowthSeason",
                  "Name": "FirstGrowthSeason",
                  "Children": [],
                  "IncludeInDocumentation": true,
                  "Enabled": true,
                  "ReadOnly": false
                },
                {
                  "$type": "Models.Functions.Constant, Models",
                  "FixedValue": 0.5,
                  "Units": null,
                  "Name": "CheckValue",
                  "Children": [],
                  "IncludeInDocumentation": false,
                  "Enabled": true,
                  "ReadOnly": false
                },
                {
                  "$type": "Models.Functions.Constant, Models",
                  "FixedValue": 0.0,
                  "Units": null,
                  "Name": "0",
                  "Children": [],
                  "IncludeInDocumentation": false,
                  "Enabled": true,
                  "ReadOnly": false
                },
                {
                  "$type": "Models.Functions.MultiplyFunction, Models",
                  "Name": "MaintenanceRespirationFunction",
                  "Children": [
                    {
                      "$type": "Models.Functions.Constant, Models",
                      "FixedValue": 0.0005,
                      "Units": null,
                      "Name": "Qm",
                      "Children": [],
                      "IncludeInDocumentation": true,
                      "Enabled": true,
                      "ReadOnly": false
                    },
                    {
                      "$type": "Models.Functions.ExponentialFunction, Models",
                      "A": 0.0,
                      "B": 1.0,
                      "C": 0.045,
                      "Name": "TempResponse",
                      "Children": [
                        {
                          "$type": "Models.Memo, Models",
                          "Text": "The temperature-dependent parameter is set so that the respiration rate doubles for every 10 oC increase in temperature.",
                          "Name": "Memo",
                          "Children": [],
                          "IncludeInDocumentation": true,
                          "Enabled": true,
                          "ReadOnly": false
                        },
                        {
                          "$type": "Models.Functions.SubtractFunction, Models",
                          "Name": "TempDiff",
                          "Children": [
                            {
                              "$type": "Models.Functions.VariableReference, Models",
                              "VariableName": "[Weather].MeanT",
                              "Name": "Xvalue",
                              "Children": [],
                              "IncludeInDocumentation": true,
                              "Enabled": true,
                              "ReadOnly": false
                            },
                            {
                              "$type": "Models.Functions.Constant, Models",
                              "FixedValue": 20.0,
                              "Units": null,
                              "Name": "RefT",
                              "Children": [],
                              "IncludeInDocumentation": true,
                              "Enabled": true,
                              "ReadOnly": false
                            }
                          ],
                          "IncludeInDocumentation": true,
                          "Enabled": true,
                          "ReadOnly": false
                        }
                      ],
                      "IncludeInDocumentation": true,
                      "Enabled": true,
                      "ReadOnly": false
                    }
                  ],
                  "IncludeInDocumentation": true,
                  "Enabled": true,
                  "ReadOnly": false
                }
              ],
              "IncludeInDocumentation": true,
              "Enabled": true,
              "ReadOnly": false
            }
          ],
          "IncludeInDocumentation": true,
          "Enabled": true,
          "ReadOnly": false
        },
        {
          "$type": "Models.PMF.Organs.ReproductiveOrgan, Models",
          "GrowthRespiration": 0.0,
          "MaintenanceRespiration": 0.0,
          "DMDemand": null,
          "DMDemandPriorityFactor": null,
          "NDemand": null,
          "DMSupply": null,
          "NSupply": null,
          "RipeStage": "Ripe",
          "potentialDMAllocation": null,
          "Live": {
            "$type": "Models.PMF.Biomass, Models",
            "DMDOfStructural": 0.6,
            "Name": "Biomass",
            "Children": [],
            "IncludeInDocumentation": true,
            "Enabled": true,
            "ReadOnly": false
          },
          "Dead": {
            "$type": "Models.PMF.Biomass, Models",
            "DMDOfStructural": 0.6,
            "Name": "Biomass",
            "Children": [],
            "IncludeInDocumentation": true,
            "Enabled": true,
            "ReadOnly": false
          },
          "Name": "Berry",
          "Children": [
            {
              "$type": "Models.Memo, Models",
              "Text": "The final yield was calculated by bunches per shoot, shoots per vine, berries per bunch,and berry fresh or dry weight. \n\nThe effects of carbon status on yield compoent has been included but may requires further calibration. Bunch number, berry number and potential berry fresh weight were determined by weather conditions at critical periods around flowerings of the previous and current season, see details at [zhu2020quantifying]. Furthermore, in the current model, carbon effects represented by total carbon supply and demand were added in the calculation of bunch number, berry number and potential berry fresh weight. \n\nBerry dry mass accumulation following the source-sink carbon allocation rules. Brix was calculated based on the ratio of berry dry weight to fresh weight. Total titratable acid was simulated based on thermaltime accumulation after veraison follwoing a negative exponetial curve. \n\nA long-term phenology and yield monitoring trial using both two-cane and four-cane trained vertically shoot positioned (VSP) Sauvignon blanc vines was established in four vineyards in Marlborough, New Zealand in 2004, and was used for calibrating the berry module. Phenology, bunch number, berry mass, yield and meteorology records were collated. A multivariable mixed linear model was used to assess the relationship between various yield components and weather conditions. The critical periods for each yield component and weather factor were optimised based on the maximum likelihood returned from the mixed linear model. The optimised critical periods of temperature for all yield components occurred mainly before 50 % flowering either in the previous season (during inflorescence initiation) and the current season, indicating the importance of the pre-flowering period on yield formation. Out of all weather factors, maximum daily temperature had the largest effect on bunch number and overall yield and strongly influenced berry number and bunch mass. Rainfall near flowering time had a negative effect on berry mass and bunch mass, but post-flowering rainfall had a strong positive effect.",
              "Name": "Memo",
              "Children": [],
              "IncludeInDocumentation": true,
              "Enabled": true,
              "ReadOnly": false
            },
            {
              "$type": "Models.Core.Folder, Models",
              "ShowPageOfGraphs": true,
              "Name": "MetFactors",
              "Children": [
                {
                  "$type": "Models.Memo, Models",
                  "Text": "The final yield was calculated by vines per hectare, shoots per vine, bunches per shoot, berries per bunch,and mean berry weight. The effects of weather conditions and carbohydrate supply/demand status were used to determine the bunches per shoot, berries per bunch,and potential berry fresh weight. \n\nNaming conventions for different factors (e.g. BEN_TmaxFlow) is yield component in concern (e.g. berry number per bunch), plus the factor, (e.g. Tmax), plus the period that the calculation was conducted (e.g. flowering period). \n\n- BUN represent bunch number.\n- BEN represent berry number.\n- BM  represent berry mass.\n- Tmax is maximum daily temperature; Tmin is the minimum daily temperature; Rad is the daily radiation; RainTot is the accumulated rainfall during the calculated period; Carbon is the carbohydrate supply demand ratio at the plant level.\n- Ini in each factor denotes the period during inflorescence initiation. The calculation for Ini uses flowering time of the previous season as the reference point.\n- Flow denotes the period during the flowering time of the current season, using flowering time as the reference point. \n- Ver denotes the post flowering and pre-véraison period of the current season, using time of véraison as the reference point.\n- Record in the one event function represent the value of a certain factor that was calculated in the current season and stored for using in the following season\n\n",
                  "Name": "MetFactors",
                  "Children": [],
                  "IncludeInDocumentation": true,
                  "Enabled": true,
                  "ReadOnly": false
                },
                {
                  "$type": "Models.Functions.DivideFunction, Models",
                  "Name": "BUN_TmaxIni",
                  "Children": [
                    {
                      "$type": "Models.Functions.AccumulateByNumericPhase, Models",
                      "StartStageName": 3.5168,
                      "EndStageName": 4.7841,
                      "ResetStageName": "BudBurst",
                      "FractionRemovedOnCut": 0.0,
                      "FractionRemovedOnHarvest": 0.0,
                      "FractionRemovedOnGraze": 0.0,
                      "FractionRemovedOnPrune": 0.0,
                      "Name": "TmaxIni",
                      "Children": [
                        {
                          "$type": "Models.Functions.VariableReference, Models",
                          "VariableName": "[Weather].MaxT",
                          "Name": "Tmax",
                          "Children": [],
                          "IncludeInDocumentation": true,
                          "Enabled": true,
                          "ReadOnly": false
                        }
                      ],
                      "IncludeInDocumentation": true,
                      "Enabled": true,
                      "ReadOnly": false
                    },
                    {
                      "$type": "Models.Functions.AccumulateByNumericPhase, Models",
                      "StartStageName": 3.5168,
                      "EndStageName": 4.7841,
                      "ResetStageName": "BudBurst",
                      "FractionRemovedOnCut": 0.0,
                      "FractionRemovedOnHarvest": 0.0,
                      "FractionRemovedOnGraze": 0.0,
                      "FractionRemovedOnPrune": 0.0,
                      "Name": "Time",
                      "Children": [
                        {
                          "$type": "Models.Functions.Constant, Models",
                          "FixedValue": 1.0,
                          "Units": "days/day",
                          "Name": "Days",
                          "Children": [],
                          "IncludeInDocumentation": true,
                          "Enabled": true,
                          "ReadOnly": false
                        }
                      ],
                      "IncludeInDocumentation": true,
                      "Enabled": true,
                      "ReadOnly": false
                    }
                  ],
                  "IncludeInDocumentation": true,
                  "Enabled": true,
                  "ReadOnly": false
                },
                {
                  "$type": "Models.Functions.DivideFunction, Models",
                  "Name": "BUN_RadIni",
                  "Children": [
                    {
                      "$type": "Models.Functions.AccumulateByNumericPhase, Models",
                      "StartStageName": 3.7585,
                      "EndStageName": 3.9206,
                      "ResetStageName": "BudBurst",
                      "FractionRemovedOnCut": 0.0,
                      "FractionRemovedOnHarvest": 0.0,
                      "FractionRemovedOnGraze": 0.0,
                      "FractionRemovedOnPrune": 0.0,
                      "Name": "RadIni",
                      "Children": [
                        {
                          "$type": "Models.Functions.VariableReference, Models",
                          "VariableName": "[Weather].Radn",
                          "Name": "Rad",
                          "Children": [],
                          "IncludeInDocumentation": true,
                          "Enabled": true,
                          "ReadOnly": false
                        }
                      ],
                      "IncludeInDocumentation": true,
                      "Enabled": true,
                      "ReadOnly": false
                    },
                    {
                      "$type": "Models.Functions.AccumulateByNumericPhase, Models",
                      "StartStageName": 3.7585,
                      "EndStageName": 3.9206,
                      "ResetStageName": "BudBurst",
                      "FractionRemovedOnCut": 0.0,
                      "FractionRemovedOnHarvest": 0.0,
                      "FractionRemovedOnGraze": 0.0,
                      "FractionRemovedOnPrune": 0.0,
                      "Name": "Time",
                      "Children": [
                        {
                          "$type": "Models.Functions.Constant, Models",
                          "FixedValue": 1.0,
                          "Units": "days/day",
                          "Name": "Days",
                          "Children": [],
                          "IncludeInDocumentation": true,
                          "Enabled": true,
                          "ReadOnly": false
                        }
                      ],
                      "IncludeInDocumentation": true,
                      "Enabled": true,
                      "ReadOnly": false
                    }
                  ],
                  "IncludeInDocumentation": true,
                  "Enabled": true,
                  "ReadOnly": false
                },
                {
                  "$type": "Models.Functions.DivideFunction, Models",
                  "Name": "BUN_CarbonIni",
                  "Children": [
                    {
                      "$type": "Models.Functions.AccumulateByNumericPhase, Models",
                      "StartStageName": 3.2,
                      "EndStageName": 5.2,
                      "ResetStageName": "BudBurst",
                      "FractionRemovedOnCut": 0.0,
                      "FractionRemovedOnHarvest": 0.0,
                      "FractionRemovedOnGraze": 0.0,
                      "FractionRemovedOnPrune": 0.0,
                      "Name": "FDMIni",
                      "Children": [
                        {
                          "$type": "Models.Functions.VariableReference, Models",
                          "VariableName": "[Grapevine].Arbitrator.FDM",
                          "Name": "FDM",
                          "Children": [],
                          "IncludeInDocumentation": true,
                          "Enabled": true,
                          "ReadOnly": false
                        }
                      ],
                      "IncludeInDocumentation": true,
                      "Enabled": true,
                      "ReadOnly": false
                    },
                    {
                      "$type": "Models.Functions.AccumulateByNumericPhase, Models",
                      "StartStageName": 3.2,
                      "EndStageName": 5.2,
                      "ResetStageName": "BudBurst",
                      "FractionRemovedOnCut": 0.0,
                      "FractionRemovedOnHarvest": 0.0,
                      "FractionRemovedOnGraze": 0.0,
                      "FractionRemovedOnPrune": 0.0,
                      "Name": "Time",
                      "Children": [
                        {
                          "$type": "Models.Functions.Constant, Models",
                          "FixedValue": 1.0,
                          "Units": "days/day",
                          "Name": "Days",
                          "Children": [],
                          "IncludeInDocumentation": true,
                          "Enabled": true,
                          "ReadOnly": false
                        }
                      ],
                      "IncludeInDocumentation": true,
                      "Enabled": true,
                      "ReadOnly": false
                    }
                  ],
                  "IncludeInDocumentation": true,
                  "Enabled": true,
                  "ReadOnly": false
                },
                {
                  "$type": "Models.Functions.DivideFunction, Models",
                  "Name": "BEN_TmaxFlow",
                  "Children": [
                    {
                      "$type": "Models.Functions.AccumulateByNumericPhase, Models",
                      "StartStageName": 3.7752,
                      "EndStageName": 4.0962,
                      "ResetStageName": "BudBurst",
                      "FractionRemovedOnCut": 0.0,
                      "FractionRemovedOnHarvest": 0.0,
                      "FractionRemovedOnGraze": 0.0,
                      "FractionRemovedOnPrune": 0.0,
                      "Name": "TmaxFlow",
                      "Children": [
                        {
                          "$type": "Models.Functions.VariableReference, Models",
                          "VariableName": "[Weather].MaxT",
                          "Name": "Tmax",
                          "Children": [],
                          "IncludeInDocumentation": true,
                          "Enabled": true,
                          "ReadOnly": false
                        }
                      ],
                      "IncludeInDocumentation": true,
                      "Enabled": true,
                      "ReadOnly": false
                    },
                    {
                      "$type": "Models.Functions.AccumulateByNumericPhase, Models",
                      "StartStageName": 3.7752,
                      "EndStageName": 4.0962,
                      "ResetStageName": "BudBurst",
                      "FractionRemovedOnCut": 0.0,
                      "FractionRemovedOnHarvest": 0.0,
                      "FractionRemovedOnGraze": 0.0,
                      "FractionRemovedOnPrune": 0.0,
                      "Name": "Time",
                      "Children": [
                        {
                          "$type": "Models.Functions.Constant, Models",
                          "FixedValue": 1.0,
                          "Units": "days/day",
                          "Name": "Days",
                          "Children": [],
                          "IncludeInDocumentation": true,
                          "Enabled": true,
                          "ReadOnly": false
                        }
                      ],
                      "IncludeInDocumentation": true,
                      "Enabled": true,
                      "ReadOnly": false
                    }
                  ],
                  "IncludeInDocumentation": true,
                  "Enabled": true,
                  "ReadOnly": false
                },
                {
                  "$type": "Models.Functions.DivideFunction, Models",
                  "Name": "BEN_TminFlow",
                  "Children": [
                    {
                      "$type": "Models.Functions.AccumulateByNumericPhase, Models",
                      "StartStageName": 3.8036,
                      "EndStageName": 4.2517,
                      "ResetStageName": "BudBurst",
                      "FractionRemovedOnCut": 0.0,
                      "FractionRemovedOnHarvest": 0.0,
                      "FractionRemovedOnGraze": 0.0,
                      "FractionRemovedOnPrune": 0.0,
                      "Name": "TminFlow",
                      "Children": [
                        {
                          "$type": "Models.Functions.VariableReference, Models",
                          "VariableName": "[Weather].MinT",
                          "Name": "Tmin",
                          "Children": [],
                          "IncludeInDocumentation": true,
                          "Enabled": true,
                          "ReadOnly": false
                        }
                      ],
                      "IncludeInDocumentation": true,
                      "Enabled": true,
                      "ReadOnly": false
                    },
                    {
                      "$type": "Models.Functions.AccumulateByNumericPhase, Models",
                      "StartStageName": 3.8036,
                      "EndStageName": 4.2517,
                      "ResetStageName": "BudBurst",
                      "FractionRemovedOnCut": 0.0,
                      "FractionRemovedOnHarvest": 0.0,
                      "FractionRemovedOnGraze": 0.0,
                      "FractionRemovedOnPrune": 0.0,
                      "Name": "Time",
                      "Children": [
                        {
                          "$type": "Models.Functions.Constant, Models",
                          "FixedValue": 1.0,
                          "Units": "days/day",
                          "Name": "Days",
                          "Children": [],
                          "IncludeInDocumentation": true,
                          "Enabled": true,
                          "ReadOnly": false
                        }
                      ],
                      "IncludeInDocumentation": true,
                      "Enabled": true,
                      "ReadOnly": false
                    }
                  ],
                  "IncludeInDocumentation": true,
                  "Enabled": true,
                  "ReadOnly": false
                },
                {
                  "$type": "Models.Functions.DivideFunction, Models",
                  "Name": "BEN_TmaxIni",
                  "Children": [
                    {
                      "$type": "Models.Functions.AccumulateByNumericPhase, Models",
                      "StartStageName": 3.7336,
                      "EndStageName": 5.4935,
                      "ResetStageName": "BudBurst",
                      "FractionRemovedOnCut": 0.0,
                      "FractionRemovedOnHarvest": 0.0,
                      "FractionRemovedOnGraze": 0.0,
                      "FractionRemovedOnPrune": 0.0,
                      "Name": "TmaxIni",
                      "Children": [
                        {
                          "$type": "Models.Functions.VariableReference, Models",
                          "VariableName": "[Weather].MaxT",
                          "Name": "Tmax",
                          "Children": [],
                          "IncludeInDocumentation": true,
                          "Enabled": true,
                          "ReadOnly": false
                        }
                      ],
                      "IncludeInDocumentation": true,
                      "Enabled": true,
                      "ReadOnly": false
                    },
                    {
                      "$type": "Models.Functions.AccumulateByNumericPhase, Models",
                      "StartStageName": 3.7336,
                      "EndStageName": 5.4935,
                      "ResetStageName": "BudBurst",
                      "FractionRemovedOnCut": 0.0,
                      "FractionRemovedOnHarvest": 0.0,
                      "FractionRemovedOnGraze": 0.0,
                      "FractionRemovedOnPrune": 0.0,
                      "Name": "Time",
                      "Children": [
                        {
                          "$type": "Models.Functions.Constant, Models",
                          "FixedValue": 1.0,
                          "Units": "days/day",
                          "Name": "Days",
                          "Children": [],
                          "IncludeInDocumentation": true,
                          "Enabled": true,
                          "ReadOnly": false
                        }
                      ],
                      "IncludeInDocumentation": true,
                      "Enabled": true,
                      "ReadOnly": false
                    }
                  ],
                  "IncludeInDocumentation": true,
                  "Enabled": true,
                  "ReadOnly": false
                },
                {
                  "$type": "Models.Functions.DivideFunction, Models",
                  "Name": "BEN_RainTotFlow",
                  "Children": [
                    {
                      "$type": "Models.Functions.AccumulateByNumericPhase, Models",
                      "StartStageName": 3.631338,
                      "EndStageName": 4.526451,
                      "ResetStageName": "BudBurst",
                      "FractionRemovedOnCut": 0.0,
                      "FractionRemovedOnHarvest": 0.0,
                      "FractionRemovedOnGraze": 0.0,
                      "FractionRemovedOnPrune": 0.0,
                      "Name": "RainTotFlow",
                      "Children": [
                        {
                          "$type": "Models.Functions.VariableReference, Models",
                          "VariableName": "[Weather].Rain",
                          "Name": "RainTot",
                          "Children": [],
                          "IncludeInDocumentation": true,
                          "Enabled": true,
                          "ReadOnly": false
                        }
                      ],
                      "IncludeInDocumentation": true,
                      "Enabled": true,
                      "ReadOnly": false
                    },
                    {
                      "$type": "Models.Functions.Constant, Models",
                      "FixedValue": 1.0,
                      "Units": null,
                      "Name": "Days",
                      "Children": [],
                      "IncludeInDocumentation": true,
                      "Enabled": true,
                      "ReadOnly": false
                    }
                  ],
                  "IncludeInDocumentation": true,
                  "Enabled": true,
                  "ReadOnly": false
                },
                {
                  "$type": "Models.Functions.DivideFunction, Models",
                  "Name": "BEN_CarbonFlow",
                  "Children": [
                    {
                      "$type": "Models.Functions.AccumulateByNumericPhase, Models",
                      "StartStageName": 3.08,
                      "EndStageName": 4.05,
                      "ResetStageName": "BudBurst",
                      "FractionRemovedOnCut": 0.0,
                      "FractionRemovedOnHarvest": 0.0,
                      "FractionRemovedOnGraze": 0.0,
                      "FractionRemovedOnPrune": 0.0,
                      "Name": "FDMFlow",
                      "Children": [
                        {
                          "$type": "Models.Functions.VariableReference, Models",
                          "VariableName": "[Grapevine].Arbitrator.FDM",
                          "Name": "FDM",
                          "Children": [],
                          "IncludeInDocumentation": true,
                          "Enabled": true,
                          "ReadOnly": false
                        }
                      ],
                      "IncludeInDocumentation": true,
                      "Enabled": true,
                      "ReadOnly": false
                    },
                    {
                      "$type": "Models.Functions.AccumulateByNumericPhase, Models",
                      "StartStageName": 3.08,
                      "EndStageName": 4.05,
                      "ResetStageName": "BudBurst",
                      "FractionRemovedOnCut": 0.0,
                      "FractionRemovedOnHarvest": 0.0,
                      "FractionRemovedOnGraze": 0.0,
                      "FractionRemovedOnPrune": 0.0,
                      "Name": "Time",
                      "Children": [
                        {
                          "$type": "Models.Functions.Constant, Models",
                          "FixedValue": 1.0,
                          "Units": "days/day",
                          "Name": "Days",
                          "Children": [],
                          "IncludeInDocumentation": true,
                          "Enabled": true,
                          "ReadOnly": false
                        }
                      ],
                      "IncludeInDocumentation": true,
                      "Enabled": true,
                      "ReadOnly": false
                    }
                  ],
                  "IncludeInDocumentation": true,
                  "Enabled": true,
                  "ReadOnly": false
                },
                {
                  "$type": "Models.Functions.DivideFunction, Models",
                  "Name": "BM_TmaxFlow",
                  "Children": [
                    {
                      "$type": "Models.Functions.AccumulateByNumericPhase, Models",
                      "StartStageName": 3.6763,
                      "EndStageName": 3.9052,
                      "ResetStageName": "BudBurst",
                      "FractionRemovedOnCut": 0.0,
                      "FractionRemovedOnHarvest": 0.0,
                      "FractionRemovedOnGraze": 0.0,
                      "FractionRemovedOnPrune": 0.0,
                      "Name": "TmaxFlow",
                      "Children": [
                        {
                          "$type": "Models.Functions.VariableReference, Models",
                          "VariableName": "[Weather].MaxT",
                          "Name": "Tmax",
                          "Children": [],
                          "IncludeInDocumentation": true,
                          "Enabled": true,
                          "ReadOnly": false
                        }
                      ],
                      "IncludeInDocumentation": true,
                      "Enabled": true,
                      "ReadOnly": false
                    },
                    {
                      "$type": "Models.Functions.AccumulateByNumericPhase, Models",
                      "StartStageName": 3.6763,
                      "EndStageName": 3.9052,
                      "ResetStageName": "BudBurst",
                      "FractionRemovedOnCut": 0.0,
                      "FractionRemovedOnHarvest": 0.0,
                      "FractionRemovedOnGraze": 0.0,
                      "FractionRemovedOnPrune": 0.0,
                      "Name": "Time",
                      "Children": [
                        {
                          "$type": "Models.Functions.Constant, Models",
                          "FixedValue": 1.0,
                          "Units": "days/day",
                          "Name": "Days",
                          "Children": [],
                          "IncludeInDocumentation": true,
                          "Enabled": true,
                          "ReadOnly": false
                        }
                      ],
                      "IncludeInDocumentation": true,
                      "Enabled": true,
                      "ReadOnly": false
                    }
                  ],
                  "IncludeInDocumentation": true,
                  "Enabled": true,
                  "ReadOnly": false
                },
                {
                  "$type": "Models.Functions.DivideFunction, Models",
                  "Name": "BM_RainTotFlow",
                  "Children": [
                    {
                      "$type": "Models.Functions.AccumulateByNumericPhase, Models",
                      "StartStageName": 3.5555,
                      "EndStageName": 5.0,
                      "ResetStageName": "BudBurst",
                      "FractionRemovedOnCut": 0.0,
                      "FractionRemovedOnHarvest": 0.0,
                      "FractionRemovedOnGraze": 0.0,
                      "FractionRemovedOnPrune": 0.0,
                      "Name": "RainTotFlow",
                      "Children": [
                        {
                          "$type": "Models.Functions.VariableReference, Models",
                          "VariableName": "[Weather].Rain",
                          "Name": "RainTot",
                          "Children": [],
                          "IncludeInDocumentation": true,
                          "Enabled": true,
                          "ReadOnly": false
                        }
                      ],
                      "IncludeInDocumentation": true,
                      "Enabled": true,
                      "ReadOnly": false
                    },
                    {
                      "$type": "Models.Functions.Constant, Models",
                      "FixedValue": 1.0,
                      "Units": null,
                      "Name": "Days",
                      "Children": [],
                      "IncludeInDocumentation": true,
                      "Enabled": true,
                      "ReadOnly": false
                    }
                  ],
                  "IncludeInDocumentation": true,
                  "Enabled": true,
                  "ReadOnly": false
                },
                {
                  "$type": "Models.Functions.DivideFunction, Models",
                  "Name": "BM_RadFlow",
                  "Children": [
                    {
                      "$type": "Models.Functions.AccumulateByNumericPhase, Models",
                      "StartStageName": 3.046,
                      "EndStageName": 3.8455,
                      "ResetStageName": "BudBurst",
                      "FractionRemovedOnCut": 0.0,
                      "FractionRemovedOnHarvest": 0.0,
                      "FractionRemovedOnGraze": 0.0,
                      "FractionRemovedOnPrune": 0.0,
                      "Name": "RadFlow",
                      "Children": [
                        {
                          "$type": "Models.Functions.VariableReference, Models",
                          "VariableName": "[Weather].Radn",
                          "Name": "Rad",
                          "Children": [],
                          "IncludeInDocumentation": true,
                          "Enabled": true,
                          "ReadOnly": false
                        }
                      ],
                      "IncludeInDocumentation": true,
                      "Enabled": true,
                      "ReadOnly": false
                    },
                    {
                      "$type": "Models.Functions.AccumulateByNumericPhase, Models",
                      "StartStageName": 3.046,
                      "EndStageName": 3.8455,
                      "ResetStageName": "BudBurst",
                      "FractionRemovedOnCut": 0.0,
                      "FractionRemovedOnHarvest": 0.0,
                      "FractionRemovedOnGraze": 0.0,
                      "FractionRemovedOnPrune": 0.0,
                      "Name": "Time",
                      "Children": [
                        {
                          "$type": "Models.Functions.Constant, Models",
                          "FixedValue": 1.0,
                          "Units": "days/day",
                          "Name": "Days",
                          "Children": [],
                          "IncludeInDocumentation": true,
                          "Enabled": true,
                          "ReadOnly": false
                        }
                      ],
                      "IncludeInDocumentation": true,
                      "Enabled": true,
                      "ReadOnly": false
                    }
                  ],
                  "IncludeInDocumentation": true,
                  "Enabled": true,
                  "ReadOnly": false
                },
                {
                  "$type": "Models.Functions.DivideFunction, Models",
                  "Name": "BM_RainTotVer",
                  "Children": [
                    {
                      "$type": "Models.Functions.AccumulateByNumericPhase, Models",
                      "StartStageName": 5.09,
                      "EndStageName": 5.5758,
                      "ResetStageName": "BudBurst",
                      "FractionRemovedOnCut": 0.0,
                      "FractionRemovedOnHarvest": 0.0,
                      "FractionRemovedOnGraze": 0.0,
                      "FractionRemovedOnPrune": 0.0,
                      "Name": "RainTotVer",
                      "Children": [
                        {
                          "$type": "Models.Functions.VariableReference, Models",
                          "VariableName": "[Weather].Rain",
                          "Name": "RainTot",
                          "Children": [],
                          "IncludeInDocumentation": true,
                          "Enabled": true,
                          "ReadOnly": false
                        }
                      ],
                      "IncludeInDocumentation": true,
                      "Enabled": true,
                      "ReadOnly": false
                    },
                    {
                      "$type": "Models.Functions.Constant, Models",
                      "FixedValue": 1.0,
                      "Units": null,
                      "Name": "Days",
                      "Children": [],
                      "IncludeInDocumentation": true,
                      "Enabled": true,
                      "ReadOnly": false
                    }
                  ],
                  "IncludeInDocumentation": true,
                  "Enabled": true,
                  "ReadOnly": false
                },
                {
                  "$type": "Models.Functions.DivideFunction, Models",
                  "Name": "BM_CarbonFlow",
                  "Children": [
                    {
                      "$type": "Models.Functions.AccumulateByNumericPhase, Models",
                      "StartStageName": 3.32,
                      "EndStageName": 4.06,
                      "ResetStageName": "BudBurst",
                      "FractionRemovedOnCut": 0.0,
                      "FractionRemovedOnHarvest": 0.0,
                      "FractionRemovedOnGraze": 0.0,
                      "FractionRemovedOnPrune": 0.0,
                      "Name": "FDMFlow",
                      "Children": [
                        {
                          "$type": "Models.Functions.VariableReference, Models",
                          "VariableName": "[Grapevine].Arbitrator.FDM",
                          "Name": "FDM",
                          "Children": [],
                          "IncludeInDocumentation": true,
                          "Enabled": true,
                          "ReadOnly": false
                        }
                      ],
                      "IncludeInDocumentation": true,
                      "Enabled": true,
                      "ReadOnly": false
                    },
                    {
                      "$type": "Models.Functions.AccumulateByNumericPhase, Models",
                      "StartStageName": 3.32,
                      "EndStageName": 4.06,
                      "ResetStageName": "BudBurst",
                      "FractionRemovedOnCut": 0.0,
                      "FractionRemovedOnHarvest": 0.0,
                      "FractionRemovedOnGraze": 0.0,
                      "FractionRemovedOnPrune": 0.0,
                      "Name": "Time",
                      "Children": [
                        {
                          "$type": "Models.Functions.Constant, Models",
                          "FixedValue": 1.0,
                          "Units": "days/day",
                          "Name": "Days",
                          "Children": [],
                          "IncludeInDocumentation": true,
                          "Enabled": true,
                          "ReadOnly": false
                        }
                      ],
                      "IncludeInDocumentation": true,
                      "Enabled": true,
                      "ReadOnly": false
                    }
                  ],
                  "IncludeInDocumentation": true,
                  "Enabled": true,
                  "ReadOnly": false
                },
                {
                  "$type": "Models.Functions.DivideFunction, Models",
                  "Name": "BEN_CarbonIni",
                  "Children": [
                    {
                      "$type": "Models.Functions.AccumulateByNumericPhase, Models",
                      "StartStageName": 4.0,
                      "EndStageName": 5.83,
                      "ResetStageName": "BudBurst",
                      "FractionRemovedOnCut": 0.0,
                      "FractionRemovedOnHarvest": 0.0,
                      "FractionRemovedOnGraze": 0.0,
                      "FractionRemovedOnPrune": 0.0,
                      "Name": "FDMIni",
                      "Children": [
                        {
                          "$type": "Models.Functions.VariableReference, Models",
                          "VariableName": "[Grapevine].Arbitrator.FDM",
                          "Name": "FDM",
                          "Children": [],
                          "IncludeInDocumentation": true,
                          "Enabled": true,
                          "ReadOnly": false
                        }
                      ],
                      "IncludeInDocumentation": true,
                      "Enabled": true,
                      "ReadOnly": false
                    },
                    {
                      "$type": "Models.Functions.AccumulateByNumericPhase, Models",
                      "StartStageName": 4.0,
                      "EndStageName": 5.83,
                      "ResetStageName": "BudBurst",
                      "FractionRemovedOnCut": 0.0,
                      "FractionRemovedOnHarvest": 0.0,
                      "FractionRemovedOnGraze": 0.0,
                      "FractionRemovedOnPrune": 0.0,
                      "Name": "Time",
                      "Children": [
                        {
                          "$type": "Models.Functions.Constant, Models",
                          "FixedValue": 1.0,
                          "Units": "days/day",
                          "Name": "Days",
                          "Children": [],
                          "IncludeInDocumentation": true,
                          "Enabled": true,
                          "ReadOnly": false
                        }
                      ],
                      "IncludeInDocumentation": true,
                      "Enabled": true,
                      "ReadOnly": false
                    }
                  ],
                  "IncludeInDocumentation": true,
                  "Enabled": true,
                  "ReadOnly": false
                },
                {
                  "$type": "Models.Functions.OnEventFunction, Models",
                  "SetEvent": "Ecodormancy",
                  "ReSetEvent": null,
                  "Name": "BUN_TmaxIni_Record",
                  "Children": [
                    {
                      "$type": "Models.Functions.Constant, Models",
                      "FixedValue": 21.0,
                      "Units": null,
                      "Name": "PreEventValue",
                      "Children": [],
                      "IncludeInDocumentation": true,
                      "Enabled": true,
                      "ReadOnly": false
                    },
                    {
                      "$type": "Models.Functions.VariableReference, Models",
                      "VariableName": "[Berry].MetFactors.BUN_TmaxIni",
                      "Name": "PostEventValue",
                      "Children": [],
                      "IncludeInDocumentation": true,
                      "Enabled": true,
                      "ReadOnly": false
                    }
                  ],
                  "IncludeInDocumentation": true,
                  "Enabled": true,
                  "ReadOnly": false
                },
                {
                  "$type": "Models.Functions.OnEventFunction, Models",
                  "SetEvent": "Ecodormancy",
                  "ReSetEvent": null,
                  "Name": "BUN_RadIni_Record",
                  "Children": [
                    {
                      "$type": "Models.Functions.Constant, Models",
                      "FixedValue": 21.0,
                      "Units": null,
                      "Name": "PreEventValue",
                      "Children": [],
                      "IncludeInDocumentation": true,
                      "Enabled": true,
                      "ReadOnly": false
                    },
                    {
                      "$type": "Models.Functions.VariableReference, Models",
                      "VariableName": "[Berry].MetFactors.BUN_RadIni",
                      "Name": "PostEventValue",
                      "Children": [],
                      "IncludeInDocumentation": true,
                      "Enabled": true,
                      "ReadOnly": false
                    }
                  ],
                  "IncludeInDocumentation": true,
                  "Enabled": true,
                  "ReadOnly": false
                },
                {
                  "$type": "Models.Functions.OnEventFunction, Models",
                  "SetEvent": "Ecodormancy",
                  "ReSetEvent": null,
                  "Name": "BUN_CarbonIni_Record",
                  "Children": [
                    {
                      "$type": "Models.Functions.Constant, Models",
                      "FixedValue": 1.0,
                      "Units": null,
                      "Name": "PreEventValue",
                      "Children": [],
                      "IncludeInDocumentation": true,
                      "Enabled": true,
                      "ReadOnly": false
                    },
                    {
                      "$type": "Models.Functions.VariableReference, Models",
                      "VariableName": "[Berry].MetFactors.BUN_CarbonIni",
                      "Name": "PostEventValue",
                      "Children": [],
                      "IncludeInDocumentation": true,
                      "Enabled": true,
                      "ReadOnly": false
                    }
                  ],
                  "IncludeInDocumentation": true,
                  "Enabled": true,
                  "ReadOnly": false
                },
                {
                  "$type": "Models.Functions.OnEventFunction, Models",
                  "SetEvent": "Veraison",
                  "ReSetEvent": "FloweringTime",
                  "Name": "BEN_TmaxIni_Record",
                  "Children": [
                    {
                      "$type": "Models.Functions.Constant, Models",
                      "FixedValue": 21.0,
                      "Units": null,
                      "Name": "PreEventValue",
                      "Children": [],
                      "IncludeInDocumentation": true,
                      "Enabled": true,
                      "ReadOnly": false
                    },
                    {
                      "$type": "Models.Functions.VariableReference, Models",
                      "VariableName": "[Berry].MetFactors.BEN_TmaxIni",
                      "Name": "PostEventValue",
                      "Children": [],
                      "IncludeInDocumentation": true,
                      "Enabled": true,
                      "ReadOnly": false
                    }
                  ],
                  "IncludeInDocumentation": true,
                  "Enabled": true,
                  "ReadOnly": false
                },
                {
                  "$type": "Models.Functions.OnEventFunction, Models",
                  "SetEvent": "Ecodormancy",
                  "ReSetEvent": null,
                  "Name": "BEN_CarbonIni_Record",
                  "Children": [
                    {
                      "$type": "Models.Functions.Constant, Models",
                      "FixedValue": 1.0,
                      "Units": null,
                      "Name": "PreEventValue",
                      "Children": [],
                      "IncludeInDocumentation": true,
                      "Enabled": true,
                      "ReadOnly": false
                    },
                    {
                      "$type": "Models.Functions.VariableReference, Models",
                      "VariableName": "[Berry].MetFactors.BEN_CarbonIni",
                      "Name": "PostEventValue",
                      "Children": [],
                      "IncludeInDocumentation": true,
                      "Enabled": true,
                      "ReadOnly": false
                    }
                  ],
                  "IncludeInDocumentation": true,
                  "Enabled": true,
                  "ReadOnly": false
                }
              ],
              "IncludeInDocumentation": true,
              "Enabled": true,
              "ReadOnly": false,
              "ShowInDocs": false
            },
            {
              "$type": "Models.Core.Folder, Models",
              "ShowPageOfGraphs": true,
              "Name": "YieldComponent",
              "Children": [
                {
                  "$type": "Models.Functions.OnEventFunction, Models",
                  "SetEvent": "BudBurst",
                  "ReSetEvent": "Ecodormancy",
                  "Name": "BunchesPerShoot",
                  "Children": [
                    {
                      "$type": "Models.Memo, Models",
                      "Text": "Bunches per shoot is affected by the temperature and carbohydrate status during initiation. \r\n",
                      "Name": "Memo",
                      "Children": [],
                      "IncludeInDocumentation": true,
                      "Enabled": true,
                      "ReadOnly": false
                    },
                    {
                      "$type": "Models.Functions.Constant, Models",
                      "FixedValue": 1.7,
                      "Units": null,
                      "Name": "PreEventValue",
                      "Children": [],
                      "IncludeInDocumentation": true,
                      "Enabled": true,
                      "ReadOnly": false
                    },
                    {
                      "$type": "Models.Functions.MinimumFunction, Models",
                      "Name": "PostEventValue",
                      "Children": [
                        {
                          "$type": "Models.Functions.MaximumFunction, Models",
                          "Name": "MaximumFunc",
                          "Children": [
                            {
                              "$type": "Models.Memo, Models",
                              "Text": "Try to ignor the first year, which give TmaxIni 0",
                              "Name": "Memo",
                              "Children": [],
                              "IncludeInDocumentation": true,
                              "Enabled": true,
                              "ReadOnly": false
                            },
                            {
                              "$type": "Models.Functions.MultiplyFunction, Models",
                              "Name": "BunchesPerShootFun",
                              "Children": [
                                {
                                  "$type": "Models.Functions.AddFunction, Models",
                                  "Name": "MetFun",
                                  "Children": [
                                    {
                                      "$type": "Models.Functions.Constant, Models",
                                      "FixedValue": -0.7965,
                                      "Units": null,
                                      "Name": "Intercept",
                                      "Children": [],
                                      "IncludeInDocumentation": true,
                                      "Enabled": true,
                                      "ReadOnly": false
                                    },
                                    {
                                      "$type": "Models.Functions.LessThanFunction, Models",
                                      "Name": "TmaxIni",
                                      "Children": [
                                        {
                                          "$type": "Models.Functions.VariableReference, Models",
                                          "VariableName": "[Berry].MetFactors.BUN_TmaxIni_Record",
                                          "Name": "XValue",
                                          "Children": [],
                                          "IncludeInDocumentation": true,
                                          "Enabled": true,
                                          "ReadOnly": false
                                        },
                                        {
                                          "$type": "Models.Functions.Constant, Models",
                                          "FixedValue": 10.0,
                                          "Units": null,
                                          "Name": "Constant",
                                          "Children": [],
                                          "IncludeInDocumentation": true,
                                          "Enabled": true,
                                          "ReadOnly": false
                                        },
                                        {
                                          "$type": "Models.Functions.Constant, Models",
                                          "FixedValue": 1.6,
                                          "Units": null,
                                          "Name": "PreValue",
                                          "Children": [],
                                          "IncludeInDocumentation": true,
                                          "Enabled": true,
                                          "ReadOnly": false
                                        },
                                        {
                                          "$type": "Models.Functions.LinearInterpolationFunction, Models",
                                          "Name": "TmaxIni",
                                          "Children": [
                                            {
                                              "$type": "Models.Functions.XYPairs, Models",
                                              "X": [
                                                0.0,
                                                1.0,
                                                10.0,
                                                20.0,
                                                30.0
                                              ],
                                              "Y": [
                                                0.0,
                                                0.1084,
                                                1.084,
                                                2.168,
                                                3.252
                                              ],
                                              "Name": "XYPairs",
                                              "Children": [],
                                              "IncludeInDocumentation": true,
                                              "Enabled": true,
                                              "ReadOnly": false
                                            },
                                            {
                                              "$type": "Models.Functions.VariableReference, Models",
                                              "VariableName": "[Berry].MetFactors.BUN_TmaxIni_Record",
                                              "Name": "XValue",
                                              "Children": [],
                                              "IncludeInDocumentation": true,
                                              "Enabled": true,
                                              "ReadOnly": false
                                            }
                                          ],
                                          "IncludeInDocumentation": true,
                                          "Enabled": true,
                                          "ReadOnly": false
                                        }
                                      ],
                                      "IncludeInDocumentation": true,
                                      "Enabled": true,
                                      "ReadOnly": false
                                    },
                                    {
                                      "$type": "Models.Functions.LessThanFunction, Models",
                                      "Name": "RadIni",
                                      "Children": [
                                        {
                                          "$type": "Models.Functions.VariableReference, Models",
                                          "VariableName": "[Berry].MetFactors.BUN_RadIni_Record",
                                          "Name": "XValue",
                                          "Children": [],
                                          "IncludeInDocumentation": true,
                                          "Enabled": true,
                                          "ReadOnly": false
                                        },
                                        {
                                          "$type": "Models.Functions.Constant, Models",
                                          "FixedValue": 10.0,
                                          "Units": null,
                                          "Name": "Constant",
                                          "Children": [],
                                          "IncludeInDocumentation": true,
                                          "Enabled": true,
                                          "ReadOnly": false
                                        },
                                        {
                                          "$type": "Models.Functions.Constant, Models",
                                          "FixedValue": 0.65,
                                          "Units": null,
                                          "Name": "PreValue",
                                          "Children": [],
                                          "IncludeInDocumentation": true,
                                          "Enabled": true,
                                          "ReadOnly": false
                                        },
                                        {
                                          "$type": "Models.Functions.LinearInterpolationFunction, Models",
                                          "Name": "RadIni",
                                          "Children": [
                                            {
                                              "$type": "Models.Functions.XYPairs, Models",
                                              "X": [
                                                0.0,
                                                1.0,
                                                10.0,
                                                20.0,
                                                30.0
                                              ],
                                              "Y": [
                                                0.0,
                                                0.0101,
                                                0.101,
                                                0.202,
                                                0.303
                                              ],
                                              "Name": "XYPairs",
                                              "Children": [],
                                              "IncludeInDocumentation": true,
                                              "Enabled": true,
                                              "ReadOnly": false
                                            },
                                            {
                                              "$type": "Models.Functions.VariableReference, Models",
                                              "VariableName": "[Berry].MetFactors.BUN_RadIni_Record",
                                              "Name": "XValue",
                                              "Children": [],
                                              "IncludeInDocumentation": true,
                                              "Enabled": true,
                                              "ReadOnly": false
                                            }
                                          ],
                                          "IncludeInDocumentation": true,
                                          "Enabled": true,
                                          "ReadOnly": false
                                        }
                                      ],
                                      "IncludeInDocumentation": true,
                                      "Enabled": true,
                                      "ReadOnly": false
                                    }
                                  ],
                                  "IncludeInDocumentation": true,
                                  "Enabled": true,
                                  "ReadOnly": false
                                },
                                {
                                  "$type": "Models.Functions.LessThanFunction, Models",
                                  "Name": "CarbonIni",
                                  "Children": [
                                    {
                                      "$type": "Models.Functions.VariableReference, Models",
                                      "VariableName": "[Berry].MetFactors.BUN_CarbonIni_Record",
                                      "Name": "XValue",
                                      "Children": [],
                                      "IncludeInDocumentation": true,
                                      "Enabled": true,
                                      "ReadOnly": false
                                    },
                                    {
                                      "$type": "Models.Functions.Constant, Models",
                                      "FixedValue": 0.1,
                                      "Units": null,
                                      "Name": "FirstYear",
                                      "Children": [],
                                      "IncludeInDocumentation": true,
                                      "Enabled": true,
                                      "ReadOnly": false
                                    },
                                    {
                                      "$type": "Models.Functions.Constant, Models",
                                      "FixedValue": 1.0,
                                      "Units": null,
                                      "Name": "PreValue",
                                      "Children": [],
                                      "IncludeInDocumentation": true,
                                      "Enabled": true,
                                      "ReadOnly": false
                                    },
                                    {
                                      "$type": "Models.Functions.LinearInterpolationFunction, Models",
                                      "Name": "FDMIni",
                                      "Children": [
                                        {
                                          "$type": "Models.Functions.VariableReference, Models",
                                          "VariableName": "[Berry].MetFactors.BUN_CarbonIni_Record",
                                          "Name": "XValue",
                                          "Children": [],
                                          "IncludeInDocumentation": true,
                                          "Enabled": true,
                                          "ReadOnly": false
                                        },
                                        {
                                          "$type": "Models.Functions.XYPairs, Models",
                                          "X": [
                                            0.0,
                                            0.2,
                                            1.0,
                                            2.0
                                          ],
                                          "Y": [
                                            0.0,
                                            0.8,
                                            1.0,
                                            1.0
                                          ],
                                          "Name": "XYPairs",
                                          "Children": [],
                                          "IncludeInDocumentation": true,
                                          "Enabled": true,
                                          "ReadOnly": false
                                        }
                                      ],
                                      "IncludeInDocumentation": true,
                                      "Enabled": true,
                                      "ReadOnly": false
                                    }
                                  ],
                                  "IncludeInDocumentation": true,
                                  "Enabled": true,
                                  "ReadOnly": false
                                }
                              ],
                              "IncludeInDocumentation": true,
                              "Enabled": true,
                              "ReadOnly": false
                            },
                            {
                              "$type": "Models.Functions.Constant, Models",
                              "FixedValue": 1.0,
                              "Units": null,
                              "Name": "one",
                              "Children": [],
                              "IncludeInDocumentation": true,
                              "Enabled": true,
                              "ReadOnly": false
                            }
                          ],
                          "IncludeInDocumentation": true,
                          "Enabled": true,
                          "ReadOnly": false
                        },
                        {
                          "$type": "Models.Functions.Constant, Models",
                          "FixedValue": 2.1,
                          "Units": null,
                          "Name": "Max",
                          "Children": [],
                          "IncludeInDocumentation": true,
                          "Enabled": true,
                          "ReadOnly": false
                        }
                      ],
                      "IncludeInDocumentation": true,
                      "Enabled": true,
                      "ReadOnly": false
                    }
                  ],
                  "IncludeInDocumentation": true,
                  "Enabled": true,
                  "ReadOnly": false
                },
                {
                  "$type": "Models.Functions.OnEventFunction, Models",
                  "SetEvent": "FloweringTime",
                  "ReSetEvent": "BudBurst",
                  "Name": "BunchesPerVine",
                  "Children": [
                    {
                      "$type": "Models.Functions.Constant, Models",
                      "FixedValue": 50.0,
                      "Units": null,
                      "Name": "PreEventValue",
                      "Children": [],
                      "IncludeInDocumentation": true,
                      "Enabled": true,
                      "ReadOnly": false
                    },
                    {
                      "$type": "Models.Functions.MaximumFunction, Models",
                      "Name": "PostEventValue",
                      "Children": [
                        {
                          "$type": "Models.Functions.Constant, Models",
                          "FixedValue": 1.0,
                          "Units": null,
                          "Name": "Minimum",
                          "Children": [],
                          "IncludeInDocumentation": true,
                          "Enabled": true,
                          "ReadOnly": false
                        },
                        {
                          "$type": "Models.Functions.MultiplyFunction, Models",
                          "Name": "BunchesPerVineFun",
                          "Children": [
                            {
                              "$type": "Models.Functions.VariableReference, Models",
                              "VariableName": "[Berry].YieldComponent.BunchesPerShoot",
                              "Name": "BunchesPerShoot",
                              "Children": [],
                              "IncludeInDocumentation": true,
                              "Enabled": true,
                              "ReadOnly": false
                            },
                            {
                              "$type": "Models.Functions.DivideFunction, Models",
                              "Name": "ShootsNum",
                              "Children": [
                                {
                                  "$type": "Models.Functions.VariableReference, Models",
                                  "VariableName": "[Grapevine].Structure.MainStemPopn",
                                  "Name": "StemPopulation",
                                  "Children": [],
                                  "IncludeInDocumentation": true,
                                  "Enabled": true,
                                  "ReadOnly": false
                                },
                                {
                                  "$type": "Models.Functions.VariableReference, Models",
                                  "VariableName": "[Grapevine].Population",
                                  "Name": "Population",
                                  "Children": [],
                                  "IncludeInDocumentation": true,
                                  "Enabled": true,
                                  "ReadOnly": false
                                }
                              ],
                              "IncludeInDocumentation": true,
                              "Enabled": true,
                              "ReadOnly": false
                            }
                          ],
                          "IncludeInDocumentation": true,
                          "Enabled": true,
                          "ReadOnly": false
                        }
                      ],
                      "IncludeInDocumentation": true,
                      "Enabled": true,
                      "ReadOnly": false
                    }
                  ],
                  "IncludeInDocumentation": true,
                  "Enabled": true,
                  "ReadOnly": false
                },
                {
                  "$type": "Models.Functions.OnEventFunction, Models",
                  "SetEvent": "FruitSet",
                  "ReSetEvent": "BudBurst",
                  "Name": "BerryNum",
                  "Children": [
                    {
                      "$type": "Models.Functions.Constant, Models",
                      "FixedValue": 65.0,
                      "Units": null,
                      "Name": "PreEventValue",
                      "Children": [],
                      "IncludeInDocumentation": true,
                      "Enabled": true,
                      "ReadOnly": false
                    },
                    {
                      "$type": "Models.Functions.MinimumFunction, Models",
                      "Name": "PostEventValue",
                      "Children": [
                        {
                          "$type": "Models.Functions.MaximumFunction, Models",
                          "Name": "BerryNumFun",
                          "Children": [
                            {
                              "$type": "Models.Functions.MultiplyFunction, Models",
                              "Name": "BerryNumFun",
                              "Children": [
                                {
                                  "$type": "Models.Functions.AddFunction, Models",
                                  "Name": "MetFun",
                                  "Children": [
                                    {
                                      "$type": "Models.Functions.Constant, Models",
                                      "FixedValue": -67.4,
                                      "Units": null,
                                      "Name": "Intercept",
                                      "Children": [],
                                      "IncludeInDocumentation": true,
                                      "Enabled": true,
                                      "ReadOnly": false
                                    },
                                    {
                                      "$type": "Models.Functions.LinearInterpolationFunction, Models",
                                      "Name": "TmaxFlow",
                                      "Children": [
                                        {
                                          "$type": "Models.Functions.VariableReference, Models",
                                          "VariableName": "[Berry].MetFactors.BEN_TmaxFlow",
                                          "Name": "XValue",
                                          "Children": [],
                                          "IncludeInDocumentation": true,
                                          "Enabled": true,
                                          "ReadOnly": false
                                        },
                                        {
                                          "$type": "Models.Functions.XYPairs, Models",
                                          "X": [
                                            0.0,
                                            1.0,
                                            10.0,
                                            20.0,
                                            30.0,
                                            40.0
                                          ],
                                          "Y": [
                                            0.0,
                                            3.4217,
                                            34.217,
                                            68.434,
                                            102.651,
                                            120.0
                                          ],
                                          "Name": "XYPairs",
                                          "Children": [],
                                          "IncludeInDocumentation": true,
                                          "Enabled": true,
                                          "ReadOnly": false
                                        }
                                      ],
                                      "IncludeInDocumentation": true,
                                      "Enabled": true,
                                      "ReadOnly": false
                                    },
                                    {
                                      "$type": "Models.Functions.LinearInterpolationFunction, Models",
                                      "Name": "TminFlow",
                                      "Children": [
                                        {
                                          "$type": "Models.Functions.VariableReference, Models",
                                          "VariableName": "[Berry].MetFactors.BEN_TminFlow",
                                          "Name": "XValue",
                                          "Children": [],
                                          "IncludeInDocumentation": true,
                                          "Enabled": true,
                                          "ReadOnly": false
                                        },
                                        {
                                          "$type": "Models.Functions.XYPairs, Models",
                                          "X": [
                                            0.0,
                                            1.0,
                                            10.0,
                                            20.0,
                                            30.0,
                                            40.0
                                          ],
                                          "Y": [
                                            0.0,
                                            2.4697,
                                            24.697,
                                            49.394,
                                            74.091,
                                            80.0
                                          ],
                                          "Name": "XYPairs",
                                          "Children": [],
                                          "IncludeInDocumentation": true,
                                          "Enabled": true,
                                          "ReadOnly": false
                                        }
                                      ],
                                      "IncludeInDocumentation": true,
                                      "Enabled": true,
                                      "ReadOnly": false
                                    },
                                    {
                                      "$type": "Models.Functions.LinearInterpolationFunction, Models",
                                      "Name": "TmaxIni",
                                      "Children": [
                                        {
                                          "$type": "Models.Functions.XYPairs, Models",
                                          "X": [
                                            0.0,
                                            1.0,
                                            10.0,
                                            20.0,
                                            30.0,
                                            40.0
                                          ],
                                          "Y": [
                                            0.0,
                                            1.3927,
                                            13.927,
                                            27.854,
                                            41.781,
                                            48.0
                                          ],
                                          "Name": "XYPairs",
                                          "Children": [
                                            {
                                              "$type": "Models.Graph, Models",
                                              "Caption": null,
                                              "Axis": [
                                                {
                                                  "$type": "APSIM.Shared.Graphing.Axis, APSIM.Shared",
                                                  "Title": "Y",
                                                  "Inverted": false,
                                                  "Minimum": null,
                                                  "Maximum": null,
                                                  "Interval": null,
                                                  "DateTimeAxis": false,
                                                  "CrossesAtZero": false,
                                                  "Position": 0
                                                },
                                                {
                                                  "$type": "APSIM.Shared.Graphing.Axis, APSIM.Shared",
                                                  "Title": "X",
                                                  "Inverted": false,
                                                  "Minimum": null,
                                                  "Maximum": null,
                                                  "Interval": null,
                                                  "DateTimeAxis": false,
                                                  "CrossesAtZero": false,
                                                  "Position": 3
                                                }
                                              ],
                                              "LegendPosition": 5,
                                              "LegendOrientation": 0,
                                              "AnnotationPosition": 0,
                                              "DisabledSeries": [],
                                              "LegendOutsideGraph": false,
                                              "Name": "Graph",
                                              "Children": [
                                                {
                                                  "$type": "Models.Series, Models",
                                                  "Type": 1,
                                                  "XAxis": 3,
                                                  "YAxis": 0,
                                                  "ColourArgb": -65536,
                                                  "FactorToVaryColours": null,
                                                  "FactorToVaryMarkers": null,
                                                  "FactorToVaryLines": null,
                                                  "Marker": 11,
                                                  "MarkerSize": 0,
                                                  "Line": 0,
                                                  "LineThickness": 0,
                                                  "TableName": null,
                                                  "XFieldName": ".Simulations.Replacements.Grapevine.Berry.YieldComponent.BerryNum.PostEventValue.BerryNumFun.MultiplyFunction.MetFun.TmaxFlow.XYPairs.X",
                                                  "YFieldName": ".Simulations.Replacements.Grapevine.Berry.YieldComponent.BerryNum.PostEventValue.BerryNumFun.MultiplyFunction.MetFun.TmaxFlow.XYPairs.Y",
                                                  "X2FieldName": null,
                                                  "Y2FieldName": null,
                                                  "ShowInLegend": false,
                                                  "IncludeSeriesNameInLegend": false,
                                                  "Cumulative": false,
                                                  "CumulativeX": false,
                                                  "Filter": null,
                                                  "Name": "Series",
                                                  "Children": [],
                                                  "IncludeInDocumentation": true,
                                                  "Enabled": true,
                                                  "ReadOnly": false
                                                }
                                              ],
                                              "IncludeInDocumentation": true,
                                              "Enabled": true,
                                              "ReadOnly": false
                                            }
                                          ],
                                          "IncludeInDocumentation": true,
                                          "Enabled": true,
                                          "ReadOnly": false
                                        },
                                        {
                                          "$type": "Models.Functions.LessThanFunction, Models",
                                          "Name": "XValue",
                                          "Children": [
                                            {
                                              "$type": "Models.Functions.VariableReference, Models",
                                              "VariableName": "[Berry].MetFactors.BEN_TmaxIni_Record",
                                              "Name": "XValue",
                                              "Children": [],
                                              "IncludeInDocumentation": true,
                                              "Enabled": true,
                                              "ReadOnly": false
                                            },
                                            {
                                              "$type": "Models.Functions.Constant, Models",
                                              "FixedValue": 10.0,
                                              "Units": null,
                                              "Name": "Constant",
                                              "Children": [],
                                              "IncludeInDocumentation": true,
                                              "Enabled": true,
                                              "ReadOnly": false
                                            },
                                            {
                                              "$type": "Models.Functions.Constant, Models",
                                              "FixedValue": 20.0,
                                              "Units": null,
                                              "Name": "GuessValue",
                                              "Children": [],
                                              "IncludeInDocumentation": true,
                                              "Enabled": true,
                                              "ReadOnly": false
                                            },
                                            {
                                              "$type": "Models.Functions.VariableReference, Models",
                                              "VariableName": "[Berry].MetFactors.BEN_TmaxIni_Record",
                                              "Name": "TmaxIni1",
                                              "Children": [],
                                              "IncludeInDocumentation": true,
                                              "Enabled": true,
                                              "ReadOnly": false
                                            }
                                          ],
                                          "IncludeInDocumentation": true,
                                          "Enabled": true,
                                          "ReadOnly": false
                                        }
                                      ],
                                      "IncludeInDocumentation": true,
                                      "Enabled": true,
                                      "ReadOnly": false
                                    }
                                  ],
                                  "IncludeInDocumentation": true,
                                  "Enabled": true,
                                  "ReadOnly": false
                                },
                                {
                                  "$type": "Models.Functions.LinearInterpolationFunction, Models",
                                  "Name": "FDMFlow",
                                  "Children": [
                                    {
                                      "$type": "Models.Functions.VariableReference, Models",
                                      "VariableName": "[Berry].MetFactors.BEN_CarbonFlow",
                                      "Name": "XValue",
                                      "Children": [],
                                      "IncludeInDocumentation": true,
                                      "Enabled": true,
                                      "ReadOnly": false
                                    },
                                    {
                                      "$type": "Models.Functions.XYPairs, Models",
                                      "X": [
                                        0.0,
                                        0.5,
                                        0.8,
                                        1.5
                                      ],
                                      "Y": [
                                        0.0,
                                        0.4,
                                        0.9,
                                        1.02
                                      ],
                                      "Name": "XYPairs",
                                      "Children": [],
                                      "IncludeInDocumentation": true,
                                      "Enabled": true,
                                      "ReadOnly": false
                                    }
                                  ],
                                  "IncludeInDocumentation": true,
                                  "Enabled": true,
                                  "ReadOnly": false
                                },
                                {
                                  "$type": "Models.Functions.LessThanFunction, Models",
                                  "Name": "CarbonIni",
                                  "Children": [
                                    {
                                      "$type": "Models.Functions.VariableReference, Models",
                                      "VariableName": "[Berry].MetFactors.BEN_CarbonIni_Record",
                                      "Name": "XValue",
                                      "Children": [],
                                      "IncludeInDocumentation": true,
                                      "Enabled": true,
                                      "ReadOnly": false
                                    },
                                    {
                                      "$type": "Models.Functions.Constant, Models",
                                      "FixedValue": 0.1,
                                      "Units": null,
                                      "Name": "Intercept",
                                      "Children": [],
                                      "IncludeInDocumentation": true,
                                      "Enabled": true,
                                      "ReadOnly": false
                                    },
                                    {
                                      "$type": "Models.Functions.Constant, Models",
                                      "FixedValue": 1.0,
                                      "Units": null,
                                      "Name": "PreValue",
                                      "Children": [],
                                      "IncludeInDocumentation": true,
                                      "Enabled": true,
                                      "ReadOnly": false
                                    },
                                    {
                                      "$type": "Models.Functions.LinearInterpolationFunction, Models",
                                      "Name": "FDMIni",
                                      "Children": [
                                        {
                                          "$type": "Models.Functions.VariableReference, Models",
                                          "VariableName": "[Berry].MetFactors.BEN_CarbonIni_Record",
                                          "Name": "XValue",
                                          "Children": [],
                                          "IncludeInDocumentation": true,
                                          "Enabled": true,
                                          "ReadOnly": false
                                        },
                                        {
                                          "$type": "Models.Functions.XYPairs, Models",
                                          "X": [
                                            0.0,
                                            0.2,
                                            1.0,
                                            2.0
                                          ],
                                          "Y": [
                                            0.0,
                                            0.6,
                                            1.0,
                                            1.0
                                          ],
                                          "Name": "XYPairs",
                                          "Children": [],
                                          "IncludeInDocumentation": true,
                                          "Enabled": true,
                                          "ReadOnly": false
                                        }
                                      ],
                                      "IncludeInDocumentation": true,
                                      "Enabled": true,
                                      "ReadOnly": false
                                    }
                                  ],
                                  "IncludeInDocumentation": true,
                                  "Enabled": true,
                                  "ReadOnly": false
                                }
                              ],
                              "IncludeInDocumentation": true,
                              "Enabled": true,
                              "ReadOnly": false
                            },
                            {
                              "$type": "Models.Functions.Constant, Models",
                              "FixedValue": 30.0,
                              "Units": null,
                              "Name": "Minimum",
                              "Children": [],
                              "IncludeInDocumentation": true,
                              "Enabled": true,
                              "ReadOnly": false
                            }
                          ],
                          "IncludeInDocumentation": true,
                          "Enabled": true,
                          "ReadOnly": false
                        },
                        {
                          "$type": "Models.Functions.Constant, Models",
                          "FixedValue": 150.0,
                          "Units": null,
                          "Name": "UpperLimit",
                          "Children": [],
                          "IncludeInDocumentation": true,
                          "Enabled": true,
                          "ReadOnly": false
                        }
                      ],
                      "IncludeInDocumentation": true,
                      "Enabled": true,
                      "ReadOnly": false
                    }
                  ],
                  "IncludeInDocumentation": true,
                  "Enabled": true,
                  "ReadOnly": false
                },
                {
                  "$type": "Models.Functions.OnEventFunction, Models",
                  "SetEvent": "Veraison",
                  "ReSetEvent": "BudBurst",
                  "Name": "BerryMass",
                  "Children": [
                    {
                      "$type": "Models.Functions.Constant, Models",
                      "FixedValue": 2.1,
                      "Units": null,
                      "Name": "PreEventValue",
                      "Children": [],
                      "IncludeInDocumentation": true,
                      "Enabled": true,
                      "ReadOnly": false
                    },
                    {
                      "$type": "Models.Functions.MinimumFunction, Models",
                      "Name": "PostEventValue",
                      "Children": [
                        {
                          "$type": "Models.Functions.MaximumFunction, Models",
                          "Name": "BerryMassFun",
                          "Children": [
                            {
                              "$type": "Models.Functions.Constant, Models",
                              "FixedValue": 1.0,
                              "Units": null,
                              "Name": "LowerLimit",
                              "Children": [],
                              "IncludeInDocumentation": true,
                              "Enabled": true,
                              "ReadOnly": false
                            },
                            {
                              "$type": "Models.Functions.MultiplyFunction, Models",
                              "Name": "MultiplyFunction",
                              "Children": [
                                {
                                  "$type": "Models.Functions.AddFunction, Models",
                                  "Name": "MetFun",
                                  "Children": [
                                    {
                                      "$type": "Models.Functions.Constant, Models",
                                      "FixedValue": 0.92369,
                                      "Units": null,
                                      "Name": "Intercept",
                                      "Children": [],
                                      "IncludeInDocumentation": true,
                                      "Enabled": true,
                                      "ReadOnly": false
                                    },
                                    {
                                      "$type": "Models.Functions.LinearInterpolationFunction, Models",
                                      "Name": "TmaxFlow",
                                      "Children": [
                                        {
                                          "$type": "Models.Functions.VariableReference, Models",
                                          "VariableName": "[Berry].MetFactors.BM_TmaxFlow",
                                          "Name": "XValue",
                                          "Children": [],
                                          "IncludeInDocumentation": true,
                                          "Enabled": true,
                                          "ReadOnly": false
                                        },
                                        {
                                          "$type": "Models.Functions.XYPairs, Models",
                                          "X": [
                                            0.0,
                                            1.0,
                                            10.0,
                                            30.0
                                          ],
                                          "Y": [
                                            0.0,
                                            0.0327134,
                                            0.327134,
                                            0.981402
                                          ],
                                          "Name": "XYPairs",
                                          "Children": [],
                                          "IncludeInDocumentation": true,
                                          "Enabled": true,
                                          "ReadOnly": false
                                        }
                                      ],
                                      "IncludeInDocumentation": true,
                                      "Enabled": true,
                                      "ReadOnly": false
                                    },
                                    {
                                      "$type": "Models.Functions.LinearInterpolationFunction, Models",
                                      "Name": "RadFlow",
                                      "Children": [
                                        {
                                          "$type": "Models.Functions.XYPairs, Models",
                                          "X": [
                                            0.0,
                                            1.0,
                                            10.0,
                                            30.0
                                          ],
                                          "Y": [
                                            0.0,
                                            0.0212212,
                                            0.212212,
                                            0.636636
                                          ],
                                          "Name": "XYPairs",
                                          "Children": [],
                                          "IncludeInDocumentation": true,
                                          "Enabled": true,
                                          "ReadOnly": false
                                        },
                                        {
                                          "$type": "Models.Functions.VariableReference, Models",
                                          "VariableName": "[Berry].MetFactors.BM_RadFlow",
                                          "Name": "XValue",
                                          "Children": [],
                                          "IncludeInDocumentation": true,
                                          "Enabled": true,
                                          "ReadOnly": false
                                        }
                                      ],
                                      "IncludeInDocumentation": true,
                                      "Enabled": true,
                                      "ReadOnly": false
                                    },
                                    {
                                      "$type": "Models.Functions.LinearInterpolationFunction, Models",
                                      "Name": "RainTotFlow",
                                      "Children": [
                                        {
                                          "$type": "Models.Functions.XYPairs, Models",
                                          "X": [
                                            0.0,
                                            1.0,
                                            100.0
                                          ],
                                          "Y": [
                                            0.0,
                                            -0.0010101,
                                            -0.10101
                                          ],
                                          "Name": "XYPairs",
                                          "Children": [],
                                          "IncludeInDocumentation": true,
                                          "Enabled": true,
                                          "ReadOnly": false
                                        },
                                        {
                                          "$type": "Models.Functions.VariableReference, Models",
                                          "VariableName": "[Berry].MetFactors.BM_RainTotFlow",
                                          "Name": "XValue",
                                          "Children": [],
                                          "IncludeInDocumentation": true,
                                          "Enabled": true,
                                          "ReadOnly": false
                                        }
                                      ],
                                      "IncludeInDocumentation": true,
                                      "Enabled": true,
                                      "ReadOnly": false
                                    },
                                    {
                                      "$type": "Models.Functions.LinearInterpolationFunction, Models",
                                      "Name": "RainTotVer",
                                      "Children": [
                                        {
                                          "$type": "Models.Functions.VariableReference, Models",
                                          "VariableName": "[Berry].MetFactors.BM_RainTotVer",
                                          "Name": "XValue",
                                          "Children": [],
                                          "IncludeInDocumentation": true,
                                          "Enabled": true,
                                          "ReadOnly": false
                                        },
                                        {
                                          "$type": "Models.Functions.XYPairs, Models",
                                          "X": [
                                            0.0,
                                            1.0,
                                            100.0
                                          ],
                                          "Y": [
                                            0.0,
                                            0.0010051,
                                            0.10051
                                          ],
                                          "Name": "XYPairs",
                                          "Children": [],
                                          "IncludeInDocumentation": true,
                                          "Enabled": true,
                                          "ReadOnly": false
                                        }
                                      ],
                                      "IncludeInDocumentation": true,
                                      "Enabled": true,
                                      "ReadOnly": false
                                    }
                                  ],
                                  "IncludeInDocumentation": true,
                                  "Enabled": true,
                                  "ReadOnly": false
                                },
                                {
                                  "$type": "Models.Functions.LinearInterpolationFunction, Models",
                                  "Name": "FDMFlow",
                                  "Children": [
                                    {
                                      "$type": "Models.Functions.VariableReference, Models",
                                      "VariableName": "[Berry].MetFactors.BM_CarbonFlow",
                                      "Name": "XValue",
                                      "Children": [],
                                      "IncludeInDocumentation": true,
                                      "Enabled": true,
                                      "ReadOnly": false
                                    },
                                    {
                                      "$type": "Models.Functions.XYPairs, Models",
                                      "X": [
                                        0.0,
                                        0.5,
                                        0.8,
                                        1.5
                                      ],
                                      "Y": [
                                        0.0,
                                        0.52,
                                        1.0,
                                        1.0
                                      ],
                                      "Name": "XYPairs",
                                      "Children": [],
                                      "IncludeInDocumentation": true,
                                      "Enabled": true,
                                      "ReadOnly": false
                                    }
                                  ],
                                  "IncludeInDocumentation": true,
                                  "Enabled": true,
                                  "ReadOnly": false
                                }
                              ],
                              "IncludeInDocumentation": true,
                              "Enabled": true,
                              "ReadOnly": false
                            }
                          ],
                          "IncludeInDocumentation": true,
                          "Enabled": true,
                          "ReadOnly": false
                        },
                        {
                          "$type": "Models.Functions.Constant, Models",
                          "FixedValue": 3.0,
                          "Units": null,
                          "Name": "UpperLimit",
                          "Children": [],
                          "IncludeInDocumentation": true,
                          "Enabled": true,
                          "ReadOnly": false
                        }
                      ],
                      "IncludeInDocumentation": true,
                      "Enabled": true,
                      "ReadOnly": false
                    }
                  ],
                  "IncludeInDocumentation": true,
                  "Enabled": true,
                  "ReadOnly": false
                }
              ],
              "IncludeInDocumentation": true,
              "Enabled": true,
              "ReadOnly": false,
              "ShowInDocs": false
            },
            {
              "$type": "Models.Functions.MultiplyFunction, Models",
              "Name": "NumberFunction",
              "Children": [
                {
                  "$type": "Models.Functions.VariableReference, Models",
                  "VariableName": "[Grapevine].Structure.MainStemPopn",
                  "Name": "StemPopulation",
                  "Children": [],
                  "IncludeInDocumentation": true,
                  "Enabled": true,
                  "ReadOnly": false
                },
                {
                  "$type": "Models.Functions.VariableReference, Models",
                  "VariableName": "[Berry].YieldComponent.BunchesPerShoot",
                  "Name": "BunchesPerShoot",
                  "Children": [],
                  "IncludeInDocumentation": true,
                  "Enabled": true,
                  "ReadOnly": false
                },
                {
                  "$type": "Models.Functions.VariableReference, Models",
                  "VariableName": "[Berry].YieldComponent.BerryNum",
                  "Name": "BerriesPerBunch",
                  "Children": [],
                  "IncludeInDocumentation": true,
                  "Enabled": true,
                  "ReadOnly": false
                }
              ],
              "IncludeInDocumentation": true,
              "Enabled": true,
              "ReadOnly": false
            },
            {
              "$type": "Models.Functions.MultiplyFunction, Models",
              "Name": "SingleBerryFW",
              "Children": [
                {
                  "$type": "Models.Memo, Models",
                  "Text": "The effects of water stress on berry fresh weight is a guess based on our experience. Further calibration of the effect of weather conditions and carbon status on berry fresh weight need to be done. ",
                  "Name": "Memo",
                  "Children": [],
                  "IncludeInDocumentation": true,
                  "Enabled": true,
                  "ReadOnly": false
                },
                {
                  "$type": "Models.Functions.BetaGrowthFunction, Models",
                  "tm": 33.3,
                  "te": 59.3,
                  "Name": "BetaGrowthFunction",
                  "Children": [
                    {
                      "$type": "Models.Functions.VariableReference, Models",
                      "VariableName": "[Berry].ThermalTimeAfterFlowering",
                      "Name": "XValue",
                      "Children": [],
                      "IncludeInDocumentation": true,
                      "Enabled": true,
                      "ReadOnly": false
                    },
                    {
                      "$type": "Models.Functions.VariableReference, Models",
                      "VariableName": "[Berry].YieldComponent.BerryMass",
                      "Name": "Ymax",
                      "Children": [],
                      "IncludeInDocumentation": true,
                      "Enabled": true,
                      "ReadOnly": false
                    }
                  ],
                  "IncludeInDocumentation": true,
                  "Enabled": true,
                  "ReadOnly": false
                },
                {
                  "$type": "Models.Functions.DivideFunction, Models",
                  "Name": "MeanWaterStress",
                  "Children": [
                    {
                      "$type": "Models.Functions.AccumulateByNumericPhase, Models",
                      "StartStageName": 3.8,
                      "EndStageName": 6.0,
                      "ResetStageName": "BudBurst",
                      "FractionRemovedOnCut": 0.0,
                      "FractionRemovedOnHarvest": 0.0,
                      "FractionRemovedOnGraze": 0.0,
                      "FractionRemovedOnPrune": 0.0,
                      "Name": "fw",
                      "Children": [
                        {
                          "$type": "Models.Functions.VariableReference, Models",
                          "VariableName": "[Leaf].Fw",
                          "Name": "fw",
                          "Children": [],
                          "IncludeInDocumentation": true,
                          "Enabled": true,
                          "ReadOnly": false
                        }
                      ],
                      "IncludeInDocumentation": true,
                      "Enabled": true,
                      "ReadOnly": false
                    },
                    {
                      "$type": "Models.Functions.AccumulateByNumericPhase, Models",
                      "StartStageName": 3.8,
                      "EndStageName": 6.0,
                      "ResetStageName": "BudBurst",
                      "FractionRemovedOnCut": 0.0,
                      "FractionRemovedOnHarvest": 0.0,
                      "FractionRemovedOnGraze": 0.0,
                      "FractionRemovedOnPrune": 0.0,
                      "Name": "Time",
                      "Children": [
                        {
                          "$type": "Models.Functions.Constant, Models",
                          "FixedValue": 1.0,
                          "Units": "days/day",
                          "Name": "Days",
                          "Children": [],
                          "IncludeInDocumentation": true,
                          "Enabled": true,
                          "ReadOnly": false
                        }
                      ],
                      "IncludeInDocumentation": true,
                      "Enabled": true,
                      "ReadOnly": false
                    }
                  ],
                  "IncludeInDocumentation": true,
                  "Enabled": true,
                  "ReadOnly": false
                }
              ],
              "IncludeInDocumentation": true,
              "Enabled": true,
              "ReadOnly": false
            },
            {
              "$type": "Models.Functions.MultiplyFunction, Models",
              "Name": "TotalBerryFW",
              "Children": [
                {
                  "$type": "Models.Functions.VariableReference, Models",
                  "VariableName": "[Berry].NumberFunction",
                  "Name": "BerryNumber",
                  "Children": [],
                  "IncludeInDocumentation": true,
                  "Enabled": true,
                  "ReadOnly": false
                },
                {
                  "$type": "Models.Functions.VariableReference, Models",
                  "VariableName": "[Berry].SingleBerryFW",
                  "Name": "BerryFW",
                  "Children": [],
                  "IncludeInDocumentation": true,
                  "Enabled": true,
                  "ReadOnly": false
                }
              ],
              "IncludeInDocumentation": true,
              "Enabled": true,
              "ReadOnly": false
            },
            {
              "$type": "Models.Functions.MultiplyFunction, Models",
              "Name": "SingleBerryDW",
              "Children": [
                {
                  "$type": "Models.Functions.BetaGrowthFunction, Models",
                  "tm": 47.8,
                  "te": 70.0,
                  "Name": "BetaGrowthFunction",
                  "Children": [
                    {
                      "$type": "Models.Functions.Constant, Models",
                      "FixedValue": 0.6,
                      "Units": "g",
                      "Name": "Ymax",
                      "Children": [],
                      "IncludeInDocumentation": true,
                      "Enabled": true,
                      "ReadOnly": false
                    },
                    {
                      "$type": "Models.Functions.VariableReference, Models",
                      "VariableName": "[Berry].ThermalTimeAfterFlowering",
                      "Name": "XValue",
                      "Children": [],
                      "IncludeInDocumentation": true,
                      "Enabled": true,
                      "ReadOnly": false
                    }
                  ],
                  "IncludeInDocumentation": true,
                  "Enabled": true,
                  "ReadOnly": false
                }
              ],
              "IncludeInDocumentation": true,
              "Enabled": true,
              "ReadOnly": false
            },
            {
              "$type": "Models.Functions.SubtractFunction, Models",
              "Name": "WaterContent",
              "Children": [
                {
                  "$type": "Models.Functions.Constant, Models",
                  "FixedValue": 1.0,
                  "Units": null,
                  "Name": "Constant",
                  "Children": [],
                  "IncludeInDocumentation": true,
                  "Enabled": true,
                  "ReadOnly": false
                },
                {
                  "$type": "Models.Functions.PhaseLookupValue, Models",
                  "Start": "FloweringTime",
                  "End": "LeafFall",
                  "Name": "AfterFlowering",
                  "Children": [
                    {
                      "$type": "Models.Functions.MinimumFunction, Models",
                      "Name": "MinimumFunction",
                      "Children": [
                        {
                          "$type": "Models.Functions.DivideFunction, Models",
                          "Name": "DivideFunction",
                          "Children": [
                            {
                              "$type": "Models.Functions.VariableReference, Models",
                              "VariableName": "[Berry].Live.Wt",
                              "Name": "BerryDW",
                              "Children": [],
                              "IncludeInDocumentation": true,
                              "Enabled": true,
                              "ReadOnly": false
                            },
                            {
                              "$type": "Models.Functions.VariableReference, Models",
                              "VariableName": "[Berry].TotalBerryFW",
                              "Name": "TotalBerryFW",
                              "Children": [],
                              "IncludeInDocumentation": true,
                              "Enabled": true,
                              "ReadOnly": false
                            }
                          ],
                          "IncludeInDocumentation": true,
                          "Enabled": true,
                          "ReadOnly": false
                        },
                        {
                          "$type": "Models.Functions.Constant, Models",
                          "FixedValue": 0.88,
                          "Units": null,
                          "Name": "Constant",
                          "Children": [],
                          "IncludeInDocumentation": true,
                          "Enabled": true,
                          "ReadOnly": false
                        }
                      ],
                      "IncludeInDocumentation": true,
                      "Enabled": true,
                      "ReadOnly": false
                    }
                  ],
                  "IncludeInDocumentation": true,
                  "Enabled": true,
                  "ReadOnly": false
                }
              ],
              "IncludeInDocumentation": true,
              "Enabled": true,
              "ReadOnly": false
            },
            {
              "$type": "Models.Functions.MultiplyFunction, Models",
              "Name": "DMDemandFunction",
              "Children": [
                {
                  "$type": "Models.Functions.LessThanFunction, Models",
                  "Name": "LessThanFunction",
                  "Children": [
                    {
                      "$type": "Models.Functions.VariableReference, Models",
                      "VariableName": "[Weather].DaysSinceWinterSolstice",
                      "Name": "DAWS",
                      "Children": [],
                      "IncludeInDocumentation": true,
                      "Enabled": true,
                      "ReadOnly": false
                    },
                    {
                      "$type": "Models.Functions.Constant, Models",
                      "FixedValue": 305.0,
                      "Units": null,
                      "Name": "HarvestTime",
                      "Children": [],
                      "IncludeInDocumentation": true,
                      "Enabled": true,
                      "ReadOnly": false
                    },
                    {
                      "$type": "Models.Functions.PhaseLookupValue, Models",
                      "Start": "FloweringTime",
                      "End": "LeafFall",
                      "Name": "AfterFruitSet",
                      "Children": [
                        {
                          "$type": "Models.Functions.MaximumFunction, Models",
                          "Name": "MaximumFunction",
                          "Children": [
                            {
                              "$type": "Models.Functions.DeltaFunction, Models",
                              "StartStageName": null,
                              "Name": "DeltaFunction",
                              "Children": [
                                {
                                  "$type": "Models.Functions.MultiplyFunction, Models",
                                  "Name": "Integral",
                                  "Children": [
                                    {
                                      "$type": "Models.Functions.VariableReference, Models",
                                      "VariableName": "[Berry].NumberFunction",
                                      "Name": "BerryNumber",
                                      "Children": [],
                                      "IncludeInDocumentation": true,
                                      "Enabled": true,
                                      "ReadOnly": false
                                    },
                                    {
                                      "$type": "Models.Functions.VariableReference, Models",
                                      "VariableName": "[Berry].SingleBerryDW",
                                      "Name": "BerryDM",
                                      "Children": [],
                                      "IncludeInDocumentation": true,
                                      "Enabled": true,
                                      "ReadOnly": false
                                    }
                                  ],
                                  "IncludeInDocumentation": true,
                                  "Enabled": true,
                                  "ReadOnly": false
                                }
                              ],
                              "IncludeInDocumentation": true,
                              "Enabled": true,
                              "ReadOnly": false
                            },
                            {
                              "$type": "Models.Functions.Constant, Models",
                              "FixedValue": 0.0,
                              "Units": "g",
                              "Name": "Constant",
                              "Children": [],
                              "IncludeInDocumentation": true,
                              "Enabled": true,
                              "ReadOnly": false
                            }
                          ],
                          "IncludeInDocumentation": true,
                          "Enabled": true,
                          "ReadOnly": false
                        }
                      ],
                      "IncludeInDocumentation": true,
                      "Enabled": true,
                      "ReadOnly": false
                    },
                    {
                      "$type": "Models.Functions.Constant, Models",
                      "FixedValue": 0.0,
                      "Units": null,
                      "Name": "Zero",
                      "Children": [],
                      "IncludeInDocumentation": true,
                      "Enabled": true,
                      "ReadOnly": false
                    }
                  ],
                  "IncludeInDocumentation": true,
                  "Enabled": true,
                  "ReadOnly": false
                },
                {
                  "$type": "Models.Functions.Constant, Models",
                  "FixedValue": 1.0,
                  "Units": "g",
                  "Name": "Constant",
                  "Children": [],
                  "IncludeInDocumentation": true,
                  "Enabled": true,
                  "ReadOnly": false
                }
              ],
              "IncludeInDocumentation": true,
              "Enabled": true,
              "ReadOnly": false
            },
            {
              "$type": "Models.PMF.BiomassDemand, Models",
              "Name": "DMDemandPriorityFactors",
              "Children": [
                {
                  "$type": "Models.Functions.Constant, Models",
                  "FixedValue": 1.0,
                  "Units": null,
                  "Name": "Structural",
                  "Children": [],
                  "IncludeInDocumentation": true,
                  "Enabled": true,
                  "ReadOnly": false
                },
                {
                  "$type": "Models.Functions.Constant, Models",
                  "FixedValue": 1.0,
                  "Units": null,
                  "Name": "Metabolic",
                  "Children": [],
                  "IncludeInDocumentation": true,
                  "Enabled": true,
                  "ReadOnly": false
                },
                {
                  "$type": "Models.Functions.Constant, Models",
                  "FixedValue": 1.0,
                  "Units": null,
                  "Name": "Storage",
                  "Children": [],
                  "IncludeInDocumentation": true,
                  "Enabled": true,
                  "ReadOnly": false
                }
              ],
              "IncludeInDocumentation": true,
              "Enabled": true,
              "ReadOnly": false
            },
            {
              "$type": "Models.Functions.DivideFunction, Models",
              "Name": "YieldPerVine",
              "Children": [
                {
                  "$type": "Models.Functions.VariableReference, Models",
                  "VariableName": "[Berry].TotalBerryFW",
                  "Name": "TotalBerryFW",
                  "Children": [],
                  "IncludeInDocumentation": true,
                  "Enabled": true,
                  "ReadOnly": false
                },
                {
                  "$type": "Models.Functions.VariableReference, Models",
                  "VariableName": "[Grapevine].Population",
                  "Name": "Population",
                  "Children": [],
                  "IncludeInDocumentation": true,
                  "Enabled": true,
                  "ReadOnly": false
                },
                {
                  "$type": "Models.Functions.Constant, Models",
                  "FixedValue": 1000.0,
                  "Units": null,
                  "Name": "Constant",
                  "Children": [],
                  "IncludeInDocumentation": true,
                  "Enabled": true,
                  "ReadOnly": false
                }
              ],
              "IncludeInDocumentation": true,
              "Enabled": true,
              "ReadOnly": false
            },
            {
              "$type": "Models.Functions.PhaseLookup, Models",
              "Name": "Brix",
              "Children": [
                {
                  "$type": "Models.Functions.PhaseLookupValue, Models",
                  "Start": "FloweringTime",
                  "End": "Veraison",
                  "Name": "BeforeVeraison",
                  "Children": [
                    {
                      "$type": "Models.Functions.Constant, Models",
                      "FixedValue": 5.0,
                      "Units": null,
                      "Name": "Constant",
                      "Children": [],
                      "IncludeInDocumentation": true,
                      "Enabled": true,
                      "ReadOnly": false
                    }
                  ],
                  "IncludeInDocumentation": true,
                  "Enabled": true,
                  "ReadOnly": false
                },
                {
                  "$type": "Models.Functions.PhaseLookupValue, Models",
                  "Start": "Veraison",
                  "End": "LeafFall",
                  "Name": "AfterVeraison",
                  "Children": [
                    {
                      "$type": "Models.Functions.LessThanFunction, Models",
                      "Name": "LessThanFunction",
                      "Children": [
                        {
                          "$type": "Models.Functions.VariableReference, Models",
                          "VariableName": "[Weather].DaysSinceWinterSolstice",
                          "Name": "DAWS",
                          "Children": [],
                          "IncludeInDocumentation": true,
                          "Enabled": true,
                          "ReadOnly": false
                        },
                        {
                          "$type": "Models.Functions.Constant, Models",
                          "FixedValue": 305.0,
                          "Units": null,
                          "Name": "HarvestTime",
                          "Children": [],
                          "IncludeInDocumentation": true,
                          "Enabled": true,
                          "ReadOnly": false
                        },
                        {
                          "$type": "Models.Functions.MaximumFunction, Models",
                          "Name": "MaximumFunction",
                          "Children": [
                            {
                              "$type": "Models.Functions.DivideFunction, Models",
                              "Name": "DivideFunction",
                              "Children": [
                                {
                                  "$type": "Models.Functions.MaximumFunction, Models",
                                  "Name": "MaximumFunction",
                                  "Children": [
                                    {
                                      "$type": "Models.Functions.SubtractFunction, Models",
                                      "Name": "SubtractFunction",
                                      "Children": [
                                        {
                                          "$type": "Models.Functions.Constant, Models",
                                          "FixedValue": 0.944,
                                          "Units": null,
                                          "Name": "constant",
                                          "Children": [],
                                          "IncludeInDocumentation": true,
                                          "Enabled": true,
                                          "ReadOnly": false
                                        },
                                        {
                                          "$type": "Models.Functions.VariableReference, Models",
                                          "VariableName": "[Berry].WaterContent",
                                          "Name": "WaterContent",
                                          "Children": [],
                                          "IncludeInDocumentation": true,
                                          "Enabled": true,
                                          "ReadOnly": false
                                        }
                                      ],
                                      "IncludeInDocumentation": true,
                                      "Enabled": true,
                                      "ReadOnly": false
                                    },
                                    {
                                      "$type": "Models.Functions.Constant, Models",
                                      "FixedValue": 0.0,
                                      "Units": null,
                                      "Name": "zero",
                                      "Children": [],
                                      "IncludeInDocumentation": true,
                                      "Enabled": true,
                                      "ReadOnly": false
                                    }
                                  ],
                                  "IncludeInDocumentation": true,
                                  "Enabled": true,
                                  "ReadOnly": false
                                },
                                {
                                  "$type": "Models.Functions.Constant, Models",
                                  "FixedValue": 0.0082,
                                  "Units": null,
                                  "Name": "constant",
                                  "Children": [],
                                  "IncludeInDocumentation": true,
                                  "Enabled": true,
                                  "ReadOnly": false
                                }
                              ],
                              "IncludeInDocumentation": true,
                              "Enabled": true,
                              "ReadOnly": false
                            },
                            {
                              "$type": "Models.Functions.Constant, Models",
                              "FixedValue": 5.0,
                              "Units": null,
                              "Name": "min",
                              "Children": [],
                              "IncludeInDocumentation": true,
                              "Enabled": true,
                              "ReadOnly": false
                            }
                          ],
                          "IncludeInDocumentation": true,
                          "Enabled": true,
                          "ReadOnly": false
                        },
                        {
                          "$type": "Models.Functions.Constant, Models",
                          "FixedValue": 0.0,
                          "Units": null,
                          "Name": "Zero",
                          "Children": [],
                          "IncludeInDocumentation": true,
                          "Enabled": true,
                          "ReadOnly": false
                        }
                      ],
                      "IncludeInDocumentation": true,
                      "Enabled": true,
                      "ReadOnly": false
                    }
                  ],
                  "IncludeInDocumentation": true,
                  "Enabled": true,
                  "ReadOnly": false
                }
              ],
              "IncludeInDocumentation": true,
              "Enabled": true,
              "ReadOnly": false
            },
            {
              "$type": "Models.Functions.PhaseLookup, Models",
              "Name": "TitratableAcid",
              "Children": [
                {
                  "$type": "Models.Functions.PhaseLookupValue, Models",
                  "Start": "FloweringTime",
                  "End": "Veraison",
                  "Name": "BeforeVeraison",
                  "Children": [
                    {
                      "$type": "Models.Functions.Constant, Models",
                      "FixedValue": 0.0,
                      "Units": null,
                      "Name": "Constant",
                      "Children": [],
                      "IncludeInDocumentation": true,
                      "Enabled": true,
                      "ReadOnly": false
                    }
                  ],
                  "IncludeInDocumentation": true,
                  "Enabled": true,
                  "ReadOnly": false
                },
                {
                  "$type": "Models.Functions.PhaseLookupValue, Models",
                  "Start": "Veraison",
                  "End": "LeafFall",
                  "Name": "AfterVeraison",
                  "Children": [
                    {
                      "$type": "Models.Functions.ExponentialFunction, Models",
                      "A": 7.866,
                      "B": 30.345,
                      "C": -0.0923,
                      "Name": "TitratableAcid",
                      "Children": [
                        {
                          "$type": "Models.Functions.VariableReference, Models",
                          "VariableName": "[Berry].ThermalTimeAfterVeraison",
                          "Name": "XValue",
                          "Children": [],
                          "IncludeInDocumentation": true,
                          "Enabled": true,
                          "ReadOnly": false
                        }
                      ],
                      "IncludeInDocumentation": true,
                      "Enabled": true,
                      "ReadOnly": false
                    }
                  ],
                  "IncludeInDocumentation": true,
                  "Enabled": true,
                  "ReadOnly": false
                }
              ],
              "IncludeInDocumentation": true,
              "Enabled": true,
              "ReadOnly": false
            },
            {
              "$type": "Models.Functions.AccumulateFunction, Models",
              "StartStageName": "Veraison",
              "EndStageName": "LeafFall",
              "ResetStageName": "Ecodormancy",
              "FractionRemovedOnCut": 0.0,
              "FractionRemovedOnHarvest": 0.0,
              "FractionRemovedOnGraze": 0.0,
              "FractionRemovedOnPrune": 0.0,
              "Name": "ThermalTimeAfterVeraison",
              "Children": [
                {
                  "$type": "Models.Functions.VariableReference, Models",
                  "VariableName": "[Phenology].ThermalTime",
                  "Name": "ThermalTime",
                  "Children": [],
                  "IncludeInDocumentation": true,
                  "Enabled": true,
                  "ReadOnly": false
                }
              ],
              "IncludeInDocumentation": true,
              "Enabled": true,
              "ReadOnly": false
            },
            {
              "$type": "Models.Functions.AccumulateFunction, Models",
              "StartStageName": "FloweringTime",
              "EndStageName": "LeafFall",
              "ResetStageName": "Ecodormancy",
              "FractionRemovedOnCut": 0.0,
              "FractionRemovedOnHarvest": 0.0,
              "FractionRemovedOnGraze": 0.0,
              "FractionRemovedOnPrune": 0.0,
              "Name": "ThermalTimeAfterFlowering",
              "Children": [
                {
                  "$type": "Models.Functions.VariableReference, Models",
                  "VariableName": "[Phenology].ThermalTime",
                  "Name": "ThermalTime",
                  "Children": [],
                  "IncludeInDocumentation": true,
                  "Enabled": true,
                  "ReadOnly": false
                }
              ],
              "IncludeInDocumentation": true,
              "Enabled": true,
              "ReadOnly": false
            },
            {
              "$type": "Models.Functions.Constant, Models",
              "FixedValue": 0.02,
              "Units": "g/g",
              "Name": "MaxNConcDailyGrowth",
              "Children": [],
              "IncludeInDocumentation": true,
              "Enabled": true,
              "ReadOnly": false
            },
            {
              "$type": "Models.Functions.Constant, Models",
              "FixedValue": 0.002,
              "Units": "g/g",
              "Name": "MinimumNConc",
              "Children": [],
              "IncludeInDocumentation": true,
              "Enabled": true,
              "ReadOnly": false
            },
            {
              "$type": "Models.PMF.Library.BiomassRemoval, Models",
              "Name": "BiomassRemovalDefaults",
              "Children": [
                {
                  "$type": "Models.PMF.OrganBiomassRemovalType, Models",
                  "FractionLiveToRemove": 0.0,
                  "FractionDeadToRemove": 0.0,
                  "FractionLiveToResidue": 0.0,
                  "FractionDeadToResidue": 0.0,
                  "Name": "Harvest",
                  "Children": [],
                  "IncludeInDocumentation": true,
                  "Enabled": true,
                  "ReadOnly": false
                },
                {
                  "$type": "Models.PMF.OrganBiomassRemovalType, Models",
                  "FractionLiveToRemove": 0.0,
                  "FractionDeadToRemove": 0.0,
                  "FractionLiveToResidue": 0.0,
                  "FractionDeadToResidue": 0.0,
                  "Name": "Cut",
                  "Children": [],
                  "IncludeInDocumentation": true,
                  "Enabled": true,
                  "ReadOnly": false
                },
                {
                  "$type": "Models.PMF.OrganBiomassRemovalType, Models",
                  "FractionLiveToRemove": 0.0,
                  "FractionDeadToRemove": 0.0,
                  "FractionLiveToResidue": 0.0,
                  "FractionDeadToResidue": 0.0,
                  "Name": "Prune",
                  "Children": [],
                  "IncludeInDocumentation": true,
                  "Enabled": true,
                  "ReadOnly": false
                },
                {
                  "$type": "Models.PMF.OrganBiomassRemovalType, Models",
                  "FractionLiveToRemove": 0.0,
                  "FractionDeadToRemove": 0.0,
                  "FractionLiveToResidue": 0.0,
                  "FractionDeadToResidue": 0.0,
                  "Name": "Graze",
                  "Children": [],
                  "IncludeInDocumentation": true,
                  "Enabled": true,
                  "ReadOnly": false
                },
                {
                  "$type": "Models.PMF.OrganBiomassRemovalType, Models",
                  "FractionLiveToRemove": 0.0,
                  "FractionDeadToRemove": 0.0,
                  "FractionLiveToResidue": 0.0,
                  "FractionDeadToResidue": 0.0,
                  "Name": "Thin",
                  "Children": [],
                  "IncludeInDocumentation": true,
                  "Enabled": true,
                  "ReadOnly": false
                }
              ],
              "IncludeInDocumentation": true,
              "Enabled": true,
              "ReadOnly": false
            },
            {
              "$type": "Models.Functions.Constant, Models",
              "FixedValue": 2.5,
              "Units": "g fresh or dry",
              "Name": "MaximumPotentialGrainSize",
              "Children": [],
              "IncludeInDocumentation": true,
              "Enabled": true,
              "ReadOnly": false
            },
            {
              "$type": "Models.Functions.Constant, Models",
              "FixedValue": 0.98,
              "Units": null,
              "Name": "DMConversionEfficiency",
              "Children": [],
              "IncludeInDocumentation": true,
              "Enabled": true,
              "ReadOnly": false
            },
            {
              "$type": "Models.Functions.Constant, Models",
              "FixedValue": 0.0,
              "Units": null,
              "Name": "RemobilisationCost",
              "Children": [],
              "IncludeInDocumentation": true,
              "Enabled": true,
              "ReadOnly": false
            },
            {
              "$type": "Models.Functions.Constant, Models",
              "FixedValue": 0.4,
              "Units": null,
              "Name": "CarbonConcentration",
              "Children": [],
              "IncludeInDocumentation": true,
              "Enabled": true,
              "ReadOnly": false
            },
            {
              "$type": "Models.Functions.MultiplyFunction, Models",
              "Name": "MaintenanceRespirationFunction",
              "Children": [
                {
                  "$type": "Models.Functions.Constant, Models",
                  "FixedValue": 0.001,
                  "Units": null,
                  "Name": "Qm",
                  "Children": [],
                  "IncludeInDocumentation": true,
                  "Enabled": true,
                  "ReadOnly": false
                },
                {
                  "$type": "Models.Functions.ExponentialFunction, Models",
                  "A": 0.0,
                  "B": 1.0,
                  "C": 0.045,
                  "Name": "TempResponse",
                  "Children": [
                    {
                      "$type": "Models.Memo, Models",
                      "Text": "The temperature-dependent parameter is set so that the respiration rate doubles for every 10 oC increase in temperature.",
                      "Name": "Memo",
                      "Children": [],
                      "IncludeInDocumentation": true,
                      "Enabled": true,
                      "ReadOnly": false
                    },
                    {
                      "$type": "Models.Functions.SubtractFunction, Models",
                      "Name": "TempDiff",
                      "Children": [
                        {
                          "$type": "Models.Functions.VariableReference, Models",
                          "VariableName": "[Weather].MeanT",
                          "Name": "Xvalue",
                          "Children": [],
                          "IncludeInDocumentation": true,
                          "Enabled": true,
                          "ReadOnly": false
                        },
                        {
                          "$type": "Models.Functions.Constant, Models",
                          "FixedValue": 20.0,
                          "Units": null,
                          "Name": "RefT",
                          "Children": [],
                          "IncludeInDocumentation": true,
                          "Enabled": true,
                          "ReadOnly": false
                        }
                      ],
                      "IncludeInDocumentation": true,
                      "Enabled": true,
                      "ReadOnly": false
                    }
                  ],
                  "IncludeInDocumentation": true,
                  "Enabled": true,
                  "ReadOnly": false
                }
              ],
              "IncludeInDocumentation": true,
              "Enabled": true,
              "ReadOnly": false
            },
            {
              "$type": "Models.Functions.LinearInterpolationFunction, Models",
              "Name": "MaximumNConc",
              "Children": [
                {
                  "$type": "Models.Functions.XYPairs, Models",
                  "X": [
                    0.0,
                    100.0,
                    150.0,
                    177.0,
                    335.0,
                    336.0,
                    366.0
                  ],
                  "Y": [
                    0.01,
                    0.01,
                    0.025,
                    0.015,
                    0.01,
                    0.01,
                    0.01
                  ],
                  "Name": "XYPairs",
                  "Children": [],
                  "IncludeInDocumentation": true,
                  "Enabled": true,
                  "ReadOnly": false
                },
                {
                  "$type": "Models.Functions.VariableReference, Models",
                  "VariableName": "[Weather].DaysSinceWinterSolstice",
                  "Name": "XValue",
                  "Children": [],
                  "IncludeInDocumentation": true,
                  "Enabled": true,
                  "ReadOnly": false
                }
              ],
              "IncludeInDocumentation": true,
              "Enabled": true,
              "ReadOnly": false
            },
            {
              "$type": "Models.Functions.MultiplyFunction, Models",
              "Name": "NFillingRate",
              "Children": [
                {
                  "$type": "Models.Functions.LessThanFunction, Models",
                  "Name": "LessThanFunction",
                  "Children": [
                    {
                      "$type": "Models.Functions.VariableReference, Models",
                      "VariableName": "[Weather].DaysSinceWinterSolstice",
                      "Name": "DAWS",
                      "Children": [],
                      "IncludeInDocumentation": true,
                      "Enabled": true,
                      "ReadOnly": false
                    },
                    {
                      "$type": "Models.Functions.Constant, Models",
                      "FixedValue": 305.0,
                      "Units": null,
                      "Name": "HarvestTime",
                      "Children": [],
                      "IncludeInDocumentation": true,
                      "Enabled": true,
                      "ReadOnly": false
                    },
                    {
                      "$type": "Models.Functions.PhaseLookupValue, Models",
                      "Start": "FloweringTime",
                      "End": "LeafFall",
                      "Name": "AfterFruitSet",
                      "Children": [
                        {
                          "$type": "Models.Functions.MaximumFunction, Models",
                          "Name": "MaximumFunction",
                          "Children": [
                            {
                              "$type": "Models.Functions.DeltaFunction, Models",
                              "StartStageName": null,
                              "Name": "DeltaFunction",
                              "Children": [
                                {
                                  "$type": "Models.Functions.MultiplyFunction, Models",
                                  "Name": "Integral",
                                  "Children": [
                                    {
                                      "$type": "Models.Functions.VariableReference, Models",
                                      "VariableName": "[Berry].NumberFunction",
                                      "Name": "BerryNumber",
                                      "Children": [],
                                      "IncludeInDocumentation": true,
                                      "Enabled": true,
                                      "ReadOnly": false
                                    },
                                    {
                                      "$type": "Models.Functions.VariableReference, Models",
                                      "VariableName": "[Berry].SingleBerryDW",
                                      "Name": "BerryDM",
                                      "Children": [],
                                      "IncludeInDocumentation": true,
                                      "Enabled": true,
                                      "ReadOnly": false
                                    },
                                    {
                                      "$type": "Models.Functions.VariableReference, Models",
                                      "VariableName": "[Berry].MaximumNConc",
                                      "Name": "NConc",
                                      "Children": [],
                                      "IncludeInDocumentation": true,
                                      "Enabled": true,
                                      "ReadOnly": false
                                    }
                                  ],
                                  "IncludeInDocumentation": true,
                                  "Enabled": true,
                                  "ReadOnly": false
                                }
                              ],
                              "IncludeInDocumentation": true,
                              "Enabled": true,
                              "ReadOnly": false
                            },
                            {
                              "$type": "Models.Functions.Constant, Models",
                              "FixedValue": 0.0,
                              "Units": "g",
                              "Name": "Constant",
                              "Children": [],
                              "IncludeInDocumentation": true,
                              "Enabled": true,
                              "ReadOnly": false
                            }
                          ],
                          "IncludeInDocumentation": true,
                          "Enabled": true,
                          "ReadOnly": false
                        }
                      ],
                      "IncludeInDocumentation": true,
                      "Enabled": true,
                      "ReadOnly": false
                    },
                    {
                      "$type": "Models.Functions.Constant, Models",
                      "FixedValue": 0.0,
                      "Units": null,
                      "Name": "Zero",
                      "Children": [],
                      "IncludeInDocumentation": true,
                      "Enabled": true,
                      "ReadOnly": false
                    }
                  ],
                  "IncludeInDocumentation": true,
                  "Enabled": true,
                  "ReadOnly": false
                },
                {
                  "$type": "Models.Functions.Constant, Models",
                  "FixedValue": 1.0,
                  "Units": "g",
                  "Name": "Constant",
                  "Children": [],
                  "IncludeInDocumentation": true,
                  "Enabled": true,
                  "ReadOnly": false
                }
              ],
              "IncludeInDocumentation": true,
              "Enabled": true,
              "ReadOnly": false
            },
            {
              "$type": "Models.PMF.BiomassDemand, Models",
              "Name": "NDemandPriorityFactors",
              "Children": [
                {
                  "$type": "Models.Functions.Constant, Models",
                  "Name": "Structural",
                  "FixedValue": "1"
                },
                {
                  "$type": "Models.Functions.Constant, Models",
                  "Name": "Metabolic",
                  "FixedValue": "1"
                },
                {
                  "$type": "Models.Functions.Constant, Models",
                  "Name": "Storage",
                  "FixedValue": "1"
                }
              ]
            }
          ],
          "IncludeInDocumentation": true,
          "Enabled": true,
          "ReadOnly": false
        },
        {
          "$type": "Models.PMF.Organs.Root, Models",
          "DMSupply": null,
          "NSupply": null,
          "DMDemand": null,
          "DMDemandPriorityFactor": null,
          "NDemand": null,
          "potentialDMAllocation": null,
          "GrowthRespiration": 0.0,
          "MaintenanceRespiration": 0.0,
          "Name": "Root",
          "Children": [
            {
              "$type": "Models.Memo, Models",
              "Text": "Note that this organs is parameterised to represents all the fine roots of the plant.  The root organ is reponsible for uptake but can also supply both N and DM from its non-structural biomass.  The Fibrous root organ is used for simulating biomass storage and remobilisation because the current root class can not handle the biomass retranslocation.\n\nThe dynamics of root biomass was based on the root length dynamics measurement done on mature concord vines in UC Davis by comos et al., 2005. both root growth rate and mortality rate have annual cycles.Maintenance was set to zero as it was parameterized insided the senescence rate. \nthe maximum root biomass during the season is around 60 g per plant, estimated by lakso et al., 2008. \n\nthe initial weight of the root was increased as we start the simulation in February with no leaves.the start of simulation in February was for correctly simulating the budburst in the first year. the initial weight was given to ensure that the peak of the biomass can cycle around 30 g/m2. ",
              "Name": "Description",
              "Children": [],
              "IncludeInDocumentation": true,
              "Enabled": true,
              "ReadOnly": false
            },
            {
              "$type": "Models.PMF.BiomassDemand, Models",
              "Name": "InitialWt",
              "Children": [
                {
                  "$type": "Models.Functions.Constant, Models",
                  "FixedValue": 100.0,
                  "Units": "g/plant",
                  "Name": "Structural",
                  "Children": [],
                  "IncludeInDocumentation": true,
                  "Enabled": true,
                  "ReadOnly": false
                },
                {
                  "$type": "Models.Functions.Constant, Models",
                  "FixedValue": 0.0,
                  "Units": null,
                  "Name": "Metabolic",
                  "Children": [],
                  "IncludeInDocumentation": true,
                  "Enabled": true,
                  "ReadOnly": false
                },
                {
                  "$type": "Models.Functions.Constant, Models",
                  "FixedValue": 0.0,
                  "Units": null,
                  "Name": "Storage",
                  "Children": [],
                  "IncludeInDocumentation": true,
                  "Enabled": true,
                  "ReadOnly": false
                }
              ],
              "IncludeInDocumentation": true,
              "Enabled": true,
              "ReadOnly": false
            },
            {
              "$type": "Models.PMF.BiomassDemandAndPriority, Models",
              "Name": "DMDemands",
              "Children": [
                {
                  "$type": "Models.Functions.MultiplyFunction, Models",
                  "Name": "Structural",
                  "Children": [
                    {
                      "$type": "Models.Functions.VariableReference, Models",
                      "VariableName": "[Root].Live.StructuralWt",
                      "Name": "wt",
                      "Children": [],
                      "IncludeInDocumentation": true,
                      "Enabled": true,
                      "ReadOnly": false
                    },
                    {
                      "$type": "Models.Functions.LinearInterpolationFunction, Models",
                      "Name": "GrowthRate",
                      "Children": [
                        {
                          "$type": "Models.Functions.XYPairs, Models",
                          "X": [
                            0.0,
                            61.0,
                            122.0,
                            153.0,
                            192.0,
                            275.0,
                            310.0,
                            366.0
                          ],
                          "Y": [
                            0.0,
                            0.0,
                            0.01,
                            0.013545,
                            0.02102184,
                            0.01,
                            0.0,
                            0.0
                          ],
                          "Name": "XYPairs",
                          "Children": [],
                          "IncludeInDocumentation": true,
                          "Enabled": true,
                          "ReadOnly": false
                        },
                        {
                          "$type": "Models.Functions.VariableReference, Models",
                          "VariableName": "[Weather].DaysSinceWinterSolstice",
                          "Name": "XValue",
                          "Children": [],
                          "IncludeInDocumentation": true,
                          "Enabled": true,
                          "ReadOnly": false
                        }
                      ],
                      "IncludeInDocumentation": true,
                      "Enabled": true,
                      "ReadOnly": false
                    },
                    {
                      "$type": "Models.Functions.Constant, Models",
                      "FixedValue": 1.3,
                      "Units": null,
                      "Name": "GrowthCostScale",
                      "Children": [],
                      "IncludeInDocumentation": true,
                      "Enabled": true,
                      "ReadOnly": false
                    }
                  ],
                  "IncludeInDocumentation": true,
                  "Enabled": true,
                  "ReadOnly": false
                },
                {
                  "$type": "Models.Functions.Constant, Models",
                  "FixedValue": 0.0,
                  "Units": null,
                  "Name": "Metabolic",
                  "Children": [],
                  "IncludeInDocumentation": true,
                  "Enabled": true,
                  "ReadOnly": false
                },
                {
                  "$type": "Models.Functions.Constant, Models",
                  "FixedValue": 0.0,
                  "Units": null,
                  "Name": "Storage",
                  "Children": [],
                  "IncludeInDocumentation": true,
                  "Enabled": true,
                  "ReadOnly": false
                },
                {
                  "$type": "Models.Functions.Constant, Models",
                  "FixedValue": 1.6,
                  "Units": null,
                  "Name": "QStructuralPriority",
                  "Children": [],
                  "IncludeInDocumentation": true,
                  "Enabled": true,
                  "ReadOnly": false
                },
                {
                  "$type": "Models.Functions.Constant, Models",
                  "FixedValue": 0.0,
                  "Units": null,
                  "Name": "QMetabolicPriority",
                  "Children": [],
                  "IncludeInDocumentation": true,
                  "Enabled": true,
                  "ReadOnly": false
                },
                {
                  "$type": "Models.Functions.Constant, Models",
                  "FixedValue": 0.0,
                  "Units": null,
                  "Name": "QStoragePriority",
                  "Children": [],
                  "IncludeInDocumentation": true,
                  "Enabled": true,
                  "ReadOnly": false
                }
              ],
              "IncludeInDocumentation": true,
              "Enabled": true,
              "ReadOnly": false
            },
            {
              "$type": "Models.Functions.Constant, Models",
              "FixedValue": 0.83,
              "Units": null,
              "Name": "DMConversionEfficiency",
              "Children": [],
              "IncludeInDocumentation": true,
              "Enabled": true,
              "ReadOnly": false
            },
            {
              "$type": "Models.Functions.RootShape.RootShapeCylinder, Models",
              "Name": "RootShape",
              "Children": [],
              "IncludeInDocumentation": true,
              "Enabled": true,
              "ReadOnly": false
            },
            {
              "$type": "Models.Functions.Constant, Models",
              "FixedValue": 0.002,
              "Units": null,
              "Name": "DMRetranslocationFactor",
              "Children": [],
              "IncludeInDocumentation": true,
              "Enabled": true,
              "ReadOnly": false
            },
            {
              "$type": "Models.Functions.Constant, Models",
              "FixedValue": 1.0,
              "Units": null,
              "Name": "DMReallocationFactor",
              "Children": [],
              "IncludeInDocumentation": true,
              "Enabled": true,
              "ReadOnly": false
            },
            {
              "$type": "Models.Functions.PhaseLookupValue, Models",
              "Start": "BudBurst",
              "End": "LeafFall",
              "Name": "NitrogenDemandSwitch",
              "Children": [
                {
                  "$type": "Models.Functions.Constant, Models",
                  "FixedValue": 1.0,
                  "Units": null,
                  "Name": "Constant",
                  "Children": [],
                  "IncludeInDocumentation": true,
                  "Enabled": true,
                  "ReadOnly": false
                }
              ],
              "IncludeInDocumentation": true,
              "Enabled": true,
              "ReadOnly": false
            },
            {
              "$type": "Models.Functions.Constant, Models",
              "FixedValue": 0.001,
              "Units": "g/g",
              "Name": "MinimumNConc",
              "Children": [],
              "IncludeInDocumentation": true,
              "Enabled": true,
              "ReadOnly": false
            },
            {
              "$type": "Models.Functions.Constant, Models",
              "FixedValue": 0.02,
              "Units": "g/g",
              "Name": "MaximumNConc",
              "Children": [],
              "IncludeInDocumentation": true,
              "Enabled": true,
              "ReadOnly": false
            },
            {
              "$type": "Models.Functions.Constant, Models",
              "FixedValue": 1000000.0,
              "Units": "mm",
              "Name": "MaximumRootDepth",
              "Children": [],
              "IncludeInDocumentation": true,
              "Enabled": true,
              "ReadOnly": false
            },
            {
              "$type": "Models.PMF.Library.BiomassRemoval, Models",
              "Name": "BiomassRemovalDefaults",
              "Children": [
                {
                  "$type": "Models.PMF.OrganBiomassRemovalType, Models",
                  "FractionLiveToRemove": 0.0,
                  "FractionDeadToRemove": 0.0,
                  "FractionLiveToResidue": 0.0,
                  "FractionDeadToResidue": 0.0,
                  "Name": "Harvest",
                  "Children": [],
                  "IncludeInDocumentation": true,
                  "Enabled": true,
                  "ReadOnly": false
                },
                {
                  "$type": "Models.PMF.OrganBiomassRemovalType, Models",
                  "FractionLiveToRemove": 0.0,
                  "FractionDeadToRemove": 0.0,
                  "FractionLiveToResidue": 0.0,
                  "FractionDeadToResidue": 0.0,
                  "Name": "Cut",
                  "Children": [],
                  "IncludeInDocumentation": true,
                  "Enabled": true,
                  "ReadOnly": false
                },
                {
                  "$type": "Models.PMF.OrganBiomassRemovalType, Models",
                  "FractionLiveToRemove": 0.0,
                  "FractionDeadToRemove": 0.0,
                  "FractionLiveToResidue": 0.0,
                  "FractionDeadToResidue": 0.0,
                  "Name": "Prune",
                  "Children": [],
                  "IncludeInDocumentation": true,
                  "Enabled": true,
                  "ReadOnly": false
                },
                {
                  "$type": "Models.PMF.OrganBiomassRemovalType, Models",
                  "FractionLiveToRemove": 0.0,
                  "FractionDeadToRemove": 0.0,
                  "FractionLiveToResidue": 0.0,
                  "FractionDeadToResidue": 0.0,
                  "Name": "Graze",
                  "Children": [],
                  "IncludeInDocumentation": true,
                  "Enabled": true,
                  "ReadOnly": false
                }
              ],
              "IncludeInDocumentation": true,
              "Enabled": true,
              "ReadOnly": false
            },
            {
              "$type": "Models.Functions.Constant, Models",
              "FixedValue": 0.0,
              "Units": null,
              "Name": "RemobilisationCost",
              "Children": [],
              "IncludeInDocumentation": true,
              "Enabled": true,
              "ReadOnly": false
            },
            {
              "$type": "Models.Functions.LinearInterpolationFunction, Models",
              "Name": "NUptakeSWFactor",
              "Children": [
                {
                  "$type": "Models.Functions.XYPairs, Models",
                  "X": [
                    0.0,
                    1.0
                  ],
                  "Y": [
                    0.0,
                    1.0
                  ],
                  "Name": "XYPairs",
                  "Children": [],
                  "IncludeInDocumentation": true,
                  "Enabled": true,
                  "ReadOnly": false
                },
                {
                  "$type": "Models.Functions.VariableReference, Models",
                  "VariableName": "[Root].RWC",
                  "Name": "XValue",
                  "Children": [],
                  "IncludeInDocumentation": true,
                  "Enabled": true,
                  "ReadOnly": false
                }
              ],
              "IncludeInDocumentation": true,
              "Enabled": true,
              "ReadOnly": false
            },
            {
              "$type": "Models.Functions.Constant, Models",
              "FixedValue": 500.0,
              "Units": "m/g",
              "Name": "SpecificRootLength",
              "Children": [],
              "IncludeInDocumentation": true,
              "Enabled": true,
              "ReadOnly": false
            },
            {
              "$type": "Models.Functions.Constant, Models",
              "FixedValue": 20.0,
              "Units": "mm/d",
              "Name": "RootFrontVelocity",
              "Children": [],
              "IncludeInDocumentation": true,
              "Enabled": true,
              "ReadOnly": false
            },
            {
              "$type": "Models.Functions.Constant, Models",
              "FixedValue": 0.02,
              "Units": null,
              "Name": "KNO3",
              "Children": [],
              "IncludeInDocumentation": true,
              "Enabled": true,
              "ReadOnly": false
            },
            {
              "$type": "Models.Functions.Constant, Models",
              "FixedValue": 0.02,
              "Units": null,
              "Name": "KNH4",
              "Children": [],
              "IncludeInDocumentation": true,
              "Enabled": true,
              "ReadOnly": false
            },
            {
              "$type": "Models.Functions.Constant, Models",
              "FixedValue": 5.0,
              "Units": null,
              "Name": "MaxDailyNUptake",
              "Children": [],
              "IncludeInDocumentation": true,
              "Enabled": true,
              "ReadOnly": false
            },
            {
              "$type": "Models.Functions.Constant, Models",
              "FixedValue": 0.4,
              "Units": null,
              "Name": "CarbonConcentration",
              "Children": [],
              "IncludeInDocumentation": true,
              "Enabled": true,
              "ReadOnly": false
            },
            {
              "$type": "Models.PMF.BiomassDemandAndPriority, Models",
              "Name": "NDemands",
              "Children": [
                {
                  "$type": "Models.Functions.MultiplyFunction, Models",
                  "Name": "Structural",
                  "Children": [
                    {
                      "$type": "Models.Functions.VariableReference, Models",
                      "VariableName": "[Root].minimumNconc",
                      "Name": "MinNconc",
                      "Children": [],
                      "IncludeInDocumentation": true,
                      "Enabled": true,
                      "ReadOnly": false
                    },
                    {
                      "$type": "Models.Functions.VariableReference, Models",
                      "VariableName": "[Root].potentialDMAllocation.Structural",
                      "Name": "PotentialDMAllocation",
                      "Children": [],
                      "IncludeInDocumentation": true,
                      "Enabled": true,
                      "ReadOnly": false
                    }
                  ],
                  "IncludeInDocumentation": true,
                  "Enabled": true,
                  "ReadOnly": false
                },
                {
                  "$type": "Models.Functions.MultiplyFunction, Models",
                  "Name": "Metabolic",
                  "Children": [
                    {
                      "$type": "Models.Functions.SubtractFunction, Models",
                      "Name": "MetabolicNconc",
                      "Children": [
                        {
                          "$type": "Models.Functions.VariableReference, Models",
                          "VariableName": "[Root].criticalNConc",
                          "Name": "CritNconc",
                          "Children": [],
                          "IncludeInDocumentation": true,
                          "Enabled": true,
                          "ReadOnly": false
                        },
                        {
                          "$type": "Models.Functions.VariableReference, Models",
                          "VariableName": "[Root].minimumNconc",
                          "Name": "MinNconc",
                          "Children": [],
                          "IncludeInDocumentation": true,
                          "Enabled": true,
                          "ReadOnly": false
                        }
                      ],
                      "IncludeInDocumentation": true,
                      "Enabled": true,
                      "ReadOnly": false
                    },
                    {
                      "$type": "Models.Functions.VariableReference, Models",
                      "VariableName": "[Root].potentialDMAllocation.Structural",
                      "Name": "PotentialDMAllocation",
                      "Children": [],
                      "IncludeInDocumentation": true,
                      "Enabled": true,
                      "ReadOnly": false
                    }
                  ],
                  "IncludeInDocumentation": true,
                  "Enabled": true,
                  "ReadOnly": false
                },
                {
                  "$type": "Models.Functions.DemandFunctions.StorageNDemandFunction, Models",
                  "Name": "Storage",
                  "Children": [
                    {
                      "$type": "Models.Functions.VariableReference, Models",
                      "VariableName": "[Root].nitrogenDemandSwitch",
                      "Name": "NitrogenDemandSwitch",
                      "Children": [],
                      "IncludeInDocumentation": true,
                      "Enabled": true,
                      "ReadOnly": false
                    },
                    {
                      "$type": "Models.Functions.VariableReference, Models",
                      "VariableName": "[Root].maximumNconc",
                      "Name": "MaxNconc",
                      "Children": [],
                      "IncludeInDocumentation": true,
                      "Enabled": true,
                      "ReadOnly": false
                    }
                  ],
                  "IncludeInDocumentation": true,
                  "Enabled": true,
                  "ReadOnly": false
                },
                {
                  "$type": "Models.Functions.Constant, Models",
                  "Name": "QStructuralPriority",
                  "FixedValue": "1"
                },
                {
                  "$type": "Models.Functions.Constant, Models",
                  "Name": "QMetabolicPriority",
                  "FixedValue": "1"
                },
                {
                  "$type": "Models.Functions.Constant, Models",
                  "Name": "QStoragePriority",
                  "FixedValue": "1"
                }
              ],
              "IncludeInDocumentation": true,
              "Enabled": true,
              "ReadOnly": false
            },
            {
              "$type": "Models.Functions.VariableReference, Models",
              "VariableName": "[Root].MinimumNConc",
              "Name": "CriticalNConc",
              "Children": [],
              "IncludeInDocumentation": true,
              "Enabled": true,
              "ReadOnly": false
            },
            {
              "$type": "Models.Functions.Constant, Models",
              "FixedValue": 1.0,
              "Units": null,
              "Name": "RootDepthStressFactor",
              "Children": [],
              "IncludeInDocumentation": true,
              "Enabled": true,
              "ReadOnly": false
            },
            {
              "$type": "Models.Functions.Constant, Models",
              "FixedValue": 0.01,
              "Units": "g/g",
              "Name": "initialNConcFunction",
              "Children": [],
              "IncludeInDocumentation": true,
              "Enabled": true,
              "ReadOnly": false
            },
            {
              "$type": "Models.Functions.Constant, Models",
              "FixedValue": 1.0,
              "Units": null,
              "Name": "KLModifier",
              "Children": [],
              "IncludeInDocumentation": true,
              "Enabled": true,
              "ReadOnly": false
            },
            {
              "$type": "Models.Functions.LessThanFunction, Models",
              "Name": "MaintenanceRespirationFunction",
              "Children": [
                {
                  "$type": "Models.Functions.VariableReference, Models",
                  "VariableName": "[Phenology].FirstGrowthSeason",
                  "Name": "FirstGrowthSeason",
                  "Children": [],
                  "IncludeInDocumentation": true,
                  "Enabled": true,
                  "ReadOnly": false
                },
                {
                  "$type": "Models.Functions.Constant, Models",
                  "FixedValue": 0.5,
                  "Units": null,
                  "Name": "CheckValue",
                  "Children": [],
                  "IncludeInDocumentation": false,
                  "Enabled": true,
                  "ReadOnly": false
                },
                {
                  "$type": "Models.Functions.Constant, Models",
                  "FixedValue": 0.0,
                  "Units": null,
                  "Name": "0",
                  "Children": [],
                  "IncludeInDocumentation": false,
                  "Enabled": true,
                  "ReadOnly": false
                },
                {
                  "$type": "Models.Functions.MultiplyFunction, Models",
                  "Name": "MaintenanceRespirationFunction",
                  "Children": [
                    {
                      "$type": "Models.Functions.Constant, Models",
                      "FixedValue": 0.01,
                      "Units": null,
                      "Name": "Qm",
                      "Children": [],
                      "IncludeInDocumentation": true,
                      "Enabled": true,
                      "ReadOnly": false
                    },
                    {
                      "$type": "Models.Functions.ExponentialFunction, Models",
                      "A": 0.0,
                      "B": 1.0,
                      "C": 0.045,
                      "Name": "TempResponse",
                      "Children": [
                        {
                          "$type": "Models.Memo, Models",
                          "Text": "The temperature-dependent parameter is set so that the respiration rate doubles for every 10 oC increase in temperature.",
                          "Name": "Memo",
                          "Children": [],
                          "IncludeInDocumentation": true,
                          "Enabled": true,
                          "ReadOnly": false
                        },
                        {
                          "$type": "Models.Functions.SubtractFunction, Models",
                          "Name": "TempDiff",
                          "Children": [
                            {
                              "$type": "Models.Functions.VariableReference, Models",
                              "VariableName": "[Weather].MeanT",
                              "Name": "Xvalue",
                              "Children": [],
                              "IncludeInDocumentation": true,
                              "Enabled": true,
                              "ReadOnly": false
                            },
                            {
                              "$type": "Models.Functions.Constant, Models",
                              "FixedValue": 20.0,
                              "Units": null,
                              "Name": "RefT",
                              "Children": [],
                              "IncludeInDocumentation": true,
                              "Enabled": true,
                              "ReadOnly": false
                            }
                          ],
                          "IncludeInDocumentation": true,
                          "Enabled": true,
                          "ReadOnly": false
                        }
                      ],
                      "IncludeInDocumentation": true,
                      "Enabled": true,
                      "ReadOnly": false
                    }
                  ],
                  "IncludeInDocumentation": true,
                  "Enabled": true,
                  "ReadOnly": false
                }
              ],
              "IncludeInDocumentation": true,
              "Enabled": true,
              "ReadOnly": false
            },
            {
              "$type": "Models.Functions.LessThanFunction, Models",
              "Name": "SenescenceRate",
              "Children": [
                {
                  "$type": "Models.Functions.VariableReference, Models",
                  "VariableName": "[Phenology].FirstGrowthSeason",
                  "Name": "FirstGrowthSeason",
                  "Children": [],
                  "IncludeInDocumentation": true,
                  "Enabled": true,
                  "ReadOnly": false
                },
                {
                  "$type": "Models.Functions.Constant, Models",
                  "FixedValue": 0.5,
                  "Units": null,
                  "Name": "CheckValue",
                  "Children": [],
                  "IncludeInDocumentation": false,
                  "Enabled": true,
                  "ReadOnly": false
                },
                {
                  "$type": "Models.Functions.Constant, Models",
                  "FixedValue": 0.0,
                  "Units": null,
                  "Name": "0",
                  "Children": [],
                  "IncludeInDocumentation": false,
                  "Enabled": true,
                  "ReadOnly": false
                },
                {
                  "$type": "Models.Functions.MultiplyFunction, Models",
                  "Name": "SenescenceRate",
                  "Children": [
                    {
                      "$type": "Models.Functions.LinearInterpolationFunction, Models",
                      "Name": "SenescenceRate",
                      "Children": [
                        {
                          "$type": "Models.Functions.XYPairs, Models",
                          "X": [
                            0.0,
                            61.0,
                            122.0,
                            153.0,
                            192.0,
                            275.0,
                            310.0,
                            366.0
                          ],
                          "Y": [
                            0.001484,
                            0.001484,
                            0.001973,
                            0.005178,
                            0.01264,
                            0.013,
                            0.003,
                            0.001484
                          ],
                          "Name": "XYPairs",
                          "Children": [],
                          "IncludeInDocumentation": true,
                          "Enabled": true,
                          "ReadOnly": false
                        },
                        {
                          "$type": "Models.Functions.VariableReference, Models",
                          "VariableName": "[Weather].DaysSinceWinterSolstice",
                          "Name": "XValue",
                          "Children": [],
                          "IncludeInDocumentation": true,
                          "Enabled": true,
                          "ReadOnly": false
                        }
                      ],
                      "IncludeInDocumentation": true,
                      "Enabled": true,
                      "ReadOnly": false
                    },
                    {
                      "$type": "Models.Functions.DivideFunction, Models",
                      "Name": "DivideFunction",
                      "Children": [
                        {
                          "$type": "Models.Functions.VariableReference, Models",
                          "VariableName": "[Root].Live.StructuralWt",
                          "Name": "wt",
                          "Children": [],
                          "IncludeInDocumentation": true,
                          "Enabled": true,
                          "ReadOnly": false
                        },
                        {
                          "$type": "Models.Functions.Constant, Models",
                          "FixedValue": 100.0,
                          "Units": null,
                          "Name": "Ref",
                          "Children": [],
                          "IncludeInDocumentation": false,
                          "Enabled": true,
                          "ReadOnly": false
                        }
                      ],
                      "IncludeInDocumentation": true,
                      "Enabled": true,
                      "ReadOnly": false
                    }
                  ],
                  "IncludeInDocumentation": true,
                  "Enabled": true,
                  "ReadOnly": false
                }
              ],
              "IncludeInDocumentation": true,
              "Enabled": true,
              "ReadOnly": false
            }
          ],
          "IncludeInDocumentation": true,
          "Enabled": true,
          "ReadOnly": false
        },
        {
          "$type": "Models.Functions.Constant, Models",
          "FixedValue": 0.0,
          "Units": null,
          "Name": "MortalityRate",
          "Children": [],
          "IncludeInDocumentation": true,
          "Enabled": true,
          "ReadOnly": false
        },
        {
          "$type": "Models.PMF.OrganArbitrator, Models",
          "Name": "Arbitrator",
          "Children": [
            {
              "$type": "Models.PMF.BiomassTypeArbitrator, Models",
              "Name": "DMArbitration",
              "Children": [
                {
                  "$type": "Models.Core.Folder, Models",
                  "ShowPageOfGraphs": true,
                  "Name": "PotentialPartitioningMethods",
                  "Children": [
                    {
                      "$type": "Models.PMF.Arbitrator.ReallocationMethod, Models",
                      "Name": "ReallocationMethod",
                      "Children": [],
                      "IncludeInDocumentation": true,
                      "Enabled": true,
                      "ReadOnly": false
                    },
                    {
                      "$type": "Models.PMF.Arbitrator.AllocateFixationMethod, Models",
                      "Name": "AllocateFixationMethod",
                      "Children": [],
                      "IncludeInDocumentation": true,
                      "Enabled": true,
                      "ReadOnly": false
                    },
                    {
                      "$type": "Models.PMF.Arbitrator.RetranslocationMethod, Models",
                      "Name": "RetranslocationMethod",
                      "Children": [],
                      "IncludeInDocumentation": true,
                      "Enabled": true,
                      "ReadOnly": false
                    },
                    {
                      "$type": "Models.PMF.Arbitrator.SendPotentialDMAllocationsMethod, Models",
                      "Name": "SendPotentialDMAllocationsMethod",
                      "Children": [],
                      "IncludeInDocumentation": true,
                      "Enabled": true,
                      "ReadOnly": false
                    }
                  ],
                  "IncludeInDocumentation": true,
                  "Enabled": true,
                  "ReadOnly": false,
                  "ShowInDocs": false
                },
                {
                  "$type": "Models.Core.Folder, Models",
                  "ShowPageOfGraphs": true,
                  "Name": "AllocationMethods",
                  "Children": [
                    {
                      "$type": "Models.PMF.Arbitrator.NutrientConstrainedAllocationMethod, Models",
                      "Name": "NutrientConstrainedAllocationMethod",
                      "Children": [],
                      "IncludeInDocumentation": true,
                      "Enabled": true,
                      "ReadOnly": false
                    },
                    {
                      "$type": "Models.PMF.Arbitrator.DryMatterAllocationsMethod, Models",
                      "Name": "DryMatterAllocationsMethod",
                      "Children": [],
                      "IncludeInDocumentation": true,
                      "Enabled": true,
                      "ReadOnly": false
                    }
                  ],
                  "IncludeInDocumentation": true,
                  "Enabled": true,
                  "ReadOnly": false,
                  "ShowInDocs": false
                },
                {
                  "$type": "Models.PMF.QPrioritythenRelativeAllocation, Models",
                  "Name": "ArbitrationMethod",
                  "Children": [],
                  "IncludeInDocumentation": true,
                  "Enabled": true,
                  "ReadOnly": false
                }
              ],
              "IncludeInDocumentation": true,
              "Enabled": true,
              "ReadOnly": false
            },
            {
              "$type": "Models.PMF.BiomassTypeArbitrator, Models",
              "Name": "NArbitration",
              "Children": [
                {
                  "$type": "Models.Core.Folder, Models",
                  "ShowPageOfGraphs": true,
                  "Name": "PotentialPartitioningMethods",
                  "Children": [
                    {
                      "$type": "Models.PMF.Arbitrator.ReallocationMethod, Models",
                      "Name": "ReallocationMethod",
                      "Children": [],
                      "IncludeInDocumentation": true,
                      "Enabled": true,
                      "ReadOnly": false
                    }
                  ],
                  "IncludeInDocumentation": true,
                  "Enabled": true,
                  "ReadOnly": false,
                  "ShowInDocs": false
                },
                {
                  "$type": "Models.Core.Folder, Models",
                  "ShowPageOfGraphs": true,
                  "Name": "ActualPartitioningMethods",
                  "Children": [
                    {
                      "$type": "Models.PMF.Arbitrator.AllocateFixationMethod, Models",
                      "Name": "AllocateFixationMethod",
                      "Children": [],
                      "IncludeInDocumentation": true,
                      "Enabled": true,
                      "ReadOnly": false
                    },
                    {
                      "$type": "Models.PMF.Arbitrator.RetranslocationMethod, Models",
                      "Name": "RetranslocationMethod",
                      "Children": [],
                      "IncludeInDocumentation": true,
                      "Enabled": true,
                      "ReadOnly": false
                    }
                  ],
                  "IncludeInDocumentation": true,
                  "Enabled": true,
                  "ReadOnly": false,
                  "ShowInDocs": false
                },
                {
                  "$type": "Models.Core.Folder, Models",
                  "ShowPageOfGraphs": true,
                  "Name": "AllocationMethods",
                  "Children": [
                    {
                      "$type": "Models.PMF.Arbitrator.NitrogenAllocationsMethod, Models",
                      "Name": "NitrogenAllocationsMethod",
                      "Children": [],
                      "IncludeInDocumentation": true,
                      "Enabled": true,
                      "ReadOnly": false
                    }
                  ],
                  "IncludeInDocumentation": true,
                  "Enabled": true,
                  "ReadOnly": false,
                  "ShowInDocs": false
                },
                {
                  "$type": "Models.PMF.RelativeAllocation, Models",
                  "Name": "ArbitrationMethod",
                  "Children": [],
                  "IncludeInDocumentation": true,
                  "Enabled": true,
                  "ReadOnly": false
                },
                {
                  "$type": "Models.PMF.Arbitrator.AllocateUptakesMethod, Models",
                  "Name": "AllocateUptakesMethod",
                  "Children": [],
                  "IncludeInDocumentation": true,
                  "Enabled": true,
                  "ReadOnly": false
                }
              ],
              "IncludeInDocumentation": true,
              "Enabled": true,
              "ReadOnly": false
            },
            {
              "$type": "Models.PMF.Arbitrator.WaterUptakeMethod, Models",
              "Name": "WaterUptakeMethod",
              "Children": [],
              "IncludeInDocumentation": true,
              "Enabled": true,
              "ReadOnly": false
            },
            {
              "$type": "Models.PMF.Arbitrator.NitrogenUptakeMethod, Models",
              "Name": "NitrogenUptakeMethod",
              "Children": [],
              "IncludeInDocumentation": true,
              "Enabled": true,
              "ReadOnly": false
            }
          ],
          "IncludeInDocumentation": true,
          "Enabled": true,
          "ReadOnly": false
        },
        {
          "$type": "Models.PMF.CompositeBiomass, Models",
          "Propertys": null,
          "DMDOfStructural": 0.6,
          "Name": "AboveGround",
          "Children": [],
          "IncludeInDocumentation": true,
          "Enabled": true,
          "ReadOnly": false,
          "OrganNames": [
            "Leaf",
            "Shoot",
            "Cane",
            "Trunk",
            "Berry"
          ],
          "IncludeLive": true,
          "IncludeDead": true
        },
        {
          "$type": "Models.PMF.CompositeBiomass, Models",
          "Propertys": null,
          "DMDOfStructural": 0.6,
          "Name": "BelowGround",
          "Children": [],
          "IncludeInDocumentation": true,
          "Enabled": true,
          "ReadOnly": false,
          "OrganNames": [
            "Root",
            "StructuralRoot"
          ],
          "IncludeLive": true,
          "IncludeDead": true
        }
      ],
      "IncludeInDocumentation": true,
      "Enabled": true,
      "ReadOnly": false
    }
  ]
}<|MERGE_RESOLUTION|>--- conflicted
+++ resolved
@@ -1,11 +1,7 @@
 {
   "$type": "Models.Core.Simulations, Models",
   "ExplorerWidth": 0,
-<<<<<<< HEAD
-  "Version": 143,
-=======
   "Version": 142,
->>>>>>> 1a507928
   "Name": "Simulations",
   "Children": [
     {
@@ -7360,8 +7356,7 @@
               ],
               "IncludeInDocumentation": true,
               "Enabled": true,
-              "ReadOnly": false,
-              "ShowInDocs": false
+              "ReadOnly": false
             },
             {
               "$type": "Models.Core.Folder, Models",
@@ -7945,26 +7940,26 @@
                                               "Caption": null,
                                               "Axis": [
                                                 {
-                                                  "$type": "APSIM.Shared.Graphing.Axis, APSIM.Shared",
+                                                  "$type": "Models.Axis, Models",
+                                                  "Type": 0,
                                                   "Title": "Y",
                                                   "Inverted": false,
-                                                  "Minimum": null,
-                                                  "Maximum": null,
-                                                  "Interval": null,
+                                                  "Minimum": "NaN",
+                                                  "Maximum": "NaN",
+                                                  "Interval": "NaN",
                                                   "DateTimeAxis": false,
-                                                  "CrossesAtZero": false,
-                                                  "Position": 0
+                                                  "CrossesAtZero": false
                                                 },
                                                 {
-                                                  "$type": "APSIM.Shared.Graphing.Axis, APSIM.Shared",
+                                                  "$type": "Models.Axis, Models",
+                                                  "Type": 3,
                                                   "Title": "X",
                                                   "Inverted": false,
-                                                  "Minimum": null,
-                                                  "Maximum": null,
-                                                  "Interval": null,
+                                                  "Minimum": "NaN",
+                                                  "Maximum": "NaN",
+                                                  "Interval": "NaN",
                                                   "DateTimeAxis": false,
-                                                  "CrossesAtZero": false,
-                                                  "Position": 3
+                                                  "CrossesAtZero": false
                                                 }
                                               ],
                                               "LegendPosition": 5,
@@ -8500,8 +8495,7 @@
               ],
               "IncludeInDocumentation": true,
               "Enabled": true,
-              "ReadOnly": false,
-              "ShowInDocs": false
+              "ReadOnly": false
             },
             {
               "$type": "Models.Functions.MultiplyFunction, Models",
@@ -10559,8 +10553,7 @@
                   ],
                   "IncludeInDocumentation": true,
                   "Enabled": true,
-                  "ReadOnly": false,
-                  "ShowInDocs": false
+                  "ReadOnly": false
                 },
                 {
                   "$type": "Models.Core.Folder, Models",
@@ -10586,8 +10579,7 @@
                   ],
                   "IncludeInDocumentation": true,
                   "Enabled": true,
-                  "ReadOnly": false,
-                  "ShowInDocs": false
+                  "ReadOnly": false
                 },
                 {
                   "$type": "Models.PMF.QPrioritythenRelativeAllocation, Models",
@@ -10622,8 +10614,7 @@
                   ],
                   "IncludeInDocumentation": true,
                   "Enabled": true,
-                  "ReadOnly": false,
-                  "ShowInDocs": false
+                  "ReadOnly": false
                 },
                 {
                   "$type": "Models.Core.Folder, Models",
@@ -10649,8 +10640,7 @@
                   ],
                   "IncludeInDocumentation": true,
                   "Enabled": true,
-                  "ReadOnly": false,
-                  "ShowInDocs": false
+                  "ReadOnly": false
                 },
                 {
                   "$type": "Models.Core.Folder, Models",
@@ -10668,8 +10658,7 @@
                   ],
                   "IncludeInDocumentation": true,
                   "Enabled": true,
-                  "ReadOnly": false,
-                  "ShowInDocs": false
+                  "ReadOnly": false
                 },
                 {
                   "$type": "Models.PMF.RelativeAllocation, Models",
