{
  "$type": "Models.Core.Simulations, Models",
  "ExplorerWidth": 0,
<<<<<<< HEAD
  "Version": 156,
=======
  "Version": 158,
>>>>>>> 7f044f91
  "Name": "Simulations",
  "Children": [
    {
      "$type": "Models.PMF.Plant, Models",
      "CropType": "Gliricidia",
      "IsAlive": false,
      "IsEnding": false,
      "DaysAfterEnding": 0,
      "ResourceName": null,
      "Name": "Gliricidia",
      "Children": [
        {
          "$type": "Models.Functions.Constant, Models",
          "FixedValue": 0.0,
          "Units": "/d",
          "Name": "MortalityRate",
          "Children": [
            {
              "$type": "Models.Memo, Models",
              "Text": "This model does not consider plant mortality.",
              "Name": "Memo",
              "Children": [],
              "IncludeInDocumentation": false,
              "Enabled": true,
              "ReadOnly": true
            }
          ],
          "IncludeInDocumentation": false,
          "Enabled": true,
          "ReadOnly": true
        },
        {
          "$type": "Models.Functions.Constant, Models",
          "FixedValue": 0.0,
          "Units": null,
          "Name": "SeedMortalityRate",
          "Children": [],
          "IncludeInDocumentation": true,
          "Enabled": true,
          "ReadOnly": false
        },
        {
          "$type": "Models.Functions.AccumulateFunction, Models",
          "StartStageName": "Emergence",
          "EndStageName": "Old",
          "ResetStageName": null,
          "FractionRemovedOnCut": 0.0,
          "FractionRemovedOnHarvest": 0.0,
          "FractionRemovedOnGraze": 0.0,
          "FractionRemovedOnPrune": 0.0,
          "Name": "Age",
          "Children": [
            {
              "$type": "Models.Memo, Models",
              "Text": "Age is the age of the planting in years.",
              "Name": "Memo",
              "Children": [],
              "IncludeInDocumentation": false,
              "Enabled": true,
              "ReadOnly": false
            },
            {
              "$type": "Models.Functions.DivideFunction, Models",
              "Name": "day",
              "Children": [
                {
                  "$type": "Models.Functions.Constant, Models",
                  "FixedValue": 1.0,
                  "Units": null,
                  "Name": "One",
                  "Children": [],
                  "IncludeInDocumentation": false,
                  "Enabled": true,
                  "ReadOnly": false
                },
                {
                  "$type": "Models.Functions.Constant, Models",
                  "FixedValue": 365.0,
                  "Units": null,
                  "Name": "DaysPerYear",
                  "Children": [],
                  "IncludeInDocumentation": false,
                  "Enabled": true,
                  "ReadOnly": false
                }
              ],
              "IncludeInDocumentation": false,
              "Enabled": true,
              "ReadOnly": false
            }
          ],
          "IncludeInDocumentation": false,
          "Enabled": true,
          "ReadOnly": false
        },
        {
          "$type": "Models.PMF.Phen.Phenology, Models",
          "Name": "Phenology",
          "Children": [
            {
              "$type": "Models.Functions.StageBasedInterpolation, Models",
              "Stages": [
                "Emergence",
                "EndJuvenile",
                "Maturity",
                "Old"
              ],
              "Codes": [
                1.0,
                2.0,
                3.0,
                4.0
              ],
              "Proportional": true,
              "Name": "StageCode",
              "Children": [],
              "IncludeInDocumentation": false,
              "Enabled": true,
              "ReadOnly": false
            },
            {
              "$type": "Models.Functions.Constant, Models",
              "FixedValue": 1.0,
              "Units": null,
              "Name": "ThermalTime",
              "Children": [
                {
                  "$type": "Models.Memo, Models",
                  "Text": "This model uses standard days rather than a thermal time and so a value of 1 is used for each day.",
                  "Name": "Memo",
                  "Children": [],
                  "IncludeInDocumentation": false,
                  "Enabled": true,
                  "ReadOnly": false
                }
              ],
              "IncludeInDocumentation": false,
              "Enabled": true,
              "ReadOnly": false
            },
            {
              "$type": "Models.PMF.Phen.GerminatingPhase, Models",
              "Start": "Sowing",
              "End": "Germination",
              "Name": "Germinating",
              "Children": [],
              "IncludeInDocumentation": false,
              "Enabled": true,
              "ReadOnly": false
            },
            {
              "$type": "Models.PMF.Phen.EmergingPhase, Models",
              "Start": "Germination",
              "End": "Emergence",
              "TTForTimeStep": 0.0,
              "Name": "Emerging",
              "Children": [
                {
                  "$type": "Models.Functions.VariableReference, Models",
                  "VariableName": "[Phenology].ThermalTime",
                  "Name": "ThermalTime",
                  "Children": [],
                  "IncludeInDocumentation": false,
                  "Enabled": true,
                  "ReadOnly": false
                },
                {
                  "$type": "Models.Functions.AddFunction, Models",
                  "Name": "Target",
                  "Children": [
                    {
                      "$type": "Models.Functions.Constant, Models",
                      "FixedValue": 1.0,
                      "Units": null,
                      "Name": "ShootLag",
                      "Children": [],
                      "Enabled": true,
                      "ReadOnly": false
                    },
                    {
                      "$type": "Models.Functions.MultiplyFunction, Models",
                      "Name": "DepthxRate",
                      "Children": [
                        {
                          "$type": "Models.Functions.VariableReference, Models",
                          "VariableName": "[Plant].SowingData.Depth",
                          "Name": "SowingDepth",
                          "Children": [],
                          "Enabled": true,
                          "ReadOnly": false
                        },
                        {
                          "$type": "Models.Functions.Constant, Models",
                          "FixedValue": 0.0,
                          "Units": null,
                          "Name": "ShootRate",
                          "Children": [],
                          "Enabled": true,
                          "ReadOnly": false
                        }
                      ],
                      "Enabled": true,
                      "ReadOnly": false
                    }
                  ],
                  "Enabled": true,
                  "ReadOnly": false
                }
              ],
              "IncludeInDocumentation": false,
              "Enabled": true,
              "ReadOnly": false
            },
            {
              "$type": "Models.PMF.Phen.GenericPhase, Models",
              "Start": "Emergence",
              "End": "EndJuvenile",
              "Name": "Juvenile",
              "Children": [
                {
                  "$type": "Models.Functions.Constant, Models",
                  "FixedValue": 1.0,
                  "Units": null,
                  "Name": "Progression",
                  "Children": [],
                  "IncludeInDocumentation": false,
                  "Enabled": true,
                  "ReadOnly": false
                },
                {
                  "$type": "Models.Functions.Constant, Models",
                  "FixedValue": 365.0,
                  "Units": null,
                  "Name": "Target",
                  "Children": [],
                  "IncludeInDocumentation": false,
                  "Enabled": true,
                  "ReadOnly": false
                }
              ],
              "IncludeInDocumentation": false,
              "Enabled": true,
              "ReadOnly": false
            },
            {
              "$type": "Models.PMF.Phen.GenericPhase, Models",
              "Start": "EndJuvenile",
              "End": "Maturity",
              "Name": "Mature",
              "Children": [
                {
                  "$type": "Models.Functions.Constant, Models",
                  "FixedValue": 1.0,
                  "Units": null,
                  "Name": "Progression",
                  "Children": [],
                  "IncludeInDocumentation": false,
                  "Enabled": true,
                  "ReadOnly": false
                },
                {
                  "$type": "Models.Functions.Constant, Models",
                  "FixedValue": 1825.0,
                  "Units": null,
                  "Name": "Target",
                  "Children": [],
                  "IncludeInDocumentation": false,
                  "Enabled": true,
                  "ReadOnly": false
                }
              ],
              "IncludeInDocumentation": false,
              "Enabled": true,
              "ReadOnly": false
            },
            {
              "$type": "Models.PMF.Phen.GenericPhase, Models",
              "Start": "Maturity",
              "End": "Old",
              "Name": "Declining",
              "Children": [
                {
                  "$type": "Models.Functions.Constant, Models",
                  "FixedValue": 1.0,
                  "Units": null,
                  "Name": "Progression",
                  "Children": [],
                  "IncludeInDocumentation": false,
                  "Enabled": true,
                  "ReadOnly": false
                },
                {
                  "$type": "Models.Functions.Constant, Models",
                  "FixedValue": 27010.0,
                  "Units": null,
                  "Name": "Target",
                  "Children": [],
                  "IncludeInDocumentation": false,
                  "Enabled": true,
                  "ReadOnly": false
                }
              ],
              "IncludeInDocumentation": false,
              "Enabled": true,
              "ReadOnly": false
            },
            {
              "$type": "Models.PMF.Phen.EndPhase, Models",
              "Start": "Old",
              "End": "Unused",
              "Name": "Old",
              "Children": [
                {
                  "$type": "Models.Functions.Constant, Models",
                  "FixedValue": 1.0,
                  "Units": null,
                  "Name": "ThermalTime",
                  "Children": [],
                  "IncludeInDocumentation": false,
                  "Enabled": true,
                  "ReadOnly": false
                }
              ],
              "IncludeInDocumentation": false,
              "Enabled": true,
              "ReadOnly": false
            }
          ],
          "IncludeInDocumentation": false,
          "Enabled": true,
          "ReadOnly": false
        },
        {
          "$type": "Models.PMF.OrganArbitrator, Models",
          "Name": "Arbitrator",
          "Children": [
            {
              "$type": "Models.PMF.BiomassTypeArbitrator, Models",
              "Name": "DMArbitration",
              "Children": [
                {
                  "$type": "Models.Core.Folder, Models",
                  "ShowPageOfGraphs": true,
                  "Name": "PotentialPartitioningMethods",
                  "Children": [
                    {
                      "$type": "Models.PMF.Arbitrator.ReallocationMethod, Models",
                      "Name": "ReallocationMethod",
                      "Children": [],
                      "IncludeInDocumentation": true,
                      "Enabled": true,
                      "ReadOnly": false
                    },
                    {
                      "$type": "Models.PMF.Arbitrator.AllocateFixationMethod, Models",
                      "Name": "AllocateFixationMethod",
                      "Children": [],
                      "IncludeInDocumentation": true,
                      "Enabled": true,
                      "ReadOnly": false
                    },
                    {
                      "$type": "Models.PMF.Arbitrator.RetranslocationMethod, Models",
                      "Name": "RetranslocationMethod",
                      "Children": [],
                      "IncludeInDocumentation": true,
                      "Enabled": true,
                      "ReadOnly": false
                    },
                    {
                      "$type": "Models.PMF.Arbitrator.SendPotentialDMAllocationsMethod, Models",
                      "Name": "SendPotentialDMAllocationsMethod",
                      "Children": [],
                      "IncludeInDocumentation": true,
                      "Enabled": true,
                      "ReadOnly": false
                    }
                  ],
                  "IncludeInDocumentation": true,
                  "Enabled": true,
                  "ReadOnly": false,
                  "ShowInDocs": false
                },
                {
                  "$type": "Models.Core.Folder, Models",
                  "ShowPageOfGraphs": true,
                  "Name": "AllocationMethods",
                  "Children": [
                    {
                      "$type": "Models.PMF.Arbitrator.NutrientConstrainedAllocationMethod, Models",
                      "Name": "NutrientConstrainedAllocationMethod",
                      "Children": [],
                      "IncludeInDocumentation": true,
                      "Enabled": true,
                      "ReadOnly": false
                    },
                    {
                      "$type": "Models.PMF.Arbitrator.DryMatterAllocationsMethod, Models",
                      "Name": "DryMatterAllocationsMethod",
                      "Children": [],
                      "IncludeInDocumentation": true,
                      "Enabled": true,
                      "ReadOnly": false
                    }
                  ],
                  "IncludeInDocumentation": true,
                  "Enabled": true,
                  "ReadOnly": false,
                  "ShowInDocs": false
                },
                {
                  "$type": "Models.PMF.RelativeAllocation, Models",
                  "Name": "ArbitrationMethod",
                  "Children": [],
                  "IncludeInDocumentation": false,
                  "Enabled": true,
                  "ReadOnly": false
                }
              ],
              "IncludeInDocumentation": true,
              "Enabled": true,
              "ReadOnly": false
            },
            {
              "$type": "Models.PMF.BiomassTypeArbitrator, Models",
              "Name": "NArbitration",
              "Children": [
                {
                  "$type": "Models.Core.Folder, Models",
                  "ShowPageOfGraphs": true,
                  "Name": "PotentialPartitioningMethods",
                  "Children": [
                    {
                      "$type": "Models.PMF.Arbitrator.ReallocationMethod, Models",
                      "Name": "ReallocationMethod",
                      "Children": [],
                      "IncludeInDocumentation": true,
                      "Enabled": true,
                      "ReadOnly": false
                    }
                  ],
                  "IncludeInDocumentation": true,
                  "Enabled": true,
                  "ReadOnly": false,
                  "ShowInDocs": false
                },
                {
                  "$type": "Models.Core.Folder, Models",
                  "ShowPageOfGraphs": true,
                  "Name": "ActualPartitioningMethods",
                  "Children": [
                    {
                      "$type": "Models.PMF.Arbitrator.AllocateFixationMethod, Models",
                      "Name": "AllocateFixationMethod",
                      "Children": [],
                      "IncludeInDocumentation": true,
                      "Enabled": true,
                      "ReadOnly": false
                    },
                    {
                      "$type": "Models.PMF.Arbitrator.RetranslocationMethod, Models",
                      "Name": "RetranslocationMethod",
                      "Children": [],
                      "IncludeInDocumentation": true,
                      "Enabled": true,
                      "ReadOnly": false
                    }
                  ],
                  "IncludeInDocumentation": true,
                  "Enabled": true,
                  "ReadOnly": false,
                  "ShowInDocs": false
                },
                {
                  "$type": "Models.Core.Folder, Models",
                  "ShowPageOfGraphs": true,
                  "Name": "AllocationMethods",
                  "Children": [
                    {
                      "$type": "Models.PMF.Arbitrator.NitrogenAllocationsMethod, Models",
                      "Name": "NitrogenAllocationsMethod",
                      "Children": [],
                      "IncludeInDocumentation": true,
                      "Enabled": true,
                      "ReadOnly": false
                    }
                  ],
                  "IncludeInDocumentation": true,
                  "Enabled": true,
                  "ReadOnly": false,
                  "ShowInDocs": false
                },
                {
                  "$type": "Models.PMF.RelativeAllocation, Models",
                  "Name": "ArbitrationMethod",
                  "Children": [],
                  "IncludeInDocumentation": false,
                  "Enabled": true,
                  "ReadOnly": false
                },
                {
                  "$type": "Models.PMF.Arbitrator.AllocateUptakesMethod, Models",
                  "Name": "AllocateUptakesMethod",
                  "Children": [],
                  "IncludeInDocumentation": true,
                  "Enabled": true,
                  "ReadOnly": false
                }
              ],
              "IncludeInDocumentation": true,
              "Enabled": true,
              "ReadOnly": false
            },
            {
              "$type": "Models.PMF.Arbitrator.WaterUptakeMethod, Models",
              "Name": "WaterUptakeMethod",
              "Children": [],
              "IncludeInDocumentation": true,
              "Enabled": true,
              "ReadOnly": false
            },
            {
              "$type": "Models.PMF.Arbitrator.NitrogenUptakeMethod, Models",
              "Name": "NitrogenUptakeMethod",
              "Children": [],
              "IncludeInDocumentation": true,
              "Enabled": true,
              "ReadOnly": false
            }
          ],
          "IncludeInDocumentation": false,
          "Enabled": true,
          "ReadOnly": false
        },
        {
          "$type": "Models.PMF.CompositeBiomass, Models",
          "Propertys": null,
          "DMDOfStructural": 0.6,
          "Name": "AboveGround",
          "Children": [],
          "IncludeInDocumentation": false,
          "Enabled": true,
          "ReadOnly": false,
          "OrganNames": [
            "Leaf",
            "Stem"
          ],
          "IncludeLive": true,
          "IncludeDead": true
        },
        {
          "$type": "Models.PMF.CompositeBiomass, Models",
          "Propertys": null,
          "DMDOfStructural": 0.6,
          "Name": "BelowGround",
          "Children": [],
          "IncludeInDocumentation": false,
          "Enabled": true,
          "ReadOnly": false,
          "OrganNames": [
            "Root"
          ],
          "IncludeLive": true,
          "IncludeDead": true
        },
        {
          "$type": "Models.PMF.CompositeBiomass, Models",
          "Propertys": null,
          "DMDOfStructural": 0.6,
          "Name": "Total",
          "Children": [],
          "IncludeInDocumentation": false,
          "Enabled": true,
          "ReadOnly": false,
          "OrganNames": [
            "Leaf",
            "Stem",
            "Root"
          ],
          "IncludeLive": true,
          "IncludeDead": true
        },
        {
          "$type": "Models.PMF.CompositeBiomass, Models",
          "Propertys": null,
          "DMDOfStructural": 0.6,
          "Name": "TotalLive",
          "Children": [],
          "IncludeInDocumentation": false,
          "Enabled": true,
          "ReadOnly": false,
          "OrganNames": [
            "Leaf",
            "Stem",
            "Root"
          ],
          "IncludeLive": true,
          "IncludeDead": false
        },
        {
          "$type": "Models.Functions.DivideFunction, Models",
          "Name": "IndividualTreeLiveWt",
          "Children": [
            {
              "$type": "Models.Functions.VariableReference, Models",
              "VariableName": "[Gliricidia].TotalLive.Wt",
              "Name": "LiveWt",
              "Children": [],
              "IncludeInDocumentation": false,
              "Enabled": true,
              "ReadOnly": false
            },
            {
              "$type": "Models.Functions.VariableReference, Models",
              "VariableName": "[Gliricidia].Population",
              "Name": "Population",
              "Children": [],
              "IncludeInDocumentation": false,
              "Enabled": true,
              "ReadOnly": false
            }
          ],
          "IncludeInDocumentation": false,
          "Enabled": true,
          "ReadOnly": false
        },
        {
          "$type": "Models.PMF.CompositeBiomass, Models",
          "Propertys": null,
          "DMDOfStructural": 0.6,
          "Name": "TotalDead",
          "Children": [],
          "IncludeInDocumentation": false,
          "Enabled": true,
          "ReadOnly": false,
          "OrganNames": [
            "Leaf",
            "Stem",
            "Root"
          ],
          "IncludeLive": false,
          "IncludeDead": true
        },
        {
          "$type": "Models.PMF.Organs.PerennialLeaf, Models",
          "DMSupply": null,
          "NSupply": null,
          "DMDemand": null,
          "DMDemandPriorityFactor": null,
          "NDemand": null,
          "MaintenanceRespiration": 0.0,
          "GrowthRespiration": 0.0,
          "Albedo": 0.25,
          "Gsmax350": 0.015,
          "R50": 150.0,
          "LAI": 0.0,
          "Height": 0.0,
          "FRGR": 0.0,
          "PotentialEP": 0.0,
          "WaterDemand": 0.0,
          "LightProfile": null,
          "potentialDMAllocation": null,
          "Name": "Leaf",
          "Children": [
            {
              "$type": "Models.Memo, Models",
              "Text": "",
              "Name": "Description",
              "Children": [],
              "IncludeInDocumentation": false,
              "Enabled": true,
              "ReadOnly": false
            },
            {
              "$type": "Models.Functions.MultiplyFunction, Models",
              "Name": "InitialWtFunction",
              "Children": [
                {
                  "$type": "Models.Functions.Constant, Models",
                  "FixedValue": 1.0,
                  "Units": "g/plant",
                  "Name": "InitialPlantWt",
                  "Children": [],
                  "IncludeInDocumentation": false,
                  "Enabled": true,
                  "ReadOnly": false
                },
                {
                  "$type": "Models.Functions.VariableReference, Models",
                  "VariableName": "[Plant].Population",
                  "Name": "Population",
                  "Children": [],
                  "IncludeInDocumentation": false,
                  "Enabled": true,
                  "ReadOnly": false
                }
              ],
              "IncludeInDocumentation": false,
              "Enabled": true,
              "ReadOnly": false
            },
            {
              "$type": "Models.Functions.Constant, Models",
              "FixedValue": 0.0,
              "Units": "m^2/m^2",
              "Name": "LaiDeadFunction",
              "Children": [
                {
                  "$type": "Models.Memo, Models",
                  "Text": "This model assumes that all senesced leaves detach immediately.",
                  "Name": "Memo",
                  "Children": [],
                  "IncludeInDocumentation": false,
                  "Enabled": true,
                  "ReadOnly": false
                }
              ],
              "IncludeInDocumentation": false,
              "Enabled": true,
              "ReadOnly": false
            },
            {
              "$type": "Models.Functions.MultiplyFunction, Models",
              "Name": "Photosynthesis",
              "Children": [
                {
                  "$type": "Models.Functions.Constant, Models",
                  "FixedValue": 1.2,
                  "Units": null,
                  "Name": "RUE",
                  "Children": [
                    {
                      "$type": "Models.Memo, Models",
                      "Text": "Value of 1.06 g/MJ for above ground growth from [HarringtonAndFownes1995] is increased to account for biomass partitioning to below-ground organs.\r\n",
                      "Name": "Memo",
                      "Children": [],
                      "IncludeInDocumentation": false,
                      "Enabled": true,
                      "ReadOnly": false
                    }
                  ],
                  "IncludeInDocumentation": false,
                  "Enabled": true,
                  "ReadOnly": false
                },
                {
                  "$type": "Models.Functions.SupplyFunctions.RUECO2Function, Models",
                  "PhotosyntheticPathway": "C3",
                  "Name": "FCO2",
                  "Children": [],
                  "IncludeInDocumentation": false,
                  "Enabled": true,
                  "ReadOnly": false
                },
                {
                  "$type": "Models.Functions.VariableReference, Models",
                  "VariableName": "[Leaf].RadiationIntercepted",
                  "Name": "InterceptedRadiation",
                  "Children": [],
                  "IncludeInDocumentation": false,
                  "Enabled": true,
                  "ReadOnly": false
                },
                {
                  "$type": "Models.Functions.VariableReference, Models",
                  "VariableName": "[Leaf].Fw",
                  "Name": "WaterStressFactor",
                  "Children": [],
                  "IncludeInDocumentation": false,
                  "Enabled": true,
                  "ReadOnly": false
                },
                {
                  "$type": "Models.Functions.VariableReference, Models",
                  "VariableName": "[Leaf].FRGRFunction",
                  "Name": "Frgr",
                  "Children": [],
                  "IncludeInDocumentation": false,
                  "Enabled": true,
                  "ReadOnly": false
                }
              ],
              "IncludeInDocumentation": false,
              "Enabled": true,
              "ReadOnly": false
            },
            {
              "$type": "Models.Functions.MinimumFunction, Models",
              "Name": "FRGRFunction",
              "Children": [
                {
                  "$type": "Models.Functions.HourlyInterpolation, Models",
                  "SubDailyTemperatures": null,
                  "SubDailyResponse": null,
                  "agregationMethod": 0,
                  "Name": "FRGRFunctionTemp",
                  "Children": [
                    {
                      "$type": "Models.Functions.XYPairs, Models",
                      "X": [
                        5.0,
                        15.0,
                        32.0,
                        42.0
                      ],
                      "Y": [
                        0.0,
                        1.0,
                        1.0,
                        0.0
                      ],
                      "Name": "Response",
                      "Children": [],
                      "IncludeInDocumentation": false,
                      "Enabled": true,
                      "ReadOnly": false
                    },
                    {
                      "$type": "Models.Functions.ThreeHourSin, Models",
                      "TempRangeFactors": null,
                      "Name": "InterpolationMethod",
                      "Children": [],
                      "IncludeInDocumentation": true,
                      "Enabled": true,
                      "ReadOnly": false
                    }
                  ],
                  "IncludeInDocumentation": false,
                  "Enabled": true,
                  "ReadOnly": false
                },
                {
                  "$type": "Models.Functions.VariableReference, Models",
                  "VariableName": "[Leaf].Fn",
                  "Name": "NitrogenStressFactor",
                  "Children": [],
                  "IncludeInDocumentation": false,
                  "Enabled": true,
                  "ReadOnly": false
                }
              ],
              "IncludeInDocumentation": false,
              "Enabled": true,
              "ReadOnly": false
            },
            {
              "$type": "Models.Functions.Constant, Models",
              "FixedValue": 0.57,
              "Units": null,
              "Name": "ExtinctionCoefficient",
              "Children": [
                {
                  "$type": "Models.Memo, Models",
                  "Text": "Value is taken from [HarringtonAndFownes1995].",
                  "Name": "Memo",
                  "Children": [],
                  "IncludeInDocumentation": false,
                  "Enabled": true,
                  "ReadOnly": false
                }
              ],
              "IncludeInDocumentation": false,
              "Enabled": true,
              "ReadOnly": false
            },
            {
              "$type": "Models.Functions.VariableReference, Models",
              "VariableName": "[ExtinctionCoefficient]",
              "Name": "ExtinctionCoefficientDead",
              "Children": [
                {
                  "$type": "Models.Memo, Models",
                  "Text": "Use same value as determined for live leaves.",
                  "Name": "Memo",
                  "Children": [],
                  "IncludeInDocumentation": false,
                  "Enabled": true,
                  "ReadOnly": false
                }
              ],
              "IncludeInDocumentation": false,
              "Enabled": true,
              "ReadOnly": false
            },
            {
              "$type": "Models.Functions.LinearInterpolationFunction, Models",
              "Name": "HeightFunction",
              "Children": [
                {
                  "$type": "Models.Functions.XYPairs, Models",
                  "X": [
                    60.0,
                    2000.0
                  ],
                  "Y": [
                    250.0,
                    2500.0
                  ],
                  "Name": "XYPairs",
                  "Children": [],
                  "IncludeInDocumentation": false,
                  "Enabled": true,
                  "ReadOnly": false
                },
                {
                  "$type": "Models.Functions.VariableReference, Models",
                  "VariableName": "[AboveGround].Wt",
                  "Name": "XValue",
                  "Children": [],
                  "IncludeInDocumentation": false,
                  "Enabled": true,
                  "ReadOnly": false
                }
              ],
              "IncludeInDocumentation": false,
              "Enabled": true,
              "ReadOnly": false
            },
            {
              "$type": "Models.Functions.Constant, Models",
              "FixedValue": 0.07,
              "Units": null,
              "Name": "MaximumNConc",
              "Children": [],
              "IncludeInDocumentation": false,
              "Enabled": true,
              "ReadOnly": false
            },
            {
              "$type": "Models.Functions.Constant, Models",
              "FixedValue": 0.03,
              "Units": null,
              "Name": "MinimumNConc",
              "Children": [],
              "IncludeInDocumentation": false,
              "Enabled": true,
              "ReadOnly": false
            },
            {
              "$type": "Models.Functions.Constant, Models",
              "FixedValue": 0.0,
              "Units": null,
              "Name": "NReallocationFactor",
              "Children": [],
              "IncludeInDocumentation": false,
              "Enabled": true,
              "ReadOnly": false
            },
            {
              "$type": "Models.Functions.LinearInterpolationFunction, Models",
              "Name": "LeafResidenceTime",
              "Children": [
                {
                  "$type": "Models.Functions.XYPairs, Models",
                  "X": [
                    5.0,
                    10.0,
                    15.0
                  ],
                  "Y": [
                    1.0,
                    120.0,
                    184.0
                  ],
                  "Name": "XYPairs",
                  "Children": [],
                  "IncludeInDocumentation": false,
                  "Enabled": true,
                  "ReadOnly": false
                },
                {
                  "$type": "Models.Functions.VariableReference, Models",
                  "VariableName": "[IWeather].MinT",
                  "Name": "XValue",
                  "Children": [],
                  "IncludeInDocumentation": false,
                  "Enabled": true,
                  "ReadOnly": false
                },
                {
                  "$type": "Models.Memo, Models",
                  "Text": "Assume leaves have a life span of approximately half a year.",
                  "Name": "Memo",
                  "Children": [],
                  "IncludeInDocumentation": false,
                  "Enabled": true,
                  "ReadOnly": false
                }
              ],
              "IncludeInDocumentation": false,
              "Enabled": true,
              "ReadOnly": false
            },
            {
              "$type": "Models.PMF.Library.BiomassRemoval, Models",
              "Name": "BiomassRemovalDefaults",
              "Children": [
                {
                  "$type": "Models.PMF.OrganBiomassRemovalType, Models",
                  "FractionLiveToRemove": 0.0,
                  "FractionDeadToRemove": 0.0,
                  "FractionLiveToResidue": 0.98,
                  "FractionDeadToResidue": 1.0,
                  "Name": "Harvest",
                  "Children": [],
                  "IncludeInDocumentation": false,
                  "Enabled": true,
                  "ReadOnly": false
                },
                {
                  "$type": "Models.PMF.OrganBiomassRemovalType, Models",
                  "FractionLiveToRemove": 0.0,
                  "FractionDeadToRemove": 0.0,
                  "FractionLiveToResidue": 0.98,
                  "FractionDeadToResidue": 1.0,
                  "Name": "Cut",
                  "Children": [],
                  "IncludeInDocumentation": false,
                  "Enabled": true,
                  "ReadOnly": false
                },
                {
                  "$type": "Models.PMF.OrganBiomassRemovalType, Models",
                  "FractionLiveToRemove": 0.0,
                  "FractionDeadToRemove": 0.0,
                  "FractionLiveToResidue": 0.46,
                  "FractionDeadToResidue": 1.0,
                  "Name": "Prune",
                  "Children": [],
                  "IncludeInDocumentation": false,
                  "Enabled": true,
                  "ReadOnly": false
                },
                {
                  "$type": "Models.PMF.OrganBiomassRemovalType, Models",
                  "FractionLiveToRemove": 0.0,
                  "FractionDeadToRemove": 0.0,
                  "FractionLiveToResidue": 0.0,
                  "FractionDeadToResidue": 0.0,
                  "Name": "Graze",
                  "Children": [],
                  "IncludeInDocumentation": false,
                  "Enabled": true,
                  "ReadOnly": false
                },
                {
                  "$type": "Models.PMF.OrganBiomassRemovalType, Models",
                  "FractionLiveToRemove": 0.0,
                  "FractionDeadToRemove": 0.0,
                  "FractionLiveToResidue": 0.0,
                  "FractionDeadToResidue": 0.0,
                  "Name": "Thin",
                  "Children": [],
                  "IncludeInDocumentation": false,
                  "Enabled": true,
                  "ReadOnly": false
                }
              ],
              "IncludeInDocumentation": false,
              "Enabled": true,
              "ReadOnly": false
            },
            {
              "$type": "Models.Functions.Constant, Models",
              "FixedValue": 1.0,
              "Units": null,
              "Name": "DMConversionEfficiency",
              "Children": [],
              "IncludeInDocumentation": false,
              "Enabled": true,
              "ReadOnly": false
            },
            {
              "$type": "Models.Functions.Constant, Models",
              "FixedValue": 1.0,
              "Units": null,
              "Name": "LeafDetachmentTime",
              "Children": [
                {
                  "$type": "Models.Memo, Models",
                  "Text": "This model assumes that all leaves detach upon senescence.",
                  "Name": "Memo",
                  "Children": [],
                  "IncludeInDocumentation": false,
                  "Enabled": true,
                  "ReadOnly": false
                }
              ],
              "IncludeInDocumentation": false,
              "Enabled": true,
              "ReadOnly": false
            },
            {
              "$type": "Models.Functions.Constant, Models",
              "FixedValue": 0.0,
              "Units": null,
              "Name": "DMRetranslocationFactor",
              "Children": [],
              "IncludeInDocumentation": false,
              "Enabled": true,
              "ReadOnly": false
            },
            {
              "$type": "Models.Functions.Constant, Models",
              "FixedValue": 0.0,
              "Units": null,
              "Name": "NRetranslocationFactor",
              "Children": [],
              "IncludeInDocumentation": false,
              "Enabled": true,
              "ReadOnly": false
            },
            {
              "$type": "Models.Functions.Constant, Models",
              "FixedValue": 0.0,
              "Units": null,
              "Name": "LeafKillFraction",
              "Children": [],
              "IncludeInDocumentation": false,
              "Enabled": true,
              "ReadOnly": false
            },
            {
              "$type": "Models.Functions.Constant, Models",
              "FixedValue": 0.1,
              "Units": null,
              "Name": "MinimumLAI",
              "Children": [],
              "IncludeInDocumentation": false,
              "Enabled": true,
              "ReadOnly": false
            },
            {
              "$type": "Models.Functions.Constant, Models",
              "FixedValue": 0.01,
              "Units": "m^2/g",
              "Name": "SpecificLeafAreaFunction",
              "Children": [],
              "IncludeInDocumentation": false,
              "Enabled": true,
              "ReadOnly": false
            },
            {
              "$type": "Models.Functions.Constant, Models",
              "FixedValue": 0.4,
              "Units": null,
              "Name": "CarbonConcentration",
              "Children": [],
              "IncludeInDocumentation": false,
              "Enabled": true,
              "ReadOnly": false
            },
            {
              "$type": "Models.Functions.Constant, Models",
              "FixedValue": 1.0,
              "Units": null,
              "Name": "LeafDevelopmentRate",
              "Children": [
                {
                  "$type": "Models.Memo, Models",
                  "Text": "Leaf cohorts age according to a simple aggregation of time (ie no accounting for differing rates of development with temperature or stress).",
                  "Name": "Memo",
                  "Children": [],
                  "IncludeInDocumentation": false,
                  "Enabled": true,
                  "ReadOnly": false
                }
              ],
              "IncludeInDocumentation": false,
              "Enabled": true,
              "ReadOnly": false
            },
            {
              "$type": "Models.PMF.NutrientPoolFunctions, Models",
              "Name": "DMDemands",
              "Children": [
                {
                  "$type": "Models.Functions.MultiplyFunction, Models",
                  "Name": "Structural",
                  "Children": [
                    {
                      "$type": "Models.Functions.DemandFunctions.PartitionFractionDemandFunction, Models",
                      "Name": "DMDemandFunction",
                      "Children": [
                        {
                          "$type": "Models.Functions.Constant, Models",
                          "FixedValue": 0.29,
                          "Units": null,
                          "Name": "PartitionFraction",
                          "Children": [],
                          "IncludeInDocumentation": false,
                          "Enabled": true,
                          "ReadOnly": false
                        }
                      ],
                      "IncludeInDocumentation": false,
                      "Enabled": true,
                      "ReadOnly": false
                    },
                    {
                      "$type": "Models.Functions.Constant, Models",
                      "FixedValue": 1.0,
                      "Units": null,
                      "Name": "StructuralFraction",
                      "Children": [],
                      "IncludeInDocumentation": false,
                      "Enabled": true,
                      "ReadOnly": false
                    }
                  ],
                  "IncludeInDocumentation": false,
                  "Enabled": true,
                  "ReadOnly": false
                },
                {
                  "$type": "Models.Functions.Constant, Models",
                  "FixedValue": 0.0,
                  "Units": null,
                  "Name": "Metabolic",
                  "Children": [],
                  "IncludeInDocumentation": false,
                  "Enabled": true,
                  "ReadOnly": false
                },
                {
                  "$type": "Models.Functions.DemandFunctions.StorageDMDemandFunction, Models",
                  "Name": "Storage",
                  "Children": [
                    {
                      "$type": "Models.Functions.SubtractFunction, Models",
                      "Name": "StorageFraction",
                      "Children": [
                        {
                          "$type": "Models.Functions.Constant, Models",
                          "FixedValue": 1.0,
                          "Units": null,
                          "Name": "One",
                          "Children": [],
                          "IncludeInDocumentation": false,
                          "Enabled": true,
                          "ReadOnly": false
                        },
                        {
                          "$type": "Models.Functions.VariableReference, Models",
                          "VariableName": "[Leaf].DMDemands.Structural.StructuralFraction",
                          "Name": "StructuralFraction",
                          "Children": [],
                          "IncludeInDocumentation": false,
                          "Enabled": true,
                          "ReadOnly": false
                        }
                      ],
                      "IncludeInDocumentation": false,
                      "Enabled": true,
                      "ReadOnly": false
                    }
                  ],
                  "IncludeInDocumentation": false,
                  "Enabled": true,
                  "ReadOnly": false
                }
              ],
              "IncludeInDocumentation": false,
              "Enabled": true,
              "ReadOnly": false
            },
            {
              "$type": "Models.PMF.NutrientPoolFunctions, Models",
              "Name": "NDemands",
              "Children": [
                {
                  "$type": "Models.Functions.MultiplyFunction, Models",
                  "Name": "Structural",
                  "Children": [
                    {
                      "$type": "Models.Functions.VariableReference, Models",
                      "VariableName": "[Leaf].minimumNconc",
                      "Name": "MinNconc",
                      "Children": [],
                      "IncludeInDocumentation": false,
                      "Enabled": true,
                      "ReadOnly": false
                    },
                    {
                      "$type": "Models.Functions.VariableReference, Models",
                      "VariableName": "[Leaf].potentialDMAllocation.Structural",
                      "Name": "PotentialDMAllocation",
                      "Children": [],
                      "IncludeInDocumentation": false,
                      "Enabled": true,
                      "ReadOnly": false
                    }
                  ],
                  "IncludeInDocumentation": false,
                  "Enabled": true,
                  "ReadOnly": false
                },
                {
                  "$type": "Models.Functions.MultiplyFunction, Models",
                  "Name": "Metabolic",
                  "Children": [
                    {
                      "$type": "Models.Functions.SubtractFunction, Models",
                      "Name": "MetabolicNconc",
                      "Children": [
                        {
                          "$type": "Models.Functions.VariableReference, Models",
                          "VariableName": "[Leaf].criticalNConc",
                          "Name": "CritNconc",
                          "Children": [],
                          "IncludeInDocumentation": false,
                          "Enabled": true,
                          "ReadOnly": false
                        },
                        {
                          "$type": "Models.Functions.VariableReference, Models",
                          "VariableName": "[Leaf].minimumNconc",
                          "Name": "MinNconc",
                          "Children": [],
                          "IncludeInDocumentation": false,
                          "Enabled": true,
                          "ReadOnly": false
                        }
                      ],
                      "IncludeInDocumentation": false,
                      "Enabled": true,
                      "ReadOnly": false
                    },
                    {
                      "$type": "Models.Functions.VariableReference, Models",
                      "VariableName": "[Leaf].potentialDMAllocation.Structural",
                      "Name": "PotentialDMAllocation",
                      "Children": [],
                      "IncludeInDocumentation": false,
                      "Enabled": true,
                      "ReadOnly": false
                    }
                  ],
                  "IncludeInDocumentation": false,
                  "Enabled": true,
                  "ReadOnly": false
                },
                {
                  "$type": "Models.Functions.DemandFunctions.StorageNDemandFunction, Models",
                  "Name": "Storage",
                  "Children": [
                    {
                      "$type": "Models.Functions.VariableReference, Models",
                      "VariableName": "[Leaf].MaximumNConc",
                      "Name": "MaxNconc",
                      "Children": [],
                      "IncludeInDocumentation": false,
                      "Enabled": true,
                      "ReadOnly": false
                    },
                    {
                      "$type": "Models.Functions.Constant, Models",
                      "FixedValue": 1.0,
                      "Units": null,
                      "Name": "NitrogenDemandSwitch",
                      "Children": [],
                      "IncludeInDocumentation": false,
                      "Enabled": true,
                      "ReadOnly": false
                    }
                  ],
                  "IncludeInDocumentation": false,
                  "Enabled": true,
                  "ReadOnly": false
                }
              ],
              "IncludeInDocumentation": false,
              "Enabled": true,
              "ReadOnly": false
            },
            {
              "$type": "Models.Functions.ExpressionFunction, Models",
              "Expression": "(163 - [IWeather].MeanT)/(5 - 0.1*[IWeather].MeanT)",
              "Name": "CO2internal",
              "Children": [],
              "IncludeInDocumentation": false,
              "Enabled": true,
              "ReadOnly": false
            },
            {
              "$type": "Models.Functions.DivideFunction, Models",
              "Name": "StomatalConductanceCO2Modifier",
              "Children": [
                {
                  "$type": "Models.Functions.VariableReference, Models",
                  "VariableName": "[Leaf].Photosynthesis.FCO2",
                  "Name": "FCO2",
                  "Children": [],
                  "IncludeInDocumentation": false,
                  "Enabled": true,
                  "ReadOnly": false
                },
                {
                  "$type": "Models.Functions.ExpressionFunction, Models",
                  "Expression": "([IWeather].CO2 - [Leaf].CO2internal)/(350 - [Leaf].CO2internal)",
                  "Name": "RelativeCO2Gradient",
                  "Children": [],
                  "IncludeInDocumentation": false,
                  "Enabled": true,
                  "ReadOnly": false
                }
              ],
              "IncludeInDocumentation": false,
              "Enabled": true,
              "ReadOnly": false
            }
          ],
          "IncludeInDocumentation": false,
          "Enabled": true,
          "ReadOnly": false
        },
        {
          "$type": "Models.PMF.Organs.Root, Models",
          "DMSupply": null,
          "NSupply": null,
          "DMDemand": null,
          "DMDemandPriorityFactor": null,
          "NDemand": null,
          "potentialDMAllocation": null,
          "GrowthRespiration": 0.0,
          "MaintenanceRespiration": 0.0,
          "Name": "Root",
          "Children": [
            {
              "$type": "Models.Functions.RootShape.RootShapeCylinder, Models",
              "Name": "RootShape",
              "Children": [],
              "IncludeInDocumentation": true,
              "Enabled": true,
              "ReadOnly": false
            },
            {
              "$type": "Models.Functions.PhaseLookupValue, Models",
              "Start": "Emergence",
              "End": "Old",
              "Name": "NitrogenDemandSwitch",
              "Children": [
                {
                  "$type": "Models.Functions.Constant, Models",
                  "FixedValue": 1.0,
                  "Units": null,
                  "Name": "Constant",
                  "Children": [],
                  "IncludeInDocumentation": true,
                  "Enabled": true,
                  "ReadOnly": false
                }
              ],
              "IncludeInDocumentation": false,
              "Enabled": true,
              "ReadOnly": false
            },
            {
              "$type": "Models.Functions.Constant, Models",
              "FixedValue": 10.0,
              "Units": null,
              "Name": "RootFrontVelocity",
              "Children": [],
              "IncludeInDocumentation": false,
              "Enabled": true,
              "ReadOnly": false
            },
            {
              "$type": "Models.Functions.Constant, Models",
              "FixedValue": 0.005,
              "Units": null,
              "Name": "SenescenceRate",
              "Children": [],
              "IncludeInDocumentation": false,
              "Enabled": true,
              "ReadOnly": false
            },
            {
              "$type": "Models.Functions.Constant, Models",
              "FixedValue": 0.03,
              "Units": null,
              "Name": "MaximumNConc",
              "Children": [],
              "IncludeInDocumentation": false,
              "Enabled": true,
              "ReadOnly": false
            },
            {
              "$type": "Models.Functions.Constant, Models",
              "FixedValue": 0.01,
              "Units": null,
              "Name": "MinimumNConc",
              "Children": [],
              "IncludeInDocumentation": false,
              "Enabled": true,
              "ReadOnly": false
            },
            {
              "$type": "Models.Functions.Constant, Models",
              "FixedValue": 6.0,
              "Units": null,
              "Name": "MaxDailyNUptake",
              "Children": [],
              "IncludeInDocumentation": false,
              "Enabled": true,
              "ReadOnly": false
            },
            {
              "$type": "Models.Functions.Constant, Models",
              "FixedValue": 10000.0,
              "Units": null,
              "Name": "MaximumRootDepth",
              "Children": [],
              "IncludeInDocumentation": false,
              "Enabled": true,
              "ReadOnly": false
            },
            {
              "$type": "Models.Functions.Constant, Models",
              "FixedValue": 1.0,
              "Units": null,
              "Name": "KLModifier",
              "Children": [
                {
                  "$type": "Models.Memo, Models",
                  "Text": "This model does not account for any change in potential water uptake with plant development.",
                  "Name": "Memo",
                  "Children": [],
                  "IncludeInDocumentation": false,
                  "Enabled": true,
                  "ReadOnly": false
                }
              ],
              "IncludeInDocumentation": false,
              "Enabled": true,
              "ReadOnly": false
            },
            {
              "$type": "Models.Functions.Constant, Models",
              "FixedValue": 0.03,
              "Units": null,
              "Name": "KNO3",
              "Children": [
                {
                  "$type": "Models.Memo, Models",
                  "Text": "This model does not account for any change in potential NO3 uptake with plant development.",
                  "Name": "Memo",
                  "Children": [],
                  "IncludeInDocumentation": false,
                  "Enabled": true,
                  "ReadOnly": false
                }
              ],
              "IncludeInDocumentation": false,
              "Enabled": true,
              "ReadOnly": false
            },
            {
              "$type": "Models.Functions.Constant, Models",
              "FixedValue": 0.0,
              "Units": null,
              "Name": "KNH4",
              "Children": [
                {
                  "$type": "Models.Memo, Models",
                  "Text": "This model does not account for any change in potential NH4 uptake with plant development.",
                  "Name": "Memo",
                  "Children": [],
                  "IncludeInDocumentation": false,
                  "Enabled": true,
                  "ReadOnly": false
                }
              ],
              "IncludeInDocumentation": false,
              "Enabled": true,
              "ReadOnly": false
            },
            {
              "$type": "Models.Functions.LinearInterpolationFunction, Models",
              "Name": "NUptakeSWFactor",
              "Children": [
                {
                  "$type": "Models.Functions.XYPairs, Models",
                  "X": [
                    0.0,
                    1.0
                  ],
                  "Y": [
                    0.0,
                    1.0
                  ],
                  "Name": "XYPairs",
                  "Children": [],
                  "IncludeInDocumentation": false,
                  "Enabled": true,
                  "ReadOnly": false
                },
                {
                  "$type": "Models.Functions.VariableReference, Models",
                  "VariableName": "[Root].RWC",
                  "Name": "XValue",
                  "Children": [],
                  "IncludeInDocumentation": false,
                  "Enabled": true,
                  "ReadOnly": false
                }
              ],
              "IncludeInDocumentation": false,
              "Enabled": true,
              "ReadOnly": false
            },
            {
              "$type": "Models.Functions.Constant, Models",
              "FixedValue": 100.0,
              "Units": "m/g",
              "Name": "SpecificRootLength",
              "Children": [],
              "IncludeInDocumentation": false,
              "Enabled": true,
              "ReadOnly": false
            },
            {
              "$type": "Models.PMF.Library.BiomassRemoval, Models",
              "Name": "BiomassRemovalDefaults",
              "Children": [
                {
                  "$type": "Models.PMF.OrganBiomassRemovalType, Models",
                  "FractionLiveToRemove": 0.0,
                  "FractionDeadToRemove": 0.0,
                  "FractionLiveToResidue": 0.0,
                  "FractionDeadToResidue": 0.0,
                  "Name": "Harvest",
                  "Children": [],
                  "IncludeInDocumentation": false,
                  "Enabled": true,
                  "ReadOnly": false
                },
                {
                  "$type": "Models.PMF.OrganBiomassRemovalType, Models",
                  "FractionLiveToRemove": 0.0,
                  "FractionDeadToRemove": 0.0,
                  "FractionLiveToResidue": 0.0,
                  "FractionDeadToResidue": 0.0,
                  "Name": "Cut",
                  "Children": [],
                  "IncludeInDocumentation": false,
                  "Enabled": true,
                  "ReadOnly": false
                },
                {
                  "$type": "Models.PMF.OrganBiomassRemovalType, Models",
                  "FractionLiveToRemove": 0.0,
                  "FractionDeadToRemove": 0.0,
                  "FractionLiveToResidue": 0.0,
                  "FractionDeadToResidue": 0.0,
                  "Name": "Prune",
                  "Children": [],
                  "IncludeInDocumentation": false,
                  "Enabled": true,
                  "ReadOnly": false
                },
                {
                  "$type": "Models.PMF.OrganBiomassRemovalType, Models",
                  "FractionLiveToRemove": 0.0,
                  "FractionDeadToRemove": 0.0,
                  "FractionLiveToResidue": 0.0,
                  "FractionDeadToResidue": 0.0,
                  "Name": "Graze",
                  "Children": [],
                  "IncludeInDocumentation": false,
                  "Enabled": true,
                  "ReadOnly": false
                },
                {
                  "$type": "Models.PMF.OrganBiomassRemovalType, Models",
                  "FractionLiveToRemove": 0.0,
                  "FractionDeadToRemove": 0.0,
                  "FractionLiveToResidue": 0.0,
                  "FractionDeadToResidue": 0.0,
                  "Name": "Thin",
                  "Children": [],
                  "IncludeInDocumentation": false,
                  "Enabled": true,
                  "ReadOnly": false
                }
              ],
              "IncludeInDocumentation": false,
              "Enabled": true,
              "ReadOnly": false
            },
            {
              "$type": "Models.Functions.Constant, Models",
              "FixedValue": 1.0,
              "Units": null,
              "Name": "DMConversionEfficiency",
              "Children": [],
              "IncludeInDocumentation": false,
              "Enabled": true,
              "ReadOnly": false
            },
            {
              "$type": "Models.Functions.Constant, Models",
              "FixedValue": 1.0,
              "Units": null,
              "Name": "MaintenanceRespirationFunction",
              "Children": [],
              "IncludeInDocumentation": false,
              "Enabled": true,
              "ReadOnly": false
            },
            {
              "$type": "Models.Functions.Constant, Models",
              "FixedValue": 0.0,
              "Units": null,
              "Name": "RemobilisationCost",
              "Children": [],
              "IncludeInDocumentation": false,
              "Enabled": true,
              "ReadOnly": false
            },
            {
              "$type": "Models.Functions.Constant, Models",
              "FixedValue": 0.4,
              "Units": null,
              "Name": "CarbonConcentration",
              "Children": [],
              "IncludeInDocumentation": false,
              "Enabled": true,
              "ReadOnly": false
            },
            {
              "$type": "Models.PMF.NutrientDemandFunctions, Models",
              "Name": "DMDemands",
              "Children": [
                {
                  "$type": "Models.Functions.MultiplyFunction, Models",
                  "Name": "Structural",
                  "Children": [
                    {
                      "$type": "Models.Functions.DemandFunctions.PartitionFractionDemandFunction, Models",
                      "Name": "DMDemandFunction",
                      "Children": [
                        {
                          "$type": "Models.Functions.Constant, Models",
                          "FixedValue": 0.03,
                          "Units": null,
                          "Name": "PartitionFraction",
                          "Children": [],
                          "IncludeInDocumentation": false,
                          "Enabled": true,
                          "ReadOnly": false
                        }
                      ],
                      "IncludeInDocumentation": false,
                      "Enabled": true,
                      "ReadOnly": false
                    },
                    {
                      "$type": "Models.Functions.Constant, Models",
                      "FixedValue": 1.0,
                      "Units": "g/g",
                      "Name": "StructuralFraction",
                      "Children": [],
                      "IncludeInDocumentation": false,
                      "Enabled": true,
                      "ReadOnly": false
                    }
                  ],
                  "IncludeInDocumentation": false,
                  "Enabled": true,
                  "ReadOnly": false
                },
                {
                  "$type": "Models.Functions.Constant, Models",
                  "FixedValue": 0.0,
                  "Units": null,
                  "Name": "Metabolic",
                  "Children": [],
                  "IncludeInDocumentation": false,
                  "Enabled": true,
                  "ReadOnly": false
                },
                {
                  "$type": "Models.Functions.DemandFunctions.StorageDMDemandFunction, Models",
                  "Name": "Storage",
                  "Children": [
                    {
                      "$type": "Models.Functions.SubtractFunction, Models",
                      "Name": "StorageFraction",
                      "Children": [
                        {
                          "$type": "Models.Functions.Constant, Models",
                          "FixedValue": 1.0,
                          "Units": null,
                          "Name": "One",
                          "Children": [],
                          "IncludeInDocumentation": false,
                          "Enabled": true,
                          "ReadOnly": false
                        },
                        {
                          "$type": "Models.Functions.VariableReference, Models",
                          "VariableName": "[Root].DMDemands.Structural.StructuralFraction",
                          "Name": "StructuralFraction",
                          "Children": [],
                          "IncludeInDocumentation": false,
                          "Enabled": true,
                          "ReadOnly": false
                        }
                      ],
                      "IncludeInDocumentation": false,
                      "Enabled": true,
                      "ReadOnly": false
                    }
                  ],
                  "IncludeInDocumentation": false,
                  "Enabled": true,
                  "ReadOnly": false
                },
                {
                  "$type": "Models.Functions.Constant, Models",
                  "Name": "QStructuralPriority",
                  "FixedValue": "1"
                },
                {
                  "$type": "Models.Functions.Constant, Models",
                  "Name": "QMetabolicPriority",
                  "FixedValue": "1"
                },
                {
                  "$type": "Models.Functions.Constant, Models",
                  "Name": "QStoragePriority",
                  "FixedValue": "1"
                }
              ],
              "IncludeInDocumentation": false,
              "Enabled": true,
              "ReadOnly": false
            },
            {
              "$type": "Models.PMF.NutrientDemandFunctions, Models",
              "Name": "NDemands",
              "Children": [
                {
                  "$type": "Models.Functions.MultiplyFunction, Models",
                  "Name": "Structural",
                  "Children": [
                    {
                      "$type": "Models.Functions.VariableReference, Models",
                      "VariableName": "[Root].minimumNconc",
                      "Name": "MinNconc",
                      "Children": [],
                      "IncludeInDocumentation": false,
                      "Enabled": true,
                      "ReadOnly": false
                    },
                    {
                      "$type": "Models.Functions.VariableReference, Models",
                      "VariableName": "[Root].potentialDMAllocation.Structural",
                      "Name": "PotentialDMAllocation",
                      "Children": [],
                      "IncludeInDocumentation": false,
                      "Enabled": true,
                      "ReadOnly": false
                    }
                  ],
                  "IncludeInDocumentation": false,
                  "Enabled": true,
                  "ReadOnly": false
                },
                {
                  "$type": "Models.Functions.MultiplyFunction, Models",
                  "Name": "Metabolic",
                  "Children": [
                    {
                      "$type": "Models.Functions.SubtractFunction, Models",
                      "Name": "MetabolicNconc",
                      "Children": [
                        {
                          "$type": "Models.Functions.VariableReference, Models",
                          "VariableName": "[Root].criticalNConc",
                          "Name": "CritNconc",
                          "Children": [],
                          "IncludeInDocumentation": false,
                          "Enabled": true,
                          "ReadOnly": false
                        },
                        {
                          "$type": "Models.Functions.VariableReference, Models",
                          "VariableName": "[Root].minimumNconc",
                          "Name": "MinNconc",
                          "Children": [],
                          "IncludeInDocumentation": false,
                          "Enabled": true,
                          "ReadOnly": false
                        }
                      ],
                      "IncludeInDocumentation": false,
                      "Enabled": true,
                      "ReadOnly": false
                    },
                    {
                      "$type": "Models.Functions.VariableReference, Models",
                      "VariableName": "[Root].potentialDMAllocation.Structural",
                      "Name": "PotentialDMAllocation",
                      "Children": [],
                      "IncludeInDocumentation": false,
                      "Enabled": true,
                      "ReadOnly": false
                    }
                  ],
                  "IncludeInDocumentation": false,
                  "Enabled": true,
                  "ReadOnly": false
                },
                {
                  "$type": "Models.Functions.DemandFunctions.StorageNDemandFunction, Models",
                  "Name": "Storage",
                  "Children": [
                    {
                      "$type": "Models.Functions.VariableReference, Models",
                      "VariableName": "[Root].nitrogenDemandSwitch",
                      "Name": "NitrogenDemandSwitch",
                      "Children": [],
                      "IncludeInDocumentation": false,
                      "Enabled": true,
                      "ReadOnly": false
                    },
                    {
                      "$type": "Models.Functions.VariableReference, Models",
                      "VariableName": "[Root].maximumNconc",
                      "Name": "MaxNconc",
                      "Children": [],
                      "IncludeInDocumentation": false,
                      "Enabled": true,
                      "ReadOnly": false
                    }
                  ],
                  "IncludeInDocumentation": false,
                  "Enabled": true,
                  "ReadOnly": false
                },
                {
                  "$type": "Models.Functions.Constant, Models",
                  "Name": "QStructuralPriority",
                  "FixedValue": "1"
                },
                {
                  "$type": "Models.Functions.Constant, Models",
                  "Name": "QMetabolicPriority",
                  "FixedValue": "1"
                },
                {
                  "$type": "Models.Functions.Constant, Models",
                  "Name": "QStoragePriority",
                  "FixedValue": "1"
                }
              ],
              "IncludeInDocumentation": false,
              "Enabled": true,
              "ReadOnly": false
            },
            {
              "$type": "Models.Functions.VariableReference, Models",
              "VariableName": "[Root].MinimumNConc",
              "Name": "CriticalNConc",
              "Children": [],
              "IncludeInDocumentation": false,
              "Enabled": true,
              "ReadOnly": false
            },
            {
              "$type": "Models.PMF.NutrientPoolFunctions, Models",
              "Name": "InitialWt",
              "Children": [
                {
                  "$type": "Models.Functions.Constant, Models",
                  "FixedValue": 5.0,
                  "Units": "g/plant",
                  "Name": "Structural",
                  "Children": [],
                  "IncludeInDocumentation": false,
                  "Enabled": true,
                  "ReadOnly": false
                },
                {
                  "$type": "Models.Functions.Constant, Models",
                  "FixedValue": 0.0,
                  "Units": null,
                  "Name": "Metabolic",
                  "Children": [],
                  "IncludeInDocumentation": true,
                  "Enabled": true,
                  "ReadOnly": false
                },
                {
                  "$type": "Models.Functions.Constant, Models",
                  "FixedValue": 0.0,
                  "Units": null,
                  "Name": "Storage",
                  "Children": [],
                  "IncludeInDocumentation": true,
                  "Enabled": true,
                  "ReadOnly": false
                }
              ],
              "IncludeInDocumentation": true,
              "Enabled": true,
              "ReadOnly": false
            }
          ],
          "IncludeInDocumentation": false,
          "Enabled": true,
          "ReadOnly": false
        },
        {
          "$type": "Models.PMF.Organs.GenericOrgan, Models",
          "StartLive": null,
          "DMSupply": null,
          "NSupply": null,
          "DMDemand": null,
          "DMDemandPriorityFactor": null,
          "NDemand": null,
          "potentialDMAllocation": null,
          "IsAboveGround": true,
          "Name": "Stem",
          "Children": [
            {
              "$type": "Models.Functions.Constant, Models",
              "FixedValue": 0.0,
              "Units": null,
              "Name": "NReallocationFactor",
              "Children": [],
              "IncludeInDocumentation": false,
              "Enabled": true,
              "ReadOnly": false
            },
            {
              "$type": "Models.Functions.Constant, Models",
              "FixedValue": 0.05,
              "Units": null,
              "Name": "NRetranslocationFactor",
              "Children": [],
              "IncludeInDocumentation": false,
              "Enabled": true,
              "ReadOnly": false
            },
            {
              "$type": "Models.Functions.PhaseLookupValue, Models",
              "Start": "Emergence",
              "End": "Old",
              "Name": "NitrogenDemandSwitch",
              "Children": [
                {
                  "$type": "Models.Functions.Constant, Models",
                  "FixedValue": 1.0,
                  "Units": null,
                  "Name": "Constant",
                  "Children": [],
                  "IncludeInDocumentation": true,
                  "Enabled": true,
                  "ReadOnly": false
                }
              ],
              "IncludeInDocumentation": false,
              "Enabled": true,
              "ReadOnly": false
            },
            {
              "$type": "Models.Functions.Constant, Models",
              "FixedValue": 0.0,
              "Units": null,
              "Name": "DMRetranslocationFactor",
              "Children": [],
              "IncludeInDocumentation": false,
              "Enabled": true,
              "ReadOnly": false
            },
            {
              "$type": "Models.Functions.Constant, Models",
              "FixedValue": 0.0,
              "Units": "/d",
              "Name": "SenescenceRate",
              "Children": [],
              "IncludeInDocumentation": false,
              "Enabled": true,
              "ReadOnly": false
            },
            {
              "$type": "Models.Functions.Constant, Models",
              "FixedValue": 0.003,
              "Units": null,
              "Name": "MaximumNConc",
              "Children": [
                {
                  "$type": "Models.Memo, Models",
                  "Text": "Value taken from [Thomasetal1991].",
                  "Name": "Memo",
                  "Children": [],
                  "IncludeInDocumentation": false,
                  "Enabled": true,
                  "ReadOnly": false
                }
              ],
              "IncludeInDocumentation": false,
              "Enabled": true,
              "ReadOnly": false
            },
            {
              "$type": "Models.Functions.Constant, Models",
              "FixedValue": 0.0014,
              "Units": null,
              "Name": "MinimumNConc",
              "Children": [],
              "IncludeInDocumentation": false,
              "Enabled": true,
              "ReadOnly": false
            },
            {
              "$type": "Models.Functions.Constant, Models",
              "FixedValue": 0.0,
              "Units": "/d",
              "Name": "DetachmentRateFunction",
              "Children": [],
              "IncludeInDocumentation": false,
              "Enabled": true,
              "ReadOnly": false
            },
            {
              "$type": "Models.PMF.Library.BiomassRemoval, Models",
              "Name": "BiomassRemovalDefaults",
              "Children": [
                {
                  "$type": "Models.PMF.OrganBiomassRemovalType, Models",
                  "FractionLiveToRemove": 0.0,
                  "FractionDeadToRemove": 0.0,
                  "FractionLiveToResidue": 0.7,
                  "FractionDeadToResidue": 0.7,
                  "Name": "Harvest",
                  "Children": [],
                  "IncludeInDocumentation": false,
                  "Enabled": true,
                  "ReadOnly": false
                },
                {
                  "$type": "Models.PMF.OrganBiomassRemovalType, Models",
                  "FractionLiveToRemove": 0.0,
                  "FractionDeadToRemove": 0.0,
                  "FractionLiveToResidue": 0.1,
                  "FractionDeadToResidue": 0.0,
                  "Name": "Cut",
                  "Children": [],
                  "IncludeInDocumentation": false,
                  "Enabled": true,
                  "ReadOnly": false
                },
                {
                  "$type": "Models.PMF.OrganBiomassRemovalType, Models",
                  "FractionLiveToRemove": 0.0,
                  "FractionDeadToRemove": 0.0,
                  "FractionLiveToResidue": 0.0,
                  "FractionDeadToResidue": 0.0,
                  "Name": "Prune",
                  "Children": [],
                  "IncludeInDocumentation": false,
                  "Enabled": true,
                  "ReadOnly": false
                },
                {
                  "$type": "Models.PMF.OrganBiomassRemovalType, Models",
                  "FractionLiveToRemove": 0.0,
                  "FractionDeadToRemove": 0.0,
                  "FractionLiveToResidue": 0.0,
                  "FractionDeadToResidue": 0.0,
                  "Name": "Graze",
                  "Children": [],
                  "IncludeInDocumentation": false,
                  "Enabled": true,
                  "ReadOnly": false
                },
                {
                  "$type": "Models.PMF.OrganBiomassRemovalType, Models",
                  "FractionLiveToRemove": 0.0,
                  "FractionDeadToRemove": 0.0,
                  "FractionLiveToResidue": 0.0,
                  "FractionDeadToResidue": 0.0,
                  "Name": "Thin",
                  "Children": [],
                  "IncludeInDocumentation": false,
                  "Enabled": true,
                  "ReadOnly": false
                }
              ],
              "IncludeInDocumentation": false,
              "Enabled": true,
              "ReadOnly": false
            },
            {
              "$type": "Models.Functions.Constant, Models",
              "FixedValue": 0.0,
              "Units": "0-1",
              "Name": "MaintenanceRespirationFunction",
              "Children": [],
              "IncludeInDocumentation": false,
              "Enabled": true,
              "ReadOnly": false
            },
            {
              "$type": "Models.Functions.Constant, Models",
              "FixedValue": 1.0,
              "Units": "0-1",
              "Name": "DMConversionEfficiency",
              "Children": [],
              "IncludeInDocumentation": false,
              "Enabled": true,
              "ReadOnly": false
            },
            {
              "$type": "Models.Functions.Constant, Models",
              "FixedValue": 0.0,
              "Units": null,
              "Name": "DMReallocationFactor",
              "Children": [],
              "IncludeInDocumentation": false,
              "Enabled": true,
              "ReadOnly": false
            },
            {
              "$type": "Models.Functions.VariableReference, Models",
              "VariableName": "[Stem].MinimumNConc",
              "Name": "CriticalNConc",
              "Children": [],
              "IncludeInDocumentation": false,
              "Enabled": true,
              "ReadOnly": false
            },
            {
              "$type": "Models.Functions.Constant, Models",
              "FixedValue": 0.0,
              "Units": null,
              "Name": "RemobilisationCost",
              "Children": [],
              "IncludeInDocumentation": false,
              "Enabled": true,
              "ReadOnly": false
            },
            {
              "$type": "Models.Functions.Constant, Models",
              "FixedValue": 0.4,
              "Units": null,
              "Name": "CarbonConcentration",
              "Children": [],
              "IncludeInDocumentation": false,
              "Enabled": true,
              "ReadOnly": false
            },
            {
              "$type": "Models.PMF.NutrientDemandFunctions, Models",
              "Name": "DMDemands",
              "Children": [
                {
                  "$type": "Models.Functions.MultiplyFunction, Models",
                  "Name": "Structural",
                  "Children": [
                    {
                      "$type": "Models.Functions.DemandFunctions.AllometricDemandFunction, Models",
                      "Const": 0.0345,
                      "Power": 1.36,
                      "Name": "DMDemandFunction",
                      "Children": [
                        {
                          "$type": "Models.Functions.VariableReference, Models",
                          "VariableName": "[AboveGround].Wt",
                          "Name": "XValue",
                          "Children": [],
                          "IncludeInDocumentation": false,
                          "Enabled": true,
                          "ReadOnly": false
                        },
                        {
                          "$type": "Models.Functions.VariableReference, Models",
                          "VariableName": "[Stem].Live.Wt",
                          "Name": "YValue",
                          "Children": [],
                          "IncludeInDocumentation": false,
                          "Enabled": true,
                          "ReadOnly": false
                        }
                      ],
                      "IncludeInDocumentation": false,
                      "Enabled": true,
                      "ReadOnly": false
                    },
                    {
                      "$type": "Models.Functions.Constant, Models",
                      "FixedValue": 0.7,
                      "Units": "g/g",
                      "Name": "StructuralFraction",
                      "Children": [],
                      "IncludeInDocumentation": false,
                      "Enabled": true,
                      "ReadOnly": false
                    }
                  ],
                  "IncludeInDocumentation": false,
                  "Enabled": true,
                  "ReadOnly": false
                },
                {
                  "$type": "Models.Functions.Constant, Models",
                  "FixedValue": 0.0,
                  "Units": null,
                  "Name": "Metabolic",
                  "Children": [],
                  "IncludeInDocumentation": false,
                  "Enabled": true,
                  "ReadOnly": false
                },
                {
                  "$type": "Models.Functions.DemandFunctions.StorageDMDemandFunction, Models",
                  "Name": "Storage",
                  "Children": [
                    {
                      "$type": "Models.Functions.SubtractFunction, Models",
                      "Name": "StorageFraction",
                      "Children": [
                        {
                          "$type": "Models.Functions.Constant, Models",
                          "FixedValue": 1.0,
                          "Units": null,
                          "Name": "One",
                          "Children": [],
                          "IncludeInDocumentation": false,
                          "Enabled": true,
                          "ReadOnly": false
                        },
                        {
                          "$type": "Models.Functions.VariableReference, Models",
                          "VariableName": "[Stem].DMDemands.Structural.StructuralFraction",
                          "Name": "StructuralFraction",
                          "Children": [],
                          "IncludeInDocumentation": false,
                          "Enabled": true,
                          "ReadOnly": false
                        }
                      ],
                      "IncludeInDocumentation": false,
                      "Enabled": true,
                      "ReadOnly": false
                    }
                  ],
                  "IncludeInDocumentation": false,
                  "Enabled": true,
                  "ReadOnly": false
                },
                {
                  "$type": "Models.Functions.Constant, Models",
                  "Name": "QStructuralPriority",
                  "FixedValue": "1"
                },
                {
                  "$type": "Models.Functions.Constant, Models",
                  "Name": "QMetabolicPriority",
                  "FixedValue": "1"
                },
                {
                  "$type": "Models.Functions.Constant, Models",
                  "Name": "QStoragePriority",
                  "FixedValue": "1"
                }
              ],
              "IncludeInDocumentation": false,
              "Enabled": true,
              "ReadOnly": false
            },
            {
              "$type": "Models.PMF.NutrientDemandFunctions, Models",
              "Name": "NDemands",
              "Children": [
                {
                  "$type": "Models.Functions.MultiplyFunction, Models",
                  "Name": "Structural",
                  "Children": [
                    {
                      "$type": "Models.Functions.VariableReference, Models",
                      "VariableName": "[Stem].minimumNconc",
                      "Name": "MinNconc",
                      "Children": [],
                      "IncludeInDocumentation": false,
                      "Enabled": true,
                      "ReadOnly": false
                    },
                    {
                      "$type": "Models.Functions.VariableReference, Models",
                      "VariableName": "[Stem].potentialDMAllocation.Structural",
                      "Name": "PotentialDMAllocation",
                      "Children": [],
                      "IncludeInDocumentation": false,
                      "Enabled": true,
                      "ReadOnly": false
                    }
                  ],
                  "IncludeInDocumentation": false,
                  "Enabled": true,
                  "ReadOnly": false
                },
                {
                  "$type": "Models.Functions.MultiplyFunction, Models",
                  "Name": "Metabolic",
                  "Children": [
                    {
                      "$type": "Models.Functions.SubtractFunction, Models",
                      "Name": "MetabolicNconc",
                      "Children": [
                        {
                          "$type": "Models.Functions.VariableReference, Models",
                          "VariableName": "[Stem].criticalNConc",
                          "Name": "CritNconc",
                          "Children": [],
                          "IncludeInDocumentation": false,
                          "Enabled": true,
                          "ReadOnly": false
                        },
                        {
                          "$type": "Models.Functions.VariableReference, Models",
                          "VariableName": "[Stem].minimumNconc",
                          "Name": "MinNconc",
                          "Children": [],
                          "IncludeInDocumentation": false,
                          "Enabled": true,
                          "ReadOnly": false
                        }
                      ],
                      "IncludeInDocumentation": false,
                      "Enabled": true,
                      "ReadOnly": false
                    },
                    {
                      "$type": "Models.Functions.VariableReference, Models",
                      "VariableName": "[Stem].potentialDMAllocation.Structural",
                      "Name": "PotentialDMAllocation",
                      "Children": [],
                      "IncludeInDocumentation": false,
                      "Enabled": true,
                      "ReadOnly": false
                    }
                  ],
                  "IncludeInDocumentation": false,
                  "Enabled": true,
                  "ReadOnly": false
                },
                {
                  "$type": "Models.Functions.DemandFunctions.StorageNDemandFunction, Models",
                  "Name": "Storage",
                  "Children": [
                    {
                      "$type": "Models.Functions.VariableReference, Models",
                      "VariableName": "[Stem].nitrogenDemandSwitch",
                      "Name": "NitrogenDemandSwitch",
                      "Children": [],
                      "IncludeInDocumentation": false,
                      "Enabled": true,
                      "ReadOnly": false
                    },
                    {
                      "$type": "Models.Functions.VariableReference, Models",
                      "VariableName": "[Stem].maximumNconc",
                      "Name": "MaxNconc",
                      "Children": [],
                      "IncludeInDocumentation": false,
                      "Enabled": true,
                      "ReadOnly": false
                    }
                  ],
                  "IncludeInDocumentation": false,
                  "Enabled": true,
                  "ReadOnly": false
                },
                {
                  "$type": "Models.Functions.Constant, Models",
                  "Name": "QStructuralPriority",
                  "FixedValue": "1"
                },
                {
                  "$type": "Models.Functions.Constant, Models",
                  "Name": "QMetabolicPriority",
                  "FixedValue": "1"
                },
                {
                  "$type": "Models.Functions.Constant, Models",
                  "Name": "QStoragePriority",
                  "FixedValue": "1"
                }
              ],
              "IncludeInDocumentation": false,
              "Enabled": true,
              "ReadOnly": false
            },
            {
              "$type": "Models.PMF.RetranslocateNonStructural, Models",
              "Name": "RetranslocateNitrogen",
              "Children": [],
              "IncludeInDocumentation": false,
              "Enabled": true,
              "ReadOnly": false
            },
            {
              "$type": "Models.PMF.NutrientPoolFunctions, Models",
              "Name": "InitialWt",
              "Children": [
                {
                  "$type": "Models.Functions.Constant, Models",
                  "FixedValue": 1.0,
                  "Units": "g/m^2",
                  "Name": "Structural",
                  "Children": [],
                  "IncludeInDocumentation": false,
                  "Enabled": true,
                  "ReadOnly": false
                },
                {
                  "$type": "Models.Functions.Constant, Models",
                  "FixedValue": 0.0,
                  "Units": null,
                  "Name": "Metabolic",
                  "Children": [],
                  "IncludeInDocumentation": true,
                  "Enabled": true,
                  "ReadOnly": false
                },
                {
                  "$type": "Models.Functions.Constant, Models",
                  "FixedValue": 0.0,
                  "Units": null,
                  "Name": "Storage",
                  "Children": [],
                  "IncludeInDocumentation": true,
                  "Enabled": true,
                  "ReadOnly": false
                }
              ],
              "IncludeInDocumentation": true,
              "Enabled": true,
              "ReadOnly": false
            },
            {
              "$type": "Models.Functions.Constant, Models",
              "Name": "Photosynthesis",
              "FixedValue": "0"
            },
            {
              "$type": "Models.Functions.VariableReference, Models",
              "Name": "initialNConcFunction",
              "VariableName": "[Stem].MinimumNConc"
            }
          ],
          "IncludeInDocumentation": false,
          "Enabled": true,
          "ReadOnly": false
        },
        {
          "$type": "Models.PMF.Organs.Nodule, Models",
          "DMSupply": null,
          "NSupply": null,
          "DMDemand": null,
          "DMDemandPriorityFactor": null,
          "NDemand": null,
          "potentialDMAllocation": null,
          "Name": "Nodule",
          "Children": [
            {
              "$type": "Models.Memo, Models",
              "Text": "This model calculated the N supply from biological N fixation by nodules within the plant root system.",
              "Name": "Memo",
              "Children": [],
              "IncludeInDocumentation": false,
              "Enabled": true,
              "ReadOnly": false
            },
            {
              "$type": "Models.Functions.Constant, Models",
              "FixedValue": 0.0,
              "Units": null,
              "Name": "FixationMetabolicCost",
              "Children": [
                {
                  "$type": "Models.Memo, Models",
                  "Text": "",
                  "Name": "Memo",
                  "Children": [],
                  "IncludeInDocumentation": false,
                  "Enabled": true,
                  "ReadOnly": false
                }
              ],
              "IncludeInDocumentation": false,
              "Enabled": true,
              "ReadOnly": false
            },
            {
              "$type": "Models.Functions.Constant, Models",
              "FixedValue": 0.08,
              "Units": null,
              "Name": "MaximumNConc",
              "Children": [
                {
                  "$type": "Models.Memo, Models",
                  "Text": "",
                  "Name": "Memo",
                  "Children": [],
                  "IncludeInDocumentation": false,
                  "Enabled": true,
                  "ReadOnly": false
                }
              ],
              "IncludeInDocumentation": false,
              "Enabled": true,
              "ReadOnly": false
            },
            {
              "$type": "Models.Functions.Constant, Models",
              "FixedValue": 0.03,
              "Units": null,
              "Name": "MinimumNConc",
              "Children": [
                {
                  "$type": "Models.Memo, Models",
                  "Text": "",
                  "Name": "Memo",
                  "Children": [],
                  "IncludeInDocumentation": false,
                  "Enabled": true,
                  "ReadOnly": false
                }
              ],
              "IncludeInDocumentation": false,
              "Enabled": true,
              "ReadOnly": false
            },
            {
              "$type": "Models.Functions.Constant, Models",
              "FixedValue": 0.0,
              "Units": null,
              "Name": "SenescenceRate",
              "Children": [
                {
                  "$type": "Models.Memo, Models",
                  "Text": "\r\n",
                  "Name": "Memo",
                  "Children": [],
                  "IncludeInDocumentation": false,
                  "Enabled": true,
                  "ReadOnly": false
                }
              ],
              "IncludeInDocumentation": false,
              "Enabled": true,
              "ReadOnly": false
            },
            {
              "$type": "Models.Functions.Constant, Models",
              "FixedValue": 0.0,
              "Units": null,
              "Name": "NReallocationFactor",
              "Children": [],
              "IncludeInDocumentation": false,
              "Enabled": true,
              "ReadOnly": false
            },
            {
              "$type": "Models.Functions.PhaseLookupValue, Models",
              "Start": "Emergence",
              "End": "Maturity",
              "Name": "NitrogenDemandSwitch",
              "Children": [
                {
                  "$type": "Models.Memo, Models",
                  "Text": "",
                  "Name": "Memo",
                  "Children": [],
                  "IncludeInDocumentation": false,
                  "Enabled": true,
                  "ReadOnly": false
                },
                {
                  "$type": "Models.Functions.Constant, Models",
                  "FixedValue": 1.0,
                  "Units": null,
                  "Name": "Constant",
                  "Children": [],
                  "IncludeInDocumentation": true,
                  "Enabled": true,
                  "ReadOnly": false
                }
              ],
              "IncludeInDocumentation": false,
              "Enabled": true,
              "ReadOnly": false
            },
            {
              "$type": "Models.PMF.Library.BiomassRemoval, Models",
              "Name": "BiomassRemovalDefaults",
              "Children": [
                {
                  "$type": "Models.PMF.OrganBiomassRemovalType, Models",
                  "FractionLiveToRemove": 0.0,
                  "FractionDeadToRemove": 0.0,
                  "FractionLiveToResidue": 0.0,
                  "FractionDeadToResidue": 0.0,
                  "Name": "Harvest",
                  "Children": [],
                  "IncludeInDocumentation": false,
                  "Enabled": true,
                  "ReadOnly": false
                },
                {
                  "$type": "Models.PMF.OrganBiomassRemovalType, Models",
                  "FractionLiveToRemove": 0.0,
                  "FractionDeadToRemove": 0.0,
                  "FractionLiveToResidue": 0.0,
                  "FractionDeadToResidue": 0.0,
                  "Name": "Cut",
                  "Children": [],
                  "IncludeInDocumentation": false,
                  "Enabled": true,
                  "ReadOnly": false
                },
                {
                  "$type": "Models.PMF.OrganBiomassRemovalType, Models",
                  "FractionLiveToRemove": 0.0,
                  "FractionDeadToRemove": 0.0,
                  "FractionLiveToResidue": 0.0,
                  "FractionDeadToResidue": 0.0,
                  "Name": "Prune",
                  "Children": [],
                  "IncludeInDocumentation": false,
                  "Enabled": true,
                  "ReadOnly": false
                },
                {
                  "$type": "Models.PMF.OrganBiomassRemovalType, Models",
                  "FractionLiveToRemove": 0.0,
                  "FractionDeadToRemove": 0.0,
                  "FractionLiveToResidue": 0.0,
                  "FractionDeadToResidue": 0.0,
                  "Name": "Graze",
                  "Children": [],
                  "IncludeInDocumentation": false,
                  "Enabled": true,
                  "ReadOnly": false
                }
              ],
              "IncludeInDocumentation": false,
              "Enabled": true,
              "ReadOnly": false
            },
            {
              "$type": "Models.Functions.Constant, Models",
              "FixedValue": 0.1,
              "Units": "g/m^2",
              "Name": "InitialWtFunction",
              "Children": [],
              "IncludeInDocumentation": false,
              "Enabled": true,
              "ReadOnly": false
            },
            {
              "$type": "Models.Functions.Constant, Models",
              "FixedValue": 0.0,
              "Units": "/d",
              "Name": "DetachmentRateFunction",
              "Children": [],
              "IncludeInDocumentation": false,
              "Enabled": true,
              "ReadOnly": false
            },
            {
              "$type": "Models.Functions.Constant, Models",
              "FixedValue": 0.0,
              "Units": "0-1",
              "Name": "MaintenanceRespirationFunction",
              "Children": [],
              "IncludeInDocumentation": false,
              "Enabled": true,
              "ReadOnly": false
            },
            {
              "$type": "Models.Functions.Constant, Models",
              "FixedValue": 1.0,
              "Units": "0-1",
              "Name": "DMConversionEfficiency",
              "Children": [],
              "IncludeInDocumentation": false,
              "Enabled": true,
              "ReadOnly": false
            },
            {
              "$type": "Models.Functions.Constant, Models",
              "FixedValue": 0.6,
              "Units": "g/m^2/d",
              "Name": "FixationRate",
              "Children": [],
              "IncludeInDocumentation": false,
              "Enabled": true,
              "ReadOnly": false
            },
            {
              "$type": "Models.Functions.Constant, Models",
              "FixedValue": 0.0,
              "Units": null,
              "Name": "NRetranslocationFactor",
              "Children": [],
              "IncludeInDocumentation": false,
              "Enabled": true,
              "ReadOnly": false
            },
            {
              "$type": "Models.Functions.Constant, Models",
              "FixedValue": 0.0,
              "Units": null,
              "Name": "DMReallocationFactor",
              "Children": [],
              "IncludeInDocumentation": false,
              "Enabled": true,
              "ReadOnly": false
            },
            {
              "$type": "Models.Functions.Constant, Models",
              "FixedValue": 0.0,
              "Units": null,
              "Name": "DMRetranslocationFactor",
              "Children": [],
              "IncludeInDocumentation": false,
              "Enabled": true,
              "ReadOnly": false
            },
            {
              "$type": "Models.Functions.VariableReference, Models",
              "VariableName": "[Nodule].MinimumNConc",
              "Name": "CriticalNConc",
              "Children": [],
              "IncludeInDocumentation": false,
              "Enabled": true,
              "ReadOnly": false
            },
            {
              "$type": "Models.Functions.Constant, Models",
              "FixedValue": 0.0,
              "Units": null,
              "Name": "RemobilisationCost",
              "Children": [],
              "IncludeInDocumentation": false,
              "Enabled": true,
              "ReadOnly": false
            },
            {
              "$type": "Models.Functions.Constant, Models",
              "FixedValue": 0.4,
              "Units": null,
              "Name": "CarbonConcentration",
              "Children": [],
              "IncludeInDocumentation": false,
              "Enabled": true,
              "ReadOnly": false
            },
            {
              "$type": "Models.PMF.NutrientPoolFunctions, Models",
              "Name": "DMDemands",
              "Children": [
                {
                  "$type": "Models.Functions.MultiplyFunction, Models",
                  "Name": "Structural",
                  "Children": [
                    {
                      "$type": "Models.Functions.DemandFunctions.PartitionFractionDemandFunction, Models",
                      "Name": "DMDemandFunction",
                      "Children": [
                        {
                          "$type": "Models.Functions.Constant, Models",
                          "FixedValue": 0.05,
                          "Units": null,
                          "Name": "PartitionFraction",
                          "Children": [
                            {
                              "$type": "Models.Memo, Models",
                              "Text": "",
                              "Name": "Memo",
                              "Children": [],
                              "IncludeInDocumentation": false,
                              "Enabled": true,
                              "ReadOnly": false
                            }
                          ],
                          "IncludeInDocumentation": false,
                          "Enabled": true,
                          "ReadOnly": false
                        }
                      ],
                      "IncludeInDocumentation": false,
                      "Enabled": true,
                      "ReadOnly": false
                    },
                    {
                      "$type": "Models.Functions.Constant, Models",
                      "FixedValue": 1.0,
                      "Units": "g/g",
                      "Name": "StructuralFraction",
                      "Children": [],
                      "IncludeInDocumentation": false,
                      "Enabled": true,
                      "ReadOnly": false
                    }
                  ],
                  "IncludeInDocumentation": false,
                  "Enabled": true,
                  "ReadOnly": false
                },
                {
                  "$type": "Models.Functions.Constant, Models",
                  "FixedValue": 0.0,
                  "Units": null,
                  "Name": "Metabolic",
                  "Children": [],
                  "IncludeInDocumentation": false,
                  "Enabled": true,
                  "ReadOnly": false
                },
                {
                  "$type": "Models.Functions.DemandFunctions.StorageDMDemandFunction, Models",
                  "Name": "Storage",
                  "Children": [
                    {
                      "$type": "Models.Functions.SubtractFunction, Models",
                      "Name": "StorageFraction",
                      "Children": [
                        {
                          "$type": "Models.Functions.Constant, Models",
                          "FixedValue": 1.0,
                          "Units": null,
                          "Name": "One",
                          "Children": [],
                          "IncludeInDocumentation": false,
                          "Enabled": true,
                          "ReadOnly": false
                        },
                        {
                          "$type": "Models.Functions.VariableReference, Models",
                          "VariableName": "[Nodule].DMDemands.Structural.StructuralFraction",
                          "Name": "StructuralFraction",
                          "Children": [],
                          "IncludeInDocumentation": false,
                          "Enabled": true,
                          "ReadOnly": false
                        }
                      ],
                      "IncludeInDocumentation": false,
                      "Enabled": true,
                      "ReadOnly": false
                    }
                  ],
                  "IncludeInDocumentation": false,
                  "Enabled": true,
                  "ReadOnly": false
                }
              ],
              "IncludeInDocumentation": false,
              "Enabled": true,
              "ReadOnly": false
            },
            {
              "$type": "Models.PMF.NutrientPoolFunctions, Models",
              "Name": "NDemands",
              "Children": [
                {
                  "$type": "Models.Functions.MultiplyFunction, Models",
                  "Name": "Structural",
                  "Children": [
                    {
                      "$type": "Models.Functions.VariableReference, Models",
                      "VariableName": "[Nodule].minimumNconc",
                      "Name": "MinNconc",
                      "Children": [],
                      "IncludeInDocumentation": false,
                      "Enabled": true,
                      "ReadOnly": false
                    },
                    {
                      "$type": "Models.Functions.VariableReference, Models",
                      "VariableName": "[Nodule].potentialDMAllocation.Structural",
                      "Name": "PotentialDMAllocation",
                      "Children": [],
                      "IncludeInDocumentation": false,
                      "Enabled": true,
                      "ReadOnly": false
                    }
                  ],
                  "IncludeInDocumentation": false,
                  "Enabled": true,
                  "ReadOnly": false
                },
                {
                  "$type": "Models.Functions.MultiplyFunction, Models",
                  "Name": "Metabolic",
                  "Children": [
                    {
                      "$type": "Models.Functions.SubtractFunction, Models",
                      "Name": "MetabolicNconc",
                      "Children": [
                        {
                          "$type": "Models.Functions.VariableReference, Models",
                          "VariableName": "[Nodule].criticalNConc",
                          "Name": "CritNconc",
                          "Children": [],
                          "IncludeInDocumentation": false,
                          "Enabled": true,
                          "ReadOnly": false
                        },
                        {
                          "$type": "Models.Functions.VariableReference, Models",
                          "VariableName": "[Nodule].minimumNconc",
                          "Name": "MinNconc",
                          "Children": [],
                          "IncludeInDocumentation": false,
                          "Enabled": true,
                          "ReadOnly": false
                        }
                      ],
                      "IncludeInDocumentation": false,
                      "Enabled": true,
                      "ReadOnly": false
                    },
                    {
                      "$type": "Models.Functions.VariableReference, Models",
                      "VariableName": "[Nodule].potentialDMAllocation.Structural",
                      "Name": "PotentialDMAllocation",
                      "Children": [],
                      "IncludeInDocumentation": false,
                      "Enabled": true,
                      "ReadOnly": false
                    }
                  ],
                  "IncludeInDocumentation": false,
                  "Enabled": true,
                  "ReadOnly": false
                },
                {
                  "$type": "Models.Functions.DemandFunctions.StorageNDemandFunction, Models",
                  "Name": "Storage",
                  "Children": [
                    {
                      "$type": "Models.Functions.VariableReference, Models",
                      "VariableName": "[Nodule].nitrogenDemandSwitch",
                      "Name": "NitrogenDemandSwitch",
                      "Children": [],
                      "IncludeInDocumentation": false,
                      "Enabled": true,
                      "ReadOnly": false
                    },
                    {
                      "$type": "Models.Functions.VariableReference, Models",
                      "VariableName": "[Nodule].maximumNconc",
                      "Name": "MaxNconc",
                      "Children": [],
                      "IncludeInDocumentation": false,
                      "Enabled": true,
                      "ReadOnly": false
                    }
                  ],
                  "IncludeInDocumentation": false,
                  "Enabled": true,
                  "ReadOnly": false
                }
              ],
              "IncludeInDocumentation": false,
              "Enabled": true,
              "ReadOnly": false
            }
          ],
          "IncludeInDocumentation": false,
          "Enabled": true,
          "ReadOnly": false
        },
        {
          "$type": "Models.PMF.Cultivar, Models",
          "Command": [
            ""
          ],
          "Name": "Gliricidia",
          "Children": [],
          "IncludeInDocumentation": false,
          "Enabled": true,
          "ReadOnly": false
        },
        {
          "$type": "Models.PMF.Cultivar, Models",
          "Command": [
            "[Gliricidia].Stem.DMDemands.Structural.DMDemandFunction.Const=0.05"
          ],
          "Name": "GliricidiaYoung",
          "Children": [],
          "IncludeInDocumentation": false,
          "Enabled": true,
          "ReadOnly": false
        }
      ],
      "IncludeInDocumentation": false,
      "Enabled": true,
      "ReadOnly": false,
      "PlantType": "Gliricidia"
    }
  ],
  "IncludeInDocumentation": true,
  "Enabled": true,
  "ReadOnly": false
}<|MERGE_RESOLUTION|>--- conflicted
+++ resolved
@@ -1,11 +1,7 @@
 {
   "$type": "Models.Core.Simulations, Models",
   "ExplorerWidth": 0,
-<<<<<<< HEAD
-  "Version": 156,
-=======
   "Version": 158,
->>>>>>> 7f044f91
   "Name": "Simulations",
   "Children": [
     {
@@ -1179,7 +1175,7 @@
               "ReadOnly": false
             },
             {
-              "$type": "Models.PMF.NutrientPoolFunctions, Models",
+              "$type": "Models.PMF.BiomassDemand, Models",
               "Name": "DMDemands",
               "Children": [
                 {
@@ -1273,7 +1269,7 @@
               "ReadOnly": false
             },
             {
-              "$type": "Models.PMF.NutrientPoolFunctions, Models",
+              "$type": "Models.PMF.BiomassDemand, Models",
               "Name": "NDemands",
               "Children": [
                 {
@@ -1737,7 +1733,7 @@
               "ReadOnly": false
             },
             {
-              "$type": "Models.PMF.NutrientDemandFunctions, Models",
+              "$type": "Models.PMF.BiomassDemandAndPriority, Models",
               "Name": "DMDemands",
               "Children": [
                 {
@@ -1846,7 +1842,7 @@
               "ReadOnly": false
             },
             {
-              "$type": "Models.PMF.NutrientDemandFunctions, Models",
+              "$type": "Models.PMF.BiomassDemandAndPriority, Models",
               "Name": "NDemands",
               "Children": [
                 {
@@ -1978,7 +1974,7 @@
               "ReadOnly": false
             },
             {
-              "$type": "Models.PMF.NutrientPoolFunctions, Models",
+              "$type": "Models.PMF.BiomassDemand, Models",
               "Name": "InitialWt",
               "Children": [
                 {
@@ -2263,7 +2259,7 @@
               "ReadOnly": false
             },
             {
-              "$type": "Models.PMF.NutrientDemandFunctions, Models",
+              "$type": "Models.PMF.BiomassDemandAndPriority, Models",
               "Name": "DMDemands",
               "Children": [
                 {
@@ -2382,7 +2378,7 @@
               "ReadOnly": false
             },
             {
-              "$type": "Models.PMF.NutrientDemandFunctions, Models",
+              "$type": "Models.PMF.BiomassDemandAndPriority, Models",
               "Name": "NDemands",
               "Children": [
                 {
@@ -2513,7 +2509,7 @@
               "ReadOnly": false
             },
             {
-              "$type": "Models.PMF.NutrientPoolFunctions, Models",
+              "$type": "Models.PMF.BiomassDemand, Models",
               "Name": "InitialWt",
               "Children": [
                 {
@@ -2872,7 +2868,7 @@
               "ReadOnly": false
             },
             {
-              "$type": "Models.PMF.NutrientPoolFunctions, Models",
+              "$type": "Models.PMF.BiomassDemand, Models",
               "Name": "DMDemands",
               "Children": [
                 {
@@ -2976,7 +2972,7 @@
               "ReadOnly": false
             },
             {
-              "$type": "Models.PMF.NutrientPoolFunctions, Models",
+              "$type": "Models.PMF.BiomassDemand, Models",
               "Name": "NDemands",
               "Children": [
                 {
