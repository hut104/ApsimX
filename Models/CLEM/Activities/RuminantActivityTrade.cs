--- conflicted
+++ resolved
@@ -183,14 +183,7 @@
                                      Math.Sin(2.0 * Math.PI * u2);
                         double weight = purchasetype.Weight + purchasetype.WeightSD * randStdNormal;
 
-<<<<<<< HEAD
                         var ruminant = Ruminant.Create(purchasetype.Sex, herdToUse, purchasetype.Age, weight);
-=======
-                        if (purchasetype.Gender == Sex.Male)
-                            ruminantBase = new RuminantMale(purchasetype.Age, purchasetype.Gender, weight, herdToUse);
-                        else
-                            ruminantBase = new RuminantFemale(purchasetype.Age, purchasetype.Gender, weight, herdToUse);
->>>>>>> f9bcbc69
 
                         ruminant.ID = 0;
                         ruminant.Breed = purchaseSpecific.BreedParams.Name;
