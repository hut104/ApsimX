--- conflicted
+++ resolved
@@ -341,12 +341,7 @@
                 // works with current filtered herd to obey filtering.
                 var herd = CurrentHerd(false)
                     .Where(a => a.Location == paddockName && !a.ReadyForSale)
-<<<<<<< HEAD
-                    .FilterProportion(item).FilterProportion(item).FilterProportion(item)
-                    .ToList();
-=======
                     .FilterRuminants(item);
->>>>>>> 60bd1dfb
 
                 foreach (Ruminant ruminant in herd)
                 {
