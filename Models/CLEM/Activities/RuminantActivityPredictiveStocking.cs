--- conflicted
+++ resolved
@@ -219,7 +219,7 @@
             ruminantHerd.PurchaseIndividuals.RemoveAll(a => a.Location == paddockName);
 
             // remove individuals to sale as specified by destock groups
-            foreach (RuminantGroup item in Apsim.Children(this, typeof(RuminantDestockGroup)))
+            foreach (IModel item in FindAllChildren<RuminantDestockGroup>())
             {
                 // works with current filtered herd to obey filtering.
                 List<Ruminant> herd = this.CurrentHerd(false).Where(a => a.Location == paddockName && !a.ReadyForSale).ToList();
@@ -401,11 +401,7 @@
             html += "\n<div class=\"activitygroupsborder\">";
             html += "<div class=\"labournote\">Individuals will be sold in the following order</div>";
 
-<<<<<<< HEAD
-            if(this.FindAllChildren<RuminantDestockGroup>().Count() == 0)
-=======
-            if(Apsim.Children(this, typeof(RuminantGroup)).Count() == 0)
->>>>>>> 501ee190
+            if(FindAllChildren<RuminantGroup>().Count() == 0)
             {
                 html += "\n<div class=\"errorlink\">No ruminant filter groups provided</div>";
             }
