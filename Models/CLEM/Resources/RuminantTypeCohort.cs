﻿using System;
using System.Collections.Generic;
using System.Linq;
using System.Text;

using Newtonsoft.Json;
using Models.Core;
using System.ComponentModel.DataAnnotations;
using Models.CLEM.Activities;
using Models.Core.Attributes;
using System.IO;
using Models.CLEM.Groupings;
using Models.CLEM.Interfaces;
using System.Globalization;

namespace Models.CLEM.Resources
{

    /// <summary>
    /// This stores the initialisation parameters for a Cohort of a specific Ruminant Type.
    /// </summary>
    [Serializable]
    [ViewName("UserInterface.Views.PropertyView")]
    [PresenterName("UserInterface.Presenters.PropertyPresenter")]
    [ValidParent(ParentType = typeof(RuminantInitialCohorts))]
    [ValidParent(ParentType = typeof(RuminantActivityTrade))]
    [ValidParent(ParentType = typeof(SpecifyRuminant))]
    [Description("This specifies a ruminant cohort for sprecifying an inidivual or initalising the herd at the start of the simulation.")]
    [Version(1, 0, 2, "Includes attribute specification")]
    [Version(1, 0, 1, "")]
    [HelpUri(@"Content/Features/Resources/Ruminants/RuminantInitialCohort.htm")]
    public class RuminantTypeCohort : CLEMModel
    {
        /// <summary>
        /// Gender
        /// </summary>
        [Description("Gender")]
        [Required]
        public Sex Sex { get; set; }

        /// <summary>
        /// Starting Age (Months)
        /// </summary>
        [Description("Age (months)")]
        [Required, GreaterThanEqualValue(0)]
        [Units("months")]
        public int Age { get; set; }

        /// <summary>
        /// Starting Number
        /// </summary>
        [Description("Number of individuals")]
        [Required, GreaterThanEqualValue(0)]
        public double Number { get; set; }

        /// <summary>
        /// Starting Weight
        /// </summary>
        [Description("Weight (kg)")]
        [Units("kg")]
        [Required, GreaterThanEqualValue(0)]
        public double Weight { get; set; }

        /// <summary>
        /// Standard deviation of starting weight. Use 0 to use starting weight only
        /// </summary>
        [Description("Standard deviation of weight (0 weight only)")]
        [Required, GreaterThanEqualValue(0)]
        public double WeightSD { get; set; }

        /// <summary>
        /// Is suckling?
        /// </summary>
        [Description("Still suckling?")]
        [Required]
        public bool Suckling { get; set; }

        /// <summary>
        /// Breeding sire?
        /// </summary>
        [Description("Breeding sire?")]
        [Required]
        public bool Sire { get; set; }

        /// <summary>
        /// Constructor
        /// </summary>
        public RuminantTypeCohort()
        {
            base.ModelSummaryStyle = HTMLSummaryStyle.SubResource;
        }

        /// <summary>
        /// Create the individual ruminant animals using the Cohort parameterisations.
        /// </summary>
        /// <param name="initialAttributes">The initial attributes found from parent</param>
        /// <param name="ruminantType">The breed parameters if overwritten</param>
        /// <returns>List of ruminants</returns>
        public List<Ruminant> CreateIndividuals(List<ISetAttribute> initialAttributes, RuminantType ruminantType = null)
        {
            // Add any attributes defined at the cohort level
            if(initialAttributes is null)
                initialAttributes = new List<ISetAttribute>();

            initialAttributes.AddRange(this.FindAllChildren<ISetAttribute>().ToList());

            return CreateIndividuals(Convert.ToInt32(this.Number, CultureInfo.InvariantCulture), initialAttributes, ruminantType);
        }

        /// <summary>
        /// Create the individual ruminant animals using the Cohort parameterisations.
        /// </summary>
        /// <param name="number">The number of individuals to create</param>
        /// <param name="initialAttributes">The initial attributes found from parent and this cohort</param>
        /// <param name="ruminantType">The breed parameters if overwritten</param>
        /// <returns>List of ruminants</returns>
        public List<Ruminant> CreateIndividuals(int number, List<ISetAttribute> initialAttributes, RuminantType ruminantType = null)
        {
            List<Ruminant> individuals = new List<Ruminant>();

            if (number > 0)
            {
                RuminantType parent = ruminantType;
                if (parent is null)
                    parent = FindAncestor<RuminantType>();

                // get Ruminant Herd resource for unique ids
                RuminantHerd ruminantHerd = parent.Parent as RuminantHerd; // Resources.FindResourceGroup<RuminantHerd>();

                for (int i = 1; i <= number; i++)
                {
                    double weight = 0;
                    if(Weight > 0)
                    {
                        // avoid accidental small weight if SD provided but weight is 0
                        // if weight is 0 then the normalised weight will be applied in Ruminant constructor.
                        double u1 = RandomNumberGenerator.Generator.NextDouble();
                        double u2 = RandomNumberGenerator.Generator.NextDouble();
                        double randStdNormal = Math.Sqrt(-2.0 * Math.Log(u1)) *
                                     Math.Sin(2.0 * Math.PI * u2);
                        weight = Weight + WeightSD * randStdNormal;
                    }

<<<<<<< HEAD
                    Ruminant ruminant = Ruminant.Create(Sex, parent, Age, weight);          
=======
                    object ruminantBase;
                    if (this.Gender == Sex.Male)
                        ruminantBase = new RuminantMale(Age, Gender, weight, parent);
                    else
                        ruminantBase = new RuminantFemale(Age, Gender, weight, parent);
>>>>>>> f9bcbc69

                    ruminant.ID = ruminantHerd.NextUniqueID;
                    ruminant.Breed = parent.Breed;
                    ruminant.HerdName = parent.Name;
                    ruminant.SaleFlag = HerdChangeReason.None;

                    if (Suckling)
                        ruminant.SetUnweaned();

                    if (Sire)
                    {
                        if (this.Sex == Sex.Male)
                        {
                            RuminantMale ruminantMale = ruminant as RuminantMale;
                            ruminantMale.Attributes.Add("Sire");
                        }
                        else
                            Summary.WriteWarning(this, "Breeding sire switch is not valid for individual females [r=" + parent.Name + "].[r=" + this.Parent.Name + "].[r=" + this.Name + "]");
                    }

                    // if weight not provided use normalised weight
                    ruminant.PreviousWeight = ruminant.Weight;

                    if (this.Sex == Sex.Female)
                    {
                        RuminantFemale ruminantFemale = ruminant as RuminantFemale;
                        ruminantFemale.WeightAtConception = ruminant.Weight;
                        ruminantFemale.NumberOfBirths = 0;
                    }

                    // initialise attributes
                    foreach (ISetAttribute item in initialAttributes)
                        ruminant.Attributes.Add(item.AttributeName, item.GetRandomSetAttribute());

                    individuals.Add(ruminant);
                }
            }

            return individuals;
        }

        #region descriptive summary 

        /// <summary>
        /// Provides the description of the model settings for summary (GetFullSummary)
        /// </summary>
        /// <param name="formatForParentControl">Use full verbose description</param>
        /// <returns></returns>
        public override string ModelSummary(bool formatForParentControl)
        {
            RuminantType rumType;
            bool specifyRuminantParent = false;

            using (StringWriter htmlWriter = new StringWriter())
            {
                if (!formatForParentControl)
                {
                    rumType = FindAncestor<RuminantType>();
                    if(rumType is null)
                    {
                        // look for rum type in SpecifyRuminant
                        var specParent = this.FindAllAncestors<SpecifyRuminant>().FirstOrDefault();
                        if (specParent != null)
                        {
                            var resHolder = this.FindAncestor<ZoneCLEM>().FindDescendant<ResourcesHolder>();
                            rumType = resHolder.FindResourceType<RuminantHerd, RuminantType>(this, specParent.RuminantTypeName, OnMissingResourceActionTypes.Ignore, OnMissingResourceActionTypes.Ignore);
                            specifyRuminantParent = true;
                        }
                    }

                    htmlWriter.Write("\r\n<div class=\"activityentry\">");
                    if (!specifyRuminantParent & Number <= 0)
                        htmlWriter.Write("<span class=\"errorlink\">" + Number.ToString() + "</span> x ");
                    else if (!specifyRuminantParent & Number > 1)
                        htmlWriter.Write("<span class=\"setvalue\">" + Number.ToString() + "</span> x ");
                    else
                        htmlWriter.Write("A ");

                    htmlWriter.Write($"<span class=\"setvalue\">{Age}</span> month old ");
<<<<<<< HEAD
                    htmlWriter.Write("<span class=\"setvalue\">" + Sex.ToString() + "</span></div>");
=======
                    htmlWriter.Write("<span class=\"setvalue\">" + Gender.ToString() + "</span></div>");

>>>>>>> f9bcbc69
                    if (Suckling)
                        htmlWriter.Write("\r\n<div class=\"activityentry\">" + ((Number > 1) ? "These individuals are suckling" : "This individual is a suckling") + "</div>");

                    if (Sire)
                        htmlWriter.Write("\r\n<div class=\"activityentry\">" + ((Number > 1) ? "These individuals are breeding sires" : "This individual is a breeding sire") + "</div>");

                    Ruminant newInd = null;
                    string normWtString = "Unavailable";

                    if (rumType != null)
                    {
                        newInd = Ruminant.Create(Sex, rumType, Age);
                        normWtString = newInd.NormalisedAnimalWeight.ToString("#,##0");
                    }

                    if (WeightSD > 0)
                    {
                        htmlWriter.Write("\r\n<div class=\"activityentry\">Individuals will be randomly assigned a weight based on a mean " + ((Weight == 0) ? "(using the normalised weight) " : "") + "of <span class=\"setvalue\">" + Weight.ToString("#,##0") + "</span> kg with a standard deviation of <span class=\"setvalue\">" + WeightSD.ToString() + "</span></div>");
                        if (newInd != null && Math.Abs(Weight - newInd.NormalisedAnimalWeight) / newInd.NormalisedAnimalWeight > 0.2)
                            htmlWriter.Write("<div class=\"activityentry\">These individuals should weigh close to the normalised weight of <span class=\"errorlink\">" + normWtString + "</span> kg for their age</div>");
                    }
                    else
                    {
                        htmlWriter.Write("\r\n<div class=\"activityentry\">" + ((Number > 1) ? "These individuals " : "This individual ") + "weigh" + ((Number > 1) ? "" : "s") + ((Weight == 0) ? " the normalised weight of " : "") + " <span class=\"setvalue\">" + Weight.ToString("#,##0") + "</span> kg");
                        if (newInd != null && Math.Abs(Weight - newInd.NormalisedAnimalWeight) / newInd.NormalisedAnimalWeight > 0.2)
                            htmlWriter.Write(", but should weigh close to the normalised weight of <span class=\"errorlink\">" + normWtString + "</span> kg for their age");
                        htmlWriter.Write("</div>");
                    }
                    htmlWriter.Write("</div>");
                }
                else
                {
                    if (this.Parent is CLEMActivityBase | this.Parent is SpecifyRuminant)
                    {
                        bool parentIsSpecify = (Parent is SpecifyRuminant);

                        // when formatted for parent control. i.e. child fo trade 
                        htmlWriter.Write("\r\n<div class=\"resourcebanneralone clearfix\">");
                        if (!parentIsSpecify)
                        {
                            htmlWriter.Write("Buy ");
                            if (Number > 0)
                            {
                                htmlWriter.Write("<span class=\"setvalue\">");
                                htmlWriter.Write(Number.ToString());
                            }
                            else
                            {
                                htmlWriter.Write("<span class=\"errorlink\">");
                                htmlWriter.Write("NOT SET");
                            }
                            htmlWriter.Write("</span> x ");
                        }
                        if (Age > 0)
                        {
                            htmlWriter.Write("<span class=\"setvalue\">");
                            htmlWriter.Write(Age.ToString());
                        }
                        else
                        {
                            htmlWriter.Write("<span class=\"errorlink\">");
                            htmlWriter.Write("NOT SET");
                        }
                        htmlWriter.Write("</span> month old ");
                        htmlWriter.Write("<span class=\"setvalue\">");
                        htmlWriter.Write(Sex.ToString() + ((Number > 1 | parentIsSpecify) ? "s" : ""));
                        htmlWriter.Write("</span> weighing ");
                        if (Weight > 0)
                        {
                            htmlWriter.Write("<span class=\"setvalue\">");
                            htmlWriter.Write(Weight.ToString());
                            htmlWriter.Write("</span> kg ");
                            if (WeightSD > 0)
                            {
                                htmlWriter.Write("with a standard deviation of <span class=\"setvalue\">");
                                htmlWriter.Write(WeightSD.ToString());
                                htmlWriter.Write("</span>");
                            }
                        }
                        else
                        {
                            htmlWriter.Write("<span class=\"setvalue\">");
                            htmlWriter.Write("Normalised weight");
                            htmlWriter.Write("</span>");
                        }
                        if(Sire || Suckling)
                        {
                            htmlWriter.Write(" and ");
                            htmlWriter.Write(Sire ? "<span class=\"setvalue\">Sires</span>" : "");
                            if (Suckling)
                                htmlWriter.Write($"<span class=\"{(Sire ? "errorlink":"setvalue")}\">Suckling</span>");
                        }
                        htmlWriter.Write("\r\n</div>");
                    }
                }
                return htmlWriter.ToString(); 
            }
        }

        /// <inheritdoc/>
        public override string ModelSummaryInnerClosingTags(bool formatForParentControl)
        {
            using (StringWriter htmlWriter = new StringWriter())
            {
                if (formatForParentControl)
                {
<<<<<<< HEAD
                    RuminantType rumtype = FindAncestor<RuminantType>();                    

                    if (rumtype != null)
                    {
                        var newInd = Ruminant.Create(Sex, rumtype, Age);

=======
                    RuminantType rumtype = FindAncestor<RuminantType>();
                    if (rumtype != null)
                    {
                        Ruminant newInd = new Ruminant(this.Age, this.Gender, 0, FindAncestor<RuminantType>());
>>>>>>> f9bcbc69
                        string normWtString = newInd.NormalisedAnimalWeight.ToString("#,##0");
                        if (Math.Abs(this.Weight - newInd.NormalisedAnimalWeight) / newInd.NormalisedAnimalWeight > 0.2)
                        {
                            normWtString = "<span class=\"errorlink\">" + normWtString + "</span>";
                            (this.Parent as RuminantInitialCohorts).WeightWarningOccurred = true;
                        }
<<<<<<< HEAD

                        htmlWriter.Write("\r\n<tr><td>" + this.Name + "</td><td><span class=\"setvalue\">" + this.Sex + "</span></td><td><span class=\"setvalue\">" + this.Age.ToString() + "</span></td><td><span class=\"setvalue\">" + this.Weight.ToString() + ((this.WeightSD > 0) ? " (" + this.WeightSD.ToString() + ")" : "") + "</spam></td><td>" + normWtString + "</td><td><span class=\"setvalue\">" + this.Number.ToString() + "</span></td><td" + ((this.Suckling) ? " class=\"fill\"" : "") + "></td><td" + ((this.Sire) ? " class=\"fill\"" : "") + "></td></tr>");
=======
                        htmlWriter.Write("\r\n<tr><td>" + this.Name + "</td><td><span class=\"setvalue\">" + this.Gender + "</span></td><td><span class=\"setvalue\">" + this.Age.ToString() + "</span></td><td><span class=\"setvalue\">" + this.Weight.ToString() + ((this.WeightSD > 0) ? " (" + this.WeightSD.ToString() + ")" : "") + "</spam></td><td>" + normWtString + "</td><td><span class=\"setvalue\">" + this.Number.ToString() + "</span></td><td" + ((this.Suckling) ? " class=\"fill\"" : "") + "></td><td" + ((this.Sire) ? " class=\"fill\"" : "") + "></td></tr>");
>>>>>>> f9bcbc69
                    }
                }
                else
                    htmlWriter.Write("\r\n</div>");

                return htmlWriter.ToString(); 
            }
        }

        /// <inheritdoc/>
        public override string ModelSummaryInnerOpeningTags(bool formatForParentControl)
        {
            return "";
        }

        /// <inheritdoc/>
        public override string ModelSummaryClosingTags(bool formatForParentControl)
        {
            return !formatForParentControl ? base.ModelSummaryClosingTags(true) : "";
        }

        /// <inheritdoc/>
        public override string ModelSummaryOpeningTags(bool formatForParentControl)
        {
            return !formatForParentControl ? base.ModelSummaryOpeningTags(true) : "";
        }

        #endregion
    }
}


<|MERGE_RESOLUTION|>--- conflicted
+++ resolved
@@ -141,15 +141,7 @@
                         weight = Weight + WeightSD * randStdNormal;
                     }
 
-<<<<<<< HEAD
                     Ruminant ruminant = Ruminant.Create(Sex, parent, Age, weight);          
-=======
-                    object ruminantBase;
-                    if (this.Gender == Sex.Male)
-                        ruminantBase = new RuminantMale(Age, Gender, weight, parent);
-                    else
-                        ruminantBase = new RuminantFemale(Age, Gender, weight, parent);
->>>>>>> f9bcbc69
 
                     ruminant.ID = ruminantHerd.NextUniqueID;
                     ruminant.Breed = parent.Breed;
@@ -229,12 +221,7 @@
                         htmlWriter.Write("A ");
 
                     htmlWriter.Write($"<span class=\"setvalue\">{Age}</span> month old ");
-<<<<<<< HEAD
                     htmlWriter.Write("<span class=\"setvalue\">" + Sex.ToString() + "</span></div>");
-=======
-                    htmlWriter.Write("<span class=\"setvalue\">" + Gender.ToString() + "</span></div>");
-
->>>>>>> f9bcbc69
                     if (Suckling)
                         htmlWriter.Write("\r\n<div class=\"activityentry\">" + ((Number > 1) ? "These individuals are suckling" : "This individual is a suckling") + "</div>");
 
@@ -341,31 +328,18 @@
             {
                 if (formatForParentControl)
                 {
-<<<<<<< HEAD
                     RuminantType rumtype = FindAncestor<RuminantType>();                    
-
                     if (rumtype != null)
                     {
                         var newInd = Ruminant.Create(Sex, rumtype, Age);
 
-=======
-                    RuminantType rumtype = FindAncestor<RuminantType>();
-                    if (rumtype != null)
-                    {
-                        Ruminant newInd = new Ruminant(this.Age, this.Gender, 0, FindAncestor<RuminantType>());
->>>>>>> f9bcbc69
                         string normWtString = newInd.NormalisedAnimalWeight.ToString("#,##0");
                         if (Math.Abs(this.Weight - newInd.NormalisedAnimalWeight) / newInd.NormalisedAnimalWeight > 0.2)
                         {
                             normWtString = "<span class=\"errorlink\">" + normWtString + "</span>";
                             (this.Parent as RuminantInitialCohorts).WeightWarningOccurred = true;
                         }
-<<<<<<< HEAD
-
                         htmlWriter.Write("\r\n<tr><td>" + this.Name + "</td><td><span class=\"setvalue\">" + this.Sex + "</span></td><td><span class=\"setvalue\">" + this.Age.ToString() + "</span></td><td><span class=\"setvalue\">" + this.Weight.ToString() + ((this.WeightSD > 0) ? " (" + this.WeightSD.ToString() + ")" : "") + "</spam></td><td>" + normWtString + "</td><td><span class=\"setvalue\">" + this.Number.ToString() + "</span></td><td" + ((this.Suckling) ? " class=\"fill\"" : "") + "></td><td" + ((this.Sire) ? " class=\"fill\"" : "") + "></td></tr>");
-=======
-                        htmlWriter.Write("\r\n<tr><td>" + this.Name + "</td><td><span class=\"setvalue\">" + this.Gender + "</span></td><td><span class=\"setvalue\">" + this.Age.ToString() + "</span></td><td><span class=\"setvalue\">" + this.Weight.ToString() + ((this.WeightSD > 0) ? " (" + this.WeightSD.ToString() + ")" : "") + "</spam></td><td>" + normWtString + "</td><td><span class=\"setvalue\">" + this.Number.ToString() + "</span></td><td" + ((this.Suckling) ? " class=\"fill\"" : "") + "></td><td" + ((this.Sire) ? " class=\"fill\"" : "") + "></td></tr>");
->>>>>>> f9bcbc69
                     }
                 }
                 else
