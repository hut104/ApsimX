using Models.CLEM.Interfaces;
using Models.Core;
using Models.Core.Attributes;
using Newtonsoft.Json;
using System;
using System.Linq;

namespace Models.CLEM.Resources
{
    ///<summary>
    /// CLEM Resource Type base model
    ///</summary>
    [Serializable]
    [ViewName("UserInterface.Views.PropertyView")]
    [PresenterName("UserInterface.Presenters.PropertyPresenter")]
    [Description("This is the CLEM Resource Type Base Class and should not be used directly.")]
    [Version(1, 0, 1, "")]
    public class CLEMResourceTypeBase : CLEMModel, IResourceWithTransactionType
    {
        [Link]
        private readonly IClock clock = null;
        private ResourceBaseWithTransactions parent;

        /// <summary>
        /// A link to the equivalent market store for trading.
        /// </summary>
        [JsonIgnore]
        public CLEMResourceTypeBase EquivalentMarketStore { get; set; }

        /// <summary>
        /// Has a market store been found
        /// </summary>
        [JsonIgnore]
        public bool MarketStoreExists
        {
            get
            {
                if(!EquivalentMarketStoreDetermined)
                    FindEquivalentMarketStore();

<<<<<<< HEAD
                return EquivalentMarketStore is not null; 
            } 
=======
                return !(EquivalentMarketStore is null);
            }
>>>>>>> 4551593d
        }

        /// <summary>
        /// Detemrines if an equivalent resource has been found in the market
        /// </summary>
        protected bool EquivalentMarketStoreDetermined { get; set; }

        /// <summary>
        /// Determine whether transmutation has been defined for this foodtype
        /// </summary>
        [JsonIgnore]
        public bool TransmutationDefined
        {
            get
            {
                return FindAllChildren<Transmutation>().Where(a => a.Enabled).Any();
            }
        }

        /// <summary>An event handler to allow us to initialise ourselves.</summary>
        /// <param name="sender">The sender.</param>
        /// <param name="e">The <see cref="EventArgs"/> instance containing the event data.</param>
        [EventSubscribe("Commencing")]
        protected void OnSetupTypeBase(object sender, EventArgs e)
        {
            parent = FindAncestor<ResourceBaseWithTransactions>();
        }

        /// <summary>
        /// Does pricing exist for this type
        /// </summary>
        public bool PricingExists(PurchaseOrSalePricingStyleType priceType)
        {
            // find pricing that is ok;
            return FindAllChildren<ResourcePricing>().Where(a => a.Enabled & ((a as ResourcePricing).PurchaseOrSale == PurchaseOrSalePricingStyleType.Both | (a as ResourcePricing).PurchaseOrSale == priceType) && (a as ResourcePricing).TimingOK).FirstOrDefault() != null;
        }

        /// <summary>
        /// Resource price
        /// </summary>
        public ResourcePricing Price(PurchaseOrSalePricingStyleType priceType)
        {
            // find pricing that is ok;
            ResourcePricing price = null;

            // if market exists look for market pricing to override local pricing as all transactions will be through the market
            if ((Parent.Parent as ResourcesHolder).FoundMarket is not null && MarketStoreExists)
                price = EquivalentMarketStore.FindAllChildren<ResourcePricing>().FirstOrDefault(a => a.Enabled && (a.PurchaseOrSale == PurchaseOrSalePricingStyleType.Both || a.PurchaseOrSale == priceType) && a.TimingOK);
            else
                price = FindAllChildren<ResourcePricing>().FirstOrDefault(a => (a.PurchaseOrSale == PurchaseOrSalePricingStyleType.Both | a.PurchaseOrSale == priceType) && a.TimingOK);

            if (price == null)
            {
                // does simulation have finance
                if (FindAncestor<ResourcesHolder>().FindResourceGroup<Finance>() != null)
                {
                    string market = "";
<<<<<<< HEAD
                    if((Parent.Parent as ResourcesHolder).MarketPresent)
                    {
                        if(!(EquivalentMarketStore is null))
                            market = EquivalentMarketStore.CLEMParentName + ".";
=======
                    if ((this.Parent.Parent as ResourcesHolder).MarketPresent)
                    {
                        if (!(this.EquivalentMarketStore is null))
                            market = this.EquivalentMarketStore.CLEMParentName + ".";
>>>>>>> 4551593d
                        else
                            market = CLEMParentName + ".";
                    }
                    string warn = $"No pricing is available for [r={market}{Parent.Name}.{Name}]";
                    if (clock != null && FindAllChildren<ResourcePricing>().Any())
                        warn += " in month [" + clock.Today.ToString("MM yyyy") + "]";
                    warn += "\r\nAdd [r=ResourcePricing] component to [r=" + market + Parent.Name + "." + Name + "] to include financial transactions for purchases and sales.";

                    if (Summary != null)
                        Warnings.CheckAndWrite(warn, Summary, this, MessageType.Warning);
                }
                return new ResourcePricing() { PricePerPacket = 0, PacketSize = 1, UseWholePackets = true };
            }
            return price;
        }

        /// <summary>
        /// Convert specified amount of this resource to another value using ResourceType supplied converter
        /// </summary>
        /// <param name="converterName">Name of converter to use</param>
        /// <param name="amount">Amount to convert</param>
        /// <returns>Value to report</returns>
        public object ConvertTo(string converterName, double amount)
        {
            // get converted value
            if (converterName.StartsWith("$"))
            {
                // calculate price as special case using pricing structure if present.
                ResourcePricing price;
                PurchaseOrSalePricingStyleType style;
                switch (converterName)
                {
                    case "$gain":
                        style = PurchaseOrSalePricingStyleType.Purchase;
                        break;
                    case "$loss":
                        style = PurchaseOrSalePricingStyleType.Sale;
                        break;
                    default:
                        style = PurchaseOrSalePricingStyleType.Both;
                        break;
                }

                if (PricingExists(style))
                {
                    price = Price(style);
                    if (price.PricePerPacket > 0)
                    {
                        double packets = amount / price.PacketSize;
                        // this does not include whole packet restriction as needs to report full value
                        return packets * price.PricePerPacket;
                    }
                }
                else
                {
                    if (FindAncestor<ResourcesHolder>().FindResourceGroup<Finance>() != null && amount != 0)
                    {
                        string market = "";
                        if ((Parent.Parent as ResourcesHolder).MarketPresent)
                        {
                            if (!(EquivalentMarketStore is null))
                                market = EquivalentMarketStore.CLEMParentName + ".";
                            else
                                market = CLEMParentName + ".";
                        }

<<<<<<< HEAD
                        string warn = $"Cannot report the value of {((converterName.Contains("gain"))?"gains":"losses")} for [r={market}{Parent.Name}.{Name}]";
=======
                        string warn = $"Cannot report the value of {((converterName.Contains("gain")) ? "gains" : "losses")} for [r={market}{this.Parent.Name}.{this.Name}]";
>>>>>>> 4551593d
                        warn += $" in [o=ResourceLedger] as no [{((converterName.Contains("gain")) ? "purchase" : "sale")}] pricing has been provided.";
                        warn += $"\r\nInclude [r=ResourcePricing] component with [{((converterName.Contains("gain")) ? "purchases" : "sales")}] to resource to include all finance conversions";
                        if (Summary != null)
                            Warnings.CheckAndWrite(warn, Summary, this, MessageType.Error);
                    }
                }
                return null;
            }
            else
            {
                ResourceUnitsConverter converter = this.FindAllChildren<ResourceUnitsConverter>().Where(a => string.Compare(a.Name, converterName, true) == 0).FirstOrDefault() as ResourceUnitsConverter;
                if (converter != null)
                {
                    double result = amount;
                    // convert to edible proportion for all HumanFoodStore converters
                    // this assumes these are all nutritional. Price will be handled above.
<<<<<<< HEAD
                    if(GetType() == typeof(HumanFoodStoreType))
=======
                    if (this.GetType() == typeof(HumanFoodStoreType))
>>>>>>> 4551593d
                        result *= (this as HumanFoodStoreType).EdibleProportion;

                    return result * converter.Factor;
                }
                else
                {
                    string warning = "Unable to find the required unit converter [r=" + converterName + "] in resource [r=" + Name + "]";
                    Warnings.Add(warning);
                    Summary.WriteMessage(this, warning, MessageType.Warning);
                    return null;
                }
            }
        }

        /// <summary>
        /// Convert the current amount of this resource to another value using ResourceType supplied converter
        /// </summary>
        /// <param name="converterName">Name of converter to use</param>
        /// <returns>Value to report</returns>
        public object ConvertTo(string converterName)
        {
            return ConvertTo(converterName, (this as IResourceType).Amount);
        }

        /// <summary>
        /// Convert the current amount of this resource to another value using ResourceType supplied converter
        /// </summary>
        /// <param name="converterName">Name of converter to use</param>
        /// <returns>Value to report</returns>
        public double ConversionFactor(string converterName)
        {
            ResourceUnitsConverter converter = this.FindAllChildren<ResourceUnitsConverter>().Where(a => a.Name.ToLower() == converterName.ToLower()).FirstOrDefault() as ResourceUnitsConverter;
            if (converter is null)
                return 0;
            else
                return converter.Factor;
        }

        /// <summary>
        /// Locate the equivalent store in a market if available
        /// </summary>
        protected void FindEquivalentMarketStore()
        {
            // determine what resource types allow market transactions
            switch (this)
            {
                case FinanceType _:
                case HumanFoodStoreType _:
                case AnimalFoodStoreType _:
                //ToDo: add WaterType AnimalFoodType EquipmentType GreenhousGasesType _: as needed
                case ProductStoreType _:
                    break;
                default:
                    throw new NotImplementedException($"[r={Parent.GetType().Name}] resource does not currently support transactions to and from a [m=Market]\r\nThis problem has arisen because a resource transaction in the code is flagged to exchange resources [r={this.Name}] with the [m=Market]\r\nPlease contact developers for assistance.");
            }

            // if not already checked
            if (!EquivalentMarketStoreDetermined)
            {
                // haven't already found a market store
                if (EquivalentMarketStore is null)
                {
                    ResourcesHolder holder = FindAncestor<ResourcesHolder>();
                    // is there a market
                    if (holder != null && holder.FoundMarket != null)
                    {
                        IResourceWithTransactionType store = holder.FoundMarket.Resources.LinkToMarketResourceType(this);
                        if (store != null)
                            EquivalentMarketStore = store as CLEMResourceTypeBase;
                    }
                }
                EquivalentMarketStoreDetermined = true;
            }
        }

        /// <summary>
        /// Last transaction received
        /// </summary>
        public ResourceTransaction LastTransaction { get; set; }

        /// <summary>
        /// Bank account transaction occured
        /// </summary>
        public virtual event EventHandler TransactionOccurred;

        /// <summary>
        /// Amount of last gain transaction
        /// </summary>
        [JsonIgnore]
        public double LastGain { get; set; }

        /// <summary>
        /// Report a transaction with details for reporting
        /// </summary>
        /// <param name="type"></param>
        /// <param name="amount"></param>
        /// <param name="activity"></param>
        /// <param name="relatesToResource"></param>
        /// <param name="category"></param>
        /// <param name="resource"></param>
        /// <param name="extraInformation"></param>
        public void ReportTransaction(TransactionType type, double amount, CLEMModel activity, string relatesToResource, string category, CLEMResourceTypeBase resource, object extraInformation = null)
        {
            //ResourceBaseWithTransactions parent = FindAncestor<ResourceBaseWithTransactions>();
            if (parent != null)
            {
                // update the last transaction object of parent
                parent.LastTransaction.TransactionType = type;
                parent.LastTransaction.Amount = amount;
                parent.LastTransaction.Activity = activity;
                parent.LastTransaction.RelatesToResource = relatesToResource;
                parent.LastTransaction.Category = category;
                parent.LastTransaction.ResourceType = resource;

                if (type == TransactionType.Gain)
                    LastGain = amount;

                LastTransaction = parent.LastTransaction;
                TransactionOccurred?.Invoke(this, null);
            }
        }

        /// <summary>
        /// Handles reporting of transactions
        /// </summary>
        public void PerformTransactionOccurred()
        {
            TransactionOccurred?.Invoke(this, null);
        }

        /// <summary>
        /// Add resources from various objects
        /// </summary>
        /// <param name="resourceAmount">Amount to be applied</param>
        /// <param name="activity">Activity performing this transaction</param>
        /// <param name="relatesToResource">Resource this transaction relates to</param>
        /// <param name="category">Category of this resource transaction</param>
        public void Add(object resourceAmount, CLEMModel activity, string relatesToResource, string category)
        {
            throw new NotImplementedException();
        }

        /// <summary>
        /// Remove amount based on a ResourceRequest object
        /// </summary>
        /// <param name="request"></param>
        public void Remove(ResourceRequest request)
        {
            throw new NotImplementedException();
        }

        /// <summary>
        /// Set the amount of the resource. Use with caution as resources should be changed by add and remove methods.
        /// </summary>
        /// <param name="newAmount"></param>
        public void Set(double newAmount)
        {
            throw new NotImplementedException();
        }

        /// <inheritdoc/>
        public override string ModelSummary()
        {
            string html = "";
            return html;
        }

    }
}<|MERGE_RESOLUTION|>--- conflicted
+++ resolved
@@ -38,13 +38,8 @@
                 if(!EquivalentMarketStoreDetermined)
                     FindEquivalentMarketStore();
 
-<<<<<<< HEAD
                 return EquivalentMarketStore is not null; 
             } 
-=======
-                return !(EquivalentMarketStore is null);
-            }
->>>>>>> 4551593d
         }
 
         /// <summary>
@@ -102,17 +97,10 @@
                 if (FindAncestor<ResourcesHolder>().FindResourceGroup<Finance>() != null)
                 {
                     string market = "";
-<<<<<<< HEAD
                     if((Parent.Parent as ResourcesHolder).MarketPresent)
                     {
                         if(!(EquivalentMarketStore is null))
                             market = EquivalentMarketStore.CLEMParentName + ".";
-=======
-                    if ((this.Parent.Parent as ResourcesHolder).MarketPresent)
-                    {
-                        if (!(this.EquivalentMarketStore is null))
-                            market = this.EquivalentMarketStore.CLEMParentName + ".";
->>>>>>> 4551593d
                         else
                             market = CLEMParentName + ".";
                     }
@@ -179,11 +167,7 @@
                                 market = CLEMParentName + ".";
                         }
 
-<<<<<<< HEAD
                         string warn = $"Cannot report the value of {((converterName.Contains("gain"))?"gains":"losses")} for [r={market}{Parent.Name}.{Name}]";
-=======
-                        string warn = $"Cannot report the value of {((converterName.Contains("gain")) ? "gains" : "losses")} for [r={market}{this.Parent.Name}.{this.Name}]";
->>>>>>> 4551593d
                         warn += $" in [o=ResourceLedger] as no [{((converterName.Contains("gain")) ? "purchase" : "sale")}] pricing has been provided.";
                         warn += $"\r\nInclude [r=ResourcePricing] component with [{((converterName.Contains("gain")) ? "purchases" : "sales")}] to resource to include all finance conversions";
                         if (Summary != null)
@@ -200,11 +184,7 @@
                     double result = amount;
                     // convert to edible proportion for all HumanFoodStore converters
                     // this assumes these are all nutritional. Price will be handled above.
-<<<<<<< HEAD
                     if(GetType() == typeof(HumanFoodStoreType))
-=======
-                    if (this.GetType() == typeof(HumanFoodStoreType))
->>>>>>> 4551593d
                         result *= (this as HumanFoodStoreType).EdibleProportion;
 
                     return result * converter.Factor;
