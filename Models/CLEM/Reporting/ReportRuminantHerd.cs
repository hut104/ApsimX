--- conflicted
+++ resolved
@@ -85,11 +85,7 @@
                 // get all filter groups below.
                 foreach (var fgroup in allRumGroups)
                 {
-<<<<<<< HEAD
-                    foreach (Ruminant item in Resources.RuminantHerd().Herd.FilterProportion(fgroup))
-=======
                     foreach (Ruminant item in ruminantHerd?.Herd.FilterRuminants(fgroup))
->>>>>>> 60bd1dfb
                     {
                         ReportDetails = new RuminantReportItemEventArgs();
                         if (item is RuminantFemale)
