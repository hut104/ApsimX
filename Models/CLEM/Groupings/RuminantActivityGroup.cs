--- conflicted
+++ resolved
@@ -24,13 +24,8 @@
     [ValidParent(ParentType = typeof(CLEMRuminantActivityBase))]
     [Description("This ruminant group is applied to all activities at or below this point in the simulation tree")]
     [Version(1, 0, 1, "")]
-<<<<<<< HEAD
-    [HelpUri(@"Content/Features/Filters/RuminantActivityGroup.htm")]
+    [HelpUri(@"Content/Features/Filters/Groups/RuminantActivityGroup.htm")]
     public class RuminantActivityGroup : RuminantFilterGroup
-=======
-    [HelpUri(@"Content/Features/Filters/Groups/RuminantActivityGroup.htm")]
-    public class RuminantActivityGroup : CLEMModel, IFilterGroup
->>>>>>> d8a787eb
     {
         #region descriptive summary
 
