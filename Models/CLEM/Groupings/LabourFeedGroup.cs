--- conflicted
+++ resolved
@@ -119,16 +119,9 @@
             using (StringWriter htmlWriter = new StringWriter())
             {
                 htmlWriter.Write("\r\n<div class=\"filterborder clearfix\">");
-<<<<<<< HEAD
-
                 if (FindAllChildren<Filter>().Count() == 0)                
                     htmlWriter.Write("<div class=\"filter\">All individuals</div>");
                 
-=======
-                if (this.FindAllChildren<LabourFilter>().Count() == 0)
-                    htmlWriter.Write("<div class=\"filter\">All individuals</div>");
-
->>>>>>> f9bcbc69
                 return htmlWriter.ToString(); 
             }
         }
