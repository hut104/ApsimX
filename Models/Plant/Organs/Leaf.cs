--- conflicted
+++ resolved
@@ -906,31 +906,6 @@
             return count;
         }
 
-<<<<<<< HEAD
-=======
-        private BiomassPoolType GetDMDemand()
-        {
-            double StructuralDemand = 0.0;
-            double StorageDemand = 0.0;
-            double MetabolicDemand = 0.0;
-
-            if (DMDemandFunction != null)
-            {
-                StructuralDemand = DMDemandFunction.Value() * StructuralFraction.Value();
-                StorageDemand = DMDemandFunction.Value() * (1 - StructuralFraction.Value());
-            }
-            else
-            {
-                foreach (LeafCohort L in Leaves)
-                {
-                    StructuralDemand += L.StructuralDMDemand / DMConversionEfficiency.Value();
-                    MetabolicDemand += L.MetabolicDMDemand / DMConversionEfficiency.Value();
-                    StorageDemand += L.StorageDMDemand / DMConversionEfficiency.Value();
-                }
-            }
-            return new BiomassPoolType { Structural = StructuralDemand, Metabolic = MetabolicDemand, Storage = StorageDemand };
-        }
->>>>>>> 16524518
         /// <summary>Event from sequencer telling us to do our potential growth.</summary>
         /// <param name="sender">The sender.</param>
         /// <param name="e">The <see cref="EventArgs"/> instance containing the event data.</param>
@@ -1204,26 +1179,9 @@
             {
                 foreach (LeafCohort L in Leaves)
                 {
-<<<<<<< HEAD
                     StructuralDemand += L.StructuralDMDemand / DMConversionEfficiency.Value();
                     MetabolicDemand += L.MetabolicDMDemand / DMConversionEfficiency.Value();
                     StorageDemand += L.StorageDMDemand / DMConversionEfficiency.Value();
-=======
-                    double DMPotentialsupply = value.Structural * DMConversionEfficiency.Value();
-                    double DMPotentialallocated = 0;
-                    double TotalPotentialDemand = Leaves.Sum(l => l.StructuralDMDemand);
-                    int i = 0;
-                    foreach (LeafCohort L in Leaves)
-                    {
-                        i++;
-                        double PotentialAllocation = Math.Min(L.StructuralDMDemand,
-                            DMPotentialsupply * (L.StructuralDMDemand / TotalPotentialDemand));
-                        CohortPotentialStructualDMAllocation[i] = PotentialAllocation;
-                        DMPotentialallocated += PotentialAllocation;
-                    }
-                    if (DMPotentialallocated - value.Structural > 0.000000001)
-                        throw new Exception("the sum of poteitial DM allocation to leaf cohorts is more that that allocated to leaf organ");
->>>>>>> 16524518
                 }
             }
             dryMatterDemand.Structural = StructuralDemand;
@@ -1267,29 +1225,11 @@
                 int i = 0;
                 foreach (LeafCohort L in Leaves)
                 {
-<<<<<<< HEAD
                     i++;
                     double PotentialAllocation = Math.Min(L.StructuralDMDemand,
                         DMPotentialsupply * (L.StructuralDMDemand / TotalPotentialDemand));
                     CohortPotentialStructualDMAllocation[i] = PotentialAllocation;
                     DMPotentialallocated += PotentialAllocation;
-=======
-                    double DMPotentialsupply = value.Metabolic * DMConversionEfficiency.Value();
-                    double DMPotentialallocated = 0;
-                    double TotalPotentialDemand = Leaves.Sum(l => l.MetabolicDMDemand);
-                    int i = 0;
-                    foreach (LeafCohort L in Leaves)
-                    {
-                        i++;
-                        double PotentialAllocation = Math.Min(L.MetabolicDMDemand,
-                            DMPotentialsupply * L.MetabolicDMDemand / TotalPotentialDemand);
-                        CohortPotentialMetabolicDMAllocation[i] = PotentialAllocation;
-                        DMPotentialallocated += PotentialAllocation;
-                    }
-                    if (DMPotentialallocated - value.Metabolic > 0.000000001)
-                        throw new Exception(
-                            "the sum of poteitial DM allocation to leaf cohorts is more that that allocated to leaf organ");
->>>>>>> 16524518
                 }
                 if (DMPotentialallocated - dryMatter.Structural > 0.000000001)
                     throw new Exception("the sum of poteitial DM allocation to leaf cohorts is more that that allocated to leaf organ");
@@ -1349,7 +1289,6 @@
                 throw new Exception("Invalid allocation of DM in Leaf");
             if (value.Structural > 0.0)
             {
-<<<<<<< HEAD
                 double DMsupply = value.Structural * DMConversionEfficiency.Value();
                 double DMallocated = 0;
                 double TotalDemand = Leaves.Sum(l => l.StructuralDMDemand);
@@ -1363,39 +1302,6 @@
                     DMallocated += Allocation;
                     Allocated.StructuralWt += Allocation;
                     DMsupply -= Allocation;
-=======
-                // get DM lost by respiration (growth respiration)
-                GrowthRespiration = 0.0;
-                GrowthRespiration += value.Structural * (1.0 - DMConversionEfficiency.Value())
-                                  + value.Storage * (1.0 - DMConversionEfficiency.Value())
-                                  + value.Metabolic * (1.0 - DMConversionEfficiency.Value());
-
-                double[] StructuralDMAllocationCohort = new double[Leaves.Count + 2];
-                double StartWt = Live.StructuralWt + Live.MetabolicWt + Live.StorageWt;
-                //Structural DM allocation
-                if (DMDemand.Structural <= 0 && value.Structural > 0.000000000001)
-                    throw new Exception("Invalid allocation of DM in Leaf");
-                if (value.Structural > 0.0)
-                {
-                    double DMsupply = value.Structural * DMConversionEfficiency.Value();
-                    double DMallocated = 0;
-                    double TotalDemand = Leaves.Sum(l => l.StructuralDMDemand);
-                    double DemandFraction = value.Structural * DMConversionEfficiency.Value() / TotalDemand;
-                    int i = 0;
-                    foreach (LeafCohort L in Leaves)
-                    {
-                        i++;
-                        double Allocation = Math.Min(L.StructuralDMDemand * DemandFraction, DMsupply);
-                        StructuralDMAllocationCohort[i] = Allocation;
-                        DMallocated += Allocation;
-                        Allocated.StructuralWt += Allocation;
-                        DMsupply -= Allocation;
-                    }
-                    if (DMsupply > 0.0000000001)
-                        throw new Exception("DM allocated to Leaf left over after allocation to leaf cohorts");
-                    if (DMallocated - value.Structural * DMConversionEfficiency.Value() > 0.000000001)
-                        throw new Exception("the sum of DM allocation to leaf cohorts is more than that available to leaf organ");
->>>>>>> 16524518
                 }
                 if (DMsupply > 0.0000000001)
                     throw new Exception("DM allocated to Leaf left over after allocation to leaf cohorts");
@@ -1417,33 +1323,12 @@
                 int i = 0;
                 foreach (LeafCohort L in Leaves)
                 {
-<<<<<<< HEAD
                     i++;
                     double Allocation = Math.Min(L.MetabolicDMDemand * DemandFraction, DMsupply);
                     MetabolicDMAllocationCohort[i] = Allocation;
                     DMallocated += Allocation;
                     Allocated.MetabolicWt += Allocation;
                     DMsupply -= Allocation;
-=======
-                    double DMsupply = value.Metabolic * DMConversionEfficiency.Value();
-                    double DMallocated = 0;
-                    double TotalDemand = Leaves.Sum(l => l.MetabolicDMDemand);
-                    double DemandFraction = value.Metabolic * DMConversionEfficiency.Value() / TotalDemand;
-                    int i = 0;
-                    foreach (LeafCohort L in Leaves)
-                    {
-                        i++;
-                        double Allocation = Math.Min(L.MetabolicDMDemand * DemandFraction, DMsupply);
-                        MetabolicDMAllocationCohort[i] = Allocation;
-                        DMallocated += Allocation;
-                        Allocated.MetabolicWt += Allocation;
-                        DMsupply -= Allocation;
-                    }
-                    if (DMsupply > 0.0000000001)
-                        throw new Exception("Metabolic DM allocated to Leaf left over after allocation to leaf cohorts");
-                    if (DMallocated - value.Metabolic * DMConversionEfficiency.Value() > 0.000000001)
-                        throw new Exception("the sum of Metabolic DM allocation to leaf cohorts is more that that allocated to leaf organ");
->>>>>>> 16524518
                 }
                 if (DMsupply > 0.0000000001)
                     throw new Exception("Metabolic DM allocated to Leaf left over after allocation to leaf cohorts");
@@ -1465,28 +1350,10 @@
                 double SinkFraction = (value.Storage * DMConversionEfficiency.Value()) / TotalSinkCapacity;
                 int i = 0;
                 foreach (LeafCohort L in Leaves)
-<<<<<<< HEAD
                 {
                     i++;
                     double allocation = Math.Min(L.StorageDMDemand * SinkFraction, value.Storage * DMConversionEfficiency.Value());
                     StorageDMAllocationCohort[i] = allocation;
-=======
-                    TotalSinkCapacity += L.StorageDMDemand;
-                if (value.Storage * DMConversionEfficiency.Value() > TotalSinkCapacity)
-                //Fixme, this exception needs to be turned on again
-                { }
-                //throw new Exception("Allocating more excess DM to Leaves then they are capable of storing");
-                if (TotalSinkCapacity > 0.0)
-                {
-                    double SinkFraction = (value.Storage * DMConversionEfficiency.Value()) / TotalSinkCapacity;
-                    int i = 0;
-                    foreach (LeafCohort L in Leaves)
-                    {
-                        i++;
-                        double allocation = Math.Min(L.StorageDMDemand * SinkFraction, value.Storage * DMConversionEfficiency.Value());
-                        StorageDMAllocationCohort[i] = allocation;
-                    }
->>>>>>> 16524518
                 }
             }
 
@@ -1527,18 +1394,9 @@
                     remainder = Math.Max(0.0, remainder - ReAlloc);
                     DMReAllocationCohort[i] = ReAlloc;
                 }
-<<<<<<< HEAD
                 if (!MathUtilities.FloatsAreEqual(remainder, 0.0))
-                    throw new Exception(Name + " DM Reallocation demand left over after processing.");
-=======
-
-                double EndWt = Live.StructuralWt + Live.MetabolicWt + Live.StorageWt;
-                double CheckValue = StartWt + value.Structural * DMConversionEfficiency.Value() + value.Metabolic * DMConversionEfficiency.Value() + value.Storage * DMConversionEfficiency.Value() - value.Reallocation - value.Retranslocation - value.Respired;
-                double ExtentOfError = Math.Abs(EndWt - CheckValue);
-                double FloatingPointError = 0.00000001;
-                if (ExtentOfError > FloatingPointError)
-                    throw new Exception(Name + "Not all leaf DM allocation was used");
->>>>>>> 16524518
+                   throw new Exception(Name + " DM Reallocation demand left over after processing.");
+
             }
 
             //Send allocations to cohorts
