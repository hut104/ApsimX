
namespace Models.PMF.Organs
{
    using APSIM.Shared.Utilities;
    using Models.Core;
    using Models.Interfaces;
    using Models.Functions;
    using Models.PMF.Interfaces;
    using Models.PMF.Library;
    using System;
    using System.Collections.Generic;
    using System.Xml.Serialization;

    /// <summary>
    /// This organ simulates the root structure associate with symbiotic N-fixing bacteria.  It provides the core functions of determining 
    ///  N fixation supply and related costs.  It also calculates the growth, senescence and detachment of nodules.
    /// </summary>
    [Serializable]
    [ViewName("UserInterface.Views.GridView")]
    [PresenterName("UserInterface.Presenters.PropertyPresenter")]
    public class Nodule : Model, IOrgan, IArbitration, ICustomDocumentation, IRemovableBiomass
    {
        #region Paramater Input Classes

        /// <summary>The fixation metabolic cost</summary>
        [Link]
        IFunction FixationMetabolicCost = null;
        /// <summary>The specific nitrogenase activity</summary>
        [Link]
        IFunction FixationRate = null;
        #endregion

        #region Class Fields
        /// <summary>The respired wt</summary>
        [Units("g/m2")]
        [XmlIgnore]
        public double RespiredWt { get; set; }
        /// <summary>Gets the n fixed.</summary>
        [Units("g/m2")]
        [XmlIgnore]
        public double NFixed { get; set; }

        #endregion

        #region Arbitrator methods
        /// <summary>Gets or sets the n fixation cost.</summary>
        public double NFixationCost { get { return FixationMetabolicCost.Value(); } }

        /// <summary>Sets the n allocation.</summary>
        public void SetNitrogenAllocation(BiomassAllocationType nitrogen)
        {
            Live.StructuralN += nitrogen.Structural;
            Live.StorageN += nitrogen.Storage;
            Live.MetabolicN += nitrogen.Metabolic;

            Allocated.StructuralN += nitrogen.Structural;
            Allocated.StorageN += nitrogen.Storage;
            Allocated.MetabolicN += nitrogen.Metabolic;

            // Retranslocation
            if (MathUtilities.IsGreaterThan(nitrogen.Retranslocation, startLive.StorageN + startLive.MetabolicN - NSupply.Retranslocation))
                throw new Exception("N retranslocation exceeds storage + metabolic nitrogen in organ: " + Name);
            double StorageNRetranslocation = Math.Min(nitrogen.Retranslocation, startLive.StorageN * (1 - senescenceRate.Value()) * nRetranslocationFactor.Value());
            Live.StorageN -= StorageNRetranslocation;
            Live.MetabolicN -= (nitrogen.Retranslocation - StorageNRetranslocation);
            Allocated.StorageN -= nitrogen.Retranslocation;

            // Reallocation
            if (MathUtilities.IsGreaterThan(nitrogen.Reallocation, startLive.StorageN + startLive.MetabolicN))
                throw new Exception("N reallocation exceeds storage + metabolic nitrogen in organ: " + Name);
            double StorageNReallocation = Math.Min(nitrogen.Reallocation, startLive.StorageN * senescenceRate.Value() * nReallocationFactor.Value());
            Live.StorageN -= StorageNReallocation;
            Live.MetabolicN -= (nitrogen.Reallocation - StorageNReallocation);
            Allocated.StorageN -= nitrogen.Reallocation;
            NFixed = nitrogen.Fixation;    // now get our fixation value.
        }

        /// <summary>Gets the respired wt fixation.</summary>
        public double RespiredWtFixation { get { return RespiredWt; } }

        /// <summary>Calculate and return the nitrogen supply (g/m2)</summary>
        [EventSubscribe("SetNSupply")]
        private void SetNSupply(object sender, EventArgs e)
        {
            NSupply.Reallocation = Math.Max(0, (startLive.StorageN + startLive.MetabolicN) * senescenceRate.Value() * nReallocationFactor.Value());
            if (NSupply.Reallocation < -BiomassToleranceValue)
                throw new Exception("Negative N reallocation value computed for " + Name);

            NSupply.Retranslocation = Math.Max(0, (startLive.StorageN + startLive.MetabolicN) * (1 - senescenceRate.Value()) * nRetranslocationFactor.Value());
            if (NSupply.Retranslocation < -BiomassToleranceValue)
                throw new Exception("Negative N retranslocation value computed for " + Name);

            NSupply.Uptake = 0;
            NSupply.Fixation = FixationRate.Value();
        }

        /// <summary>Sets the dry matter allocation.</summary>
        public void SetDryMatterAllocation(BiomassAllocationType dryMatter)
        {
            // Check retranslocation
            if (dryMatter.Retranslocation - startLive.StorageWt > BiomassToleranceValue)
                throw new Exception("Retranslocation exceeds non structural biomass in organ: " + Name);

            // get DM lost by respiration (growth respiration)
            // GrowthRespiration with unit CO2 
            // GrowthRespiration is calculated as 
            // Allocated CH2O from photosynthesis "1 / DMConversionEfficiency.Value()", converted 
            // into carbon through (12 / 30), then minus the carbon in the biomass, finally converted into 
            // CO2 (44/12).
            double growthRespFactor = ((1.0 / dmConversionEfficiency.Value()) * (12.0 / 30.0) - 1.0 * CarbonConcentration.Value()) * 44.0 / 12.0;

            GrowthRespiration = 0.0;
            // allocate structural DM
            Allocated.StructuralWt = Math.Min(dryMatter.Structural * dmConversionEfficiency.Value(), DMDemand.Structural);
            Live.StructuralWt += Allocated.StructuralWt;
            GrowthRespiration += Allocated.StructuralWt * growthRespFactor;

            // allocate non structural DM
            if ((dryMatter.Storage * dmConversionEfficiency.Value() - DMDemand.Storage) > BiomassToleranceValue)
                throw new Exception("Non structural DM allocation to " + Name + " is in excess of its capacity");
            // Allocated.StorageWt = dryMatter.Storage * dmConversionEfficiency.Value();
            double diffWt = dryMatter.Storage - dryMatter.Retranslocation;
            if (diffWt > 0)
            {
                diffWt *= dmConversionEfficiency.Value();
                GrowthRespiration += diffWt * growthRespFactor;
            }
            Allocated.StorageWt = diffWt;
            Live.StorageWt += diffWt;
            // allocate metabolic DM
            Allocated.MetabolicWt = dryMatter.Metabolic * dmConversionEfficiency.Value();
            GrowthRespiration += Allocated.MetabolicWt * growthRespFactor;
            //This is the DM that is consumed to fix N.  this is calculated by the arbitrator and passed to the nodule to report
            RespiredWt = dryMatter.Respired;    // Now get the respired value for ourselves.
        }

        #endregion

        /// <summary>Event from sequencer telling us to do phenology events.</summary>
        /// <param name="sender">The sender.</param>
        /// <param name="e">The <see cref="EventArgs"/> instance containing the event data.</param>
        [EventSubscribe("StartOfDay")]
        protected void OnStartOfDay(object sender, EventArgs e)
        {
            NFixed = 0;
            RespiredWt = 0;
        }


        /// <summary>Tolerance for biomass comparisons</summary>
        protected double BiomassToleranceValue = 0.0000000001;

        /// <summary>The parent plant</summary>
        [Link]
        private Plant parentPlant = null;

        /// <summary>The surface organic matter model</summary>
        [Link]
        private ISurfaceOrganicMatter surfaceOrganicMatter = null;

        /// <summary>Link to biomass removal model</summary>
        [ChildLink]
        private BiomassRemoval biomassRemovalModel = null;

        /// <summary>The senescence rate function</summary>
        [ChildLinkByName]
        [Units("/d")]
        protected IFunction senescenceRate = null;

        /// <summary>The detachment rate function</summary>
        [ChildLinkByName]
        [Units("/d")]
        private IFunction detachmentRateFunction = null;

        /// <summary>The N retranslocation factor</summary>
        [ChildLinkByName]
        [Units("/d")]
        protected IFunction nRetranslocationFactor = null;

        /// <summary>The N reallocation factor</summary>
        [ChildLinkByName]
        [Units("/d")]
        protected IFunction nReallocationFactor = null;

        // NOT CURRENTLY USED /// <summary>The nitrogen demand switch</summary>
        //[ChildLinkByName]
        // private IFunction nitrogenDemandSwitch = null;

        /// <summary>The DM retranslocation factor</summary>
        [ChildLinkByName]
        [Units("/d")]
        private IFunction dmRetranslocationFactor = null;

        /// <summary>The DM reallocation factor</summary>
        [ChildLinkByName]
        [Units("/d")]
        private IFunction dmReallocationFactor = null;

        /// <summary>The DM demand function</summary>
        [ChildLinkByName]
        [Units("g/m2/d")]
        private BiomassDemand dmDemands = null;

        /// <summary>The N demand function</summary>
        [ChildLinkByName]
        [Units("g/m2/d")]
        private BiomassDemand nDemands = null;

        /// <summary>The initial biomass dry matter weight</summary>
        [ChildLinkByName]
        [Units("g/m2")]
        private IFunction initialWtFunction = null;

        /// <summary>The maximum N concentration</summary>
        [ChildLinkByName]
        [Units("g/g")]
        private IFunction maximumNConc = null;

        /// <summary>The minimum N concentration</summary>
        [ChildLinkByName]
        [Units("g/g")]
        private IFunction minimumNConc = null;

        /// <summary>The critical N concentration</summary>
        [ChildLinkByName]
        [Units("g/g")]
        private IFunction criticalNConc = null;

        /// <summary>The proportion of biomass respired each day</summary>
        [ChildLinkByName]
        [Units("/d")]
        private IFunction maintenanceRespirationFunction = null;

        /// <summary>Dry matter conversion efficiency</summary>
        [ChildLinkByName]
        [Units("/d")]
        private IFunction dmConversionEfficiency = null;

        /// <summary>The cost for remobilisation</summary>
        [ChildLinkByName]
        [Units("")]
        private IFunction remobilisationCost = null;

        /// <summary>Carbon concentration</summary>
        /// [Units("-")]
        [Link]
        IFunction CarbonConcentration = null;


        /// <summary>The live biomass state at start of the computation round</summary>
        protected Biomass startLive = null;

        /// <summary>The dry matter supply</summary>
        public BiomassSupplyType DMSupply { get; set; }

        /// <summary>The nitrogen supply</summary>
        public BiomassSupplyType NSupply { get; set; }

        /// <summary>The dry matter demand</summary>
        public BiomassPoolType DMDemand { get; set; }

        /// <summary>Structural nitrogen demand</summary>
        public BiomassPoolType NDemand { get; set; }

        /// <summary>The dry matter potentially being allocated</summary>
        public BiomassPoolType potentialDMAllocation { get; set; }

        /// <summary>Constructor</summary>
        public Nodule()
        {
            Live = new Biomass();
            Dead = new Biomass();
        }

        /// <summary>Gets a value indicating whether the biomass is above ground or not</summary>
        public bool IsAboveGround { get { return true; } }

        /// <summary>The live biomass</summary>
        [XmlIgnore]
        public Biomass Live { get; private set; }

        /// <summary>The dead biomass</summary>
        [XmlIgnore]
        public Biomass Dead { get; private set; }

        /// <summary>Gets the total biomass</summary>
        [XmlIgnore]
        public Biomass Total { get { return Live + Dead; } }


        /// <summary>Gets the biomass allocated (represented actual growth)</summary>
        [XmlIgnore]
        public Biomass Allocated { get; private set; }

        /// <summary>Gets the biomass senesced (transferred from live to dead material)</summary>
        [XmlIgnore]
        public Biomass Senesced { get; private set; }

        /// <summary>Gets the biomass detached (sent to soil/surface organic matter)</summary>
        [XmlIgnore]
        public Biomass Detached { get; private set; }

        /// <summary>Gets the biomass removed from the system (harvested, grazed, etc.)</summary>
        [XmlIgnore]
        public Biomass Removed { get; private set; }

        /// <summary>The amount of mass lost each day from maintenance respiration</summary>
        [XmlIgnore]
        public double MaintenanceRespiration { get; private set; }

        /// <summary>Growth Respiration</summary>
        [XmlIgnore]
        public double GrowthRespiration { get; private set; }

        /// <summary>Gets the potential DM allocation for this computation round.</summary>
        public BiomassPoolType DMPotentialAllocation { get { return potentialDMAllocation; } }

        /// <summary>Gets the maximum N concentration.</summary>
        [XmlIgnore]
        public double MaxNconc { get { return maximumNConc.Value(); } }

        /// <summary>Gets the minimum N concentration.</summary>
        [XmlIgnore]
        public double MinNconc { get { return minimumNConc.Value(); } }

        /// <summary>Gets the minimum N concentration.</summary>
        [XmlIgnore]
        public double CritNconc { get { return criticalNConc.Value(); } }

        /// <summary>Gets the total (live + dead) dry matter weight (g/m2)</summary>
        [XmlIgnore]
        public double Wt { get { return Live.Wt + Dead.Wt; } }

        /// <summary>Gets the total (live + dead) N amount (g/m2)</summary>
        [XmlIgnore]
        public double N { get { return Live.N + Dead.N; } }

        /// <summary>Gets the total (live + dead) N concentration (g/g)</summary>
        [XmlIgnore]
        public double Nconc
        {
            get
            {
                if (Wt > 0.0)
                    return N / Wt;
                else
                    return 0.0;
            }
        }

        /// <summary>Removes biomass from organs when harvest, graze or cut events are called.</summary>
        /// <param name="biomassRemoveType">Name of event that triggered this biomass remove call.</param>
        /// <param name="amountToRemove">The fractions of biomass to remove</param>
        public virtual void RemoveBiomass(string biomassRemoveType, OrganBiomassRemovalType amountToRemove)
        {
            biomassRemovalModel.RemoveBiomass(biomassRemoveType, amountToRemove, Live, Dead, Removed, Detached);
        }

        /// <summary>Computes the amount of DM available for retranslocation.</summary>
        public double AvailableDMRetranslocation()
        {
            double availableDM = Math.Max(0.0, startLive.StorageWt - DMSupply.Reallocation) * dmRetranslocationFactor.Value();
            if (availableDM < -BiomassToleranceValue)
                throw new Exception("Negative DM retranslocation value computed for " + Name);

            return availableDM;
        }

        /// <summary>Computes the amount of DM available for reallocation.</summary>
        public double AvailableDMReallocation()
        {
            double availableDM = startLive.StorageWt * senescenceRate.Value() * dmReallocationFactor.Value();
            if (availableDM < -BiomassToleranceValue)
                throw new Exception("Negative DM reallocation value computed for " + Name);

            return availableDM;
        }

        /// <summary>Calculate and return the dry matter supply (g/m2)</summary>
        [EventSubscribe("SetDMSupply")]
        protected virtual void SetDMSupply(object sender, EventArgs e)
        {
            DMSupply.Reallocation = AvailableDMReallocation();
            DMSupply.Retranslocation = AvailableDMRetranslocation();
            DMSupply.Fixation = 0;
            DMSupply.Uptake = 0;
        }

        /// <summary>Calculate and return the dry matter demand (g/m2)</summary>
        [EventSubscribe("SetDMDemand")]
        protected virtual void SetDMDemand(object sender, EventArgs e)
        {
            if (dmConversionEfficiency.Value() > 0.0)
            {
<<<<<<< HEAD
                DMDemand.Structural = (dmDemands.Structural.Value() / dmConversionEfficiency.Value() + remobilisationCost.Value());
=======
                DMDemand.Structural = (dmDemands.Structural.Value() / dmConversionEfficiency.Value() + remobilisationCost.Value()) ;
>>>>>>> 072325ab
                DMDemand.Storage = Math.Max(0, dmDemands.Storage.Value() / dmConversionEfficiency.Value());
                DMDemand.Metabolic = 0;
            }
            else
            { // Conversion efficiency is zero!!!!
                DMDemand.Structural = 0;
                DMDemand.Storage = 0;
                DMDemand.Metabolic = 0;
            }
        }

        /// <summary>Calculate and return the nitrogen demand (g/m2)</summary>
        [EventSubscribe("SetNDemand")]
        protected virtual void SetNDemand(object sender, EventArgs e)
        {
            NDemand.Structural = nDemands.Structural.Value();
            NDemand.Metabolic = nDemands.Metabolic.Value();
            NDemand.Storage = nDemands.Storage.Value();
        }

        /// <summary>Sets the dry matter potential allocation.</summary>
        /// <param name="dryMatter">The potential amount of drymatter allocation</param>
        public void SetDryMatterPotentialAllocation(BiomassPoolType dryMatter)
        {
            potentialDMAllocation.Structural = dryMatter.Structural;
            potentialDMAllocation.Metabolic = dryMatter.Metabolic;
            potentialDMAllocation.Storage = dryMatter.Storage;
        }

        /// <summary>Remove maintenance respiration from live component of organs.</summary>
        /// <param name="respiration">The respiration to remove</param>
        public virtual void RemoveMaintenanceRespiration(double respiration)
        {
            double total = Live.MetabolicWt + Live.StorageWt;
            if (respiration > total)
            {
                throw new Exception("Respiration is more than total biomass of metabolic and storage in live component.");
            }
            Live.MetabolicWt = Live.MetabolicWt - MathUtilities.Divide(respiration * Live.MetabolicWt, total, 0);
            Live.StorageWt = Live.StorageWt - MathUtilities.Divide(respiration * Live.StorageWt, total, 0);
        }

        /// <summary>Clears this instance.</summary>
        protected virtual void Clear()
        {
            Live = new Biomass();
            Dead = new Biomass();
            DMSupply.Clear();
            NSupply.Clear();
            DMDemand.Clear();
            NDemand.Clear();
            potentialDMAllocation.Clear();
        }

        /// <summary>Clears the transferring biomass amounts.</summary>
        private void ClearBiomassFlows()
        {
            Allocated.Clear();
            Senesced.Clear();
            Detached.Clear();
            Removed.Clear();
        }

        /// <summary>Called when [simulation commencing].</summary>
        /// <param name="sender">The sender.</param>
        /// <param name="e">The <see cref="EventArgs"/> instance containing the event data.</param>
        [EventSubscribe("Commencing")]
        protected void OnSimulationCommencing(object sender, EventArgs e)
        {
            Live = new Biomass();
            Dead = new Biomass();
            startLive = new Biomass();
            DMDemand = new BiomassPoolType();
            NDemand = new BiomassPoolType();
            DMSupply = new BiomassSupplyType();
            NSupply = new BiomassSupplyType();
            potentialDMAllocation = new BiomassPoolType();
            Allocated = new Biomass();
            Senesced = new Biomass();
            Detached = new Biomass();
            Removed = new Biomass();
        }

        /// <summary>Called when [do daily initialisation].</summary>
        /// <param name="sender">The sender.</param>
        /// <param name="e">The <see cref="EventArgs"/> instance containing the event data.</param>
        [EventSubscribe("DoDailyInitialisation")]
        protected void OnDoDailyInitialisation(object sender, EventArgs e)
        {
            if (parentPlant.IsAlive || parentPlant.IsEnding)
                ClearBiomassFlows();
        }

        /// <summary>Called when crop is ending</summary>
        /// <param name="sender">The sender.</param>
        /// <param name="data">The <see cref="EventArgs"/> instance containing the event data.</param>
        [EventSubscribe("PlantSowing")]
        protected void OnPlantSowing(object sender, SowPlant2Type data)
        {
            if (data.Plant == parentPlant)
            {
                Clear();
                ClearBiomassFlows();
                Live.StructuralWt = initialWtFunction.Value();
                Live.StorageWt = 0.0;
                Live.StructuralN = Live.StructuralWt * minimumNConc.Value();
                Live.StorageN = (initialWtFunction.Value() * maximumNConc.Value()) - Live.StructuralN;
            }
        }

        /// <summary>Event from sequencer telling us to do our potential growth.</summary>
        /// <param name="sender">The sender.</param>
        /// <param name="e">The <see cref="EventArgs"/> instance containing the event data.</param>
        [EventSubscribe("DoPotentialPlantGrowth")]
        protected virtual void OnDoPotentialPlantGrowth(object sender, EventArgs e)
        {
            // save current state
            if (parentPlant.IsEmerged)
                startLive = ReflectionUtilities.Clone(Live) as Biomass;
        }

        /// <summary>Does the nutrient allocations.</summary>
        /// <param name="sender">The sender.</param>
        /// <param name="e">The <see cref="EventArgs"/> instance containing the event data.</param>
        [EventSubscribe("DoActualPlantGrowth")]
        protected void OnDoActualPlantGrowth(object sender, EventArgs e)
        {
            if (parentPlant.IsAlive)
            {
                // Do senescence
                double senescedFrac = senescenceRate.Value();
                if (Live.Wt * (1.0 - senescedFrac) < BiomassToleranceValue)
                    senescedFrac = 1.0;  // remaining amount too small, senesce all
                Biomass Loss = Live * senescedFrac;
                Live.Subtract(Loss);
                Dead.Add(Loss);
                Senesced.Add(Loss);

                // Do detachment
                double detachedFrac = detachmentRateFunction.Value();
                if (Dead.Wt * (1.0 - detachedFrac) < BiomassToleranceValue)
                    detachedFrac = 1.0;  // remaining amount too small, detach all
                Biomass detaching = Dead * detachedFrac;
                Dead.Multiply(1.0 - detachedFrac);
                if (detaching.Wt > 0.0)
                {
                    Detached.Add(detaching);
                    surfaceOrganicMatter.Add(detaching.Wt * 10, detaching.N * 10, 0, parentPlant.CropType, Name);
                }

                // Do maintenance respiration
                MaintenanceRespiration = 0;
                if (maintenanceRespirationFunction != null && (Live.MetabolicWt + Live.StorageWt) > 0)
                {
                    MaintenanceRespiration += Live.MetabolicWt * maintenanceRespirationFunction.Value();
                    MaintenanceRespiration += Live.StorageWt * maintenanceRespirationFunction.Value();
                }
            }
        }

        /// <summary>Called when crop is ending</summary>
        /// <param name="sender">The sender.</param>
        /// <param name="e">The <see cref="EventArgs"/> instance containing the event data.</param>
        [EventSubscribe("PlantEnding")]
        protected void OnPlantEnding(object sender, EventArgs e)
        {
            if (Wt > 0.0)
            {
                Detached.Add(Live);
                Detached.Add(Dead);
                surfaceOrganicMatter.Add(Wt * 10, N * 10, 0, parentPlant.CropType, Name);
            }

            Clear();
        }

        /// <summary>Writes documentation for this function by adding to the list of documentation tags.</summary>
        /// <param name="tags">The list of tags to add to.</param>
        /// <param name="headingLevel">The level (e.g. H2) of the headings.</param>
        /// <param name="indent">The level of indentation 1, 2, 3 etc.</param>
        public void Document(List<AutoDocumentation.ITag> tags, int headingLevel, int indent)
        {
            if (IncludeInDocumentation)
            {
                // add a heading, the name of this organ
                tags.Add(new AutoDocumentation.Heading(Name, headingLevel));

                // write the basic description of this class, given in the <summary>
                AutoDocumentation.DocumentModelSummary(this, tags, headingLevel, indent, false);

                // write the memos
                foreach (IModel memo in Apsim.Children(this, typeof(Memo)))
                    AutoDocumentation.DocumentModel(memo, tags, headingLevel + 1, indent);

                //// List the parameters, properties, and processes from this organ that need to be documented:

                // document DM demands
                IModel DMDemand = Apsim.Child(this, "dmDemands");
                if (DMDemand != null)
                {
                    tags.Add(new AutoDocumentation.Heading("Dry Matter Demand", headingLevel + 1));
                    tags.Add(new AutoDocumentation.Paragraph("The dry matter demand for the organ is calculated as defined in DMDemands, based on the DMDemandFunction and partition fractions for each biomass pool.", indent));
                    AutoDocumentation.DocumentModel(DMDemand, tags, headingLevel + 2, indent);
                }

                // document N demands
                IModel NDemand = Apsim.Child(this, "nDemands");
                if (NDemand != null)
                {
                    tags.Add(new AutoDocumentation.Heading("Nitrogen Demand", headingLevel + 1));
                    tags.Add(new AutoDocumentation.Paragraph("The N demand is calculated as defined in NDemands, based on DM demand the N concentration of each biomass pool.", indent));
                    AutoDocumentation.DocumentModel(NDemand, tags, headingLevel + 2, indent);
                }

                // document N concentration thresholds
                IModel minN = Apsim.Child(this, "MinimumNConc");
                if (minN != null)
                    AutoDocumentation.DocumentModel(minN, tags, headingLevel + 2, indent);

                IModel critN = Apsim.Child(this, "CriticalNConc");
                if (critN != null)
                    AutoDocumentation.DocumentModel(critN, tags, headingLevel + 2, indent);

                IModel maxN = Apsim.Child(this, "MaximumNConc");
                if (maxN != null)
                    AutoDocumentation.DocumentModel(maxN, tags, headingLevel + 2, indent);

                IModel NDemSwitch = Apsim.Child(this, "NitrogenDemandSwitch");
                if (NDemSwitch != null)
                {
                    if (NDemSwitch.GetType() == typeof(Constant))
                    {
                        if ((NDemSwitch as Constant).Value() == 1.0)
                        {
                            //Don't bother documenting as is does nothing
                        }
                        else
                        {
                            tags.Add(new AutoDocumentation.Paragraph("The demand for N is reduced by a factor of " + (NDemSwitch as Constant).Value() + " as specified by the NitrogenDemandSwitch", indent));
                        }
                    }
                    else
                    {
                        tags.Add(new AutoDocumentation.Paragraph("The demand for N is reduced by a factor specified by the NitrogenDemandSwitch.", indent));
                        AutoDocumentation.DocumentModel(NDemSwitch, tags, headingLevel + 2, indent);
                    }
                }

                // document DM supplies
                tags.Add(new AutoDocumentation.Heading("Dry Matter Supply", headingLevel + 1));
                IModel DMReallocFac = Apsim.Child(this, "DMReallocationFactor");
                if (DMReallocFac != null)
                {
                    if (DMReallocFac.GetType() == typeof(Constant))
                    {
                        if ((DMReallocFac as Constant).Value() == 0)
                            tags.Add(new AutoDocumentation.Paragraph(Name + " does not reallocate DM when senescence of the organ occurs.", indent));
                        else
                            tags.Add(new AutoDocumentation.Paragraph(Name + " will reallocate " + (DMReallocFac as Constant).Value() * 100 + "% of DM that senesces each day.", indent));
                    }
                    else
                    {
                        tags.Add(new AutoDocumentation.Paragraph("The proportion of senescing DM that is allocated each day is quantified by the DMReallocationFactor.", indent));
                        AutoDocumentation.DocumentModel(DMReallocFac, tags, headingLevel + 2, indent);
                    }
                }

                IModel DMRetransFac = Apsim.Child(this, "DMRetranslocationFactor");
                if (DMRetransFac != null)
                {
                    if (DMRetransFac.GetType() == typeof(Constant))
                    {
                        if ((DMRetransFac as Constant).Value() == 0)
                            tags.Add(new AutoDocumentation.Paragraph(Name + " does not retranslocate non-structural DM.", indent));
                        else
                            tags.Add(new AutoDocumentation.Paragraph(Name + " will retranslocate " + (DMRetransFac as Constant).Value() * 100 + "% of non-structural DM each day.", indent));
                    }
                    else
                    {
                        tags.Add(new AutoDocumentation.Paragraph("The proportion of non-structural DM that is allocated each day is quantified by the DMReallocationFactor.", indent));
                        AutoDocumentation.DocumentModel(DMRetransFac, tags, headingLevel + 2, indent);
                    }
                }

                // document N supplies
                IModel NReallocFac = Apsim.Child(this, "NReallocationFactor");
                if (NReallocFac != null)
                {
                    tags.Add(new AutoDocumentation.Heading("Nitrogen Supply", headingLevel + 1));

                    if (NReallocFac.GetType() == typeof(Constant))
                    {
                        if ((NReallocFac as Constant).Value() == 0)
                            tags.Add(new AutoDocumentation.Paragraph(Name + " does not reallocate N when senescence of the organ occurs.", indent));
                        else
                            tags.Add(new AutoDocumentation.Paragraph(Name + " will reallocate " + (NReallocFac as Constant).Value() * 100 + "% of N that senesces each day.", indent));
                    }
                    else
                    {
                        tags.Add(new AutoDocumentation.Paragraph("The proportion of senescing N that is allocated each day is quantified by the NReallocationFactor.", indent));
                        AutoDocumentation.DocumentModel(NReallocFac, tags, headingLevel + 2, indent);
                    }
                }

                IModel NRetransFac = Apsim.Child(this, "NRetranslocationFactor");
                if (NRetransFac != null)
                {
                    if (NRetransFac.GetType() == typeof(Constant))
                    {
                        if ((NRetransFac as Constant).Value() == 0)
                            tags.Add(new AutoDocumentation.Paragraph(Name + " does not retranslocate non-structural N.", indent));
                        else
                            tags.Add(new AutoDocumentation.Paragraph(Name + " will retranslocate " + (NRetransFac as Constant).Value() * 100 + "% of non-structural N each day.", indent));
                    }
                    else
                    {
                        tags.Add(new AutoDocumentation.Paragraph("The proportion of non-structural N that is allocated each day is quantified by the NReallocationFactor.", indent));
                        AutoDocumentation.DocumentModel(NRetransFac, tags, headingLevel + 2, indent);
                    }
                }

                // document N fixation
                IModel fixationRate = Apsim.Child(this, "FixationRate");
                if (fixationRate != null)
                    AutoDocumentation.DocumentModel(fixationRate, tags, headingLevel + 1, indent);

                // document senescence and detachment
                IModel senRate = Apsim.Child(this, "SenescenceRate");
                if (senRate != null)
                {
                    tags.Add(new AutoDocumentation.Heading("Senescence and Detachment", headingLevel + 1));
                    if (senRate.GetType() == typeof(Constant))
                    {
                        if ((senRate as Constant).Value() == 0)
                            tags.Add(new AutoDocumentation.Paragraph(Name + " has senescence parameterised to zero so all biomass in this organ will remain alive.", indent));
                        else
                            tags.Add(new AutoDocumentation.Paragraph(Name + " senesces " + (senRate as Constant).Value() * 100 + "% of its live biomass each day, moving the corresponding amount of biomass from the live to the dead biomass pool.", indent));
                    }
                    else
                    {
                        tags.Add(new AutoDocumentation.Paragraph("The proportion of live biomass that senesces and moves into the dead pool each day is quantified by the SenescenceRate.", indent));
                        AutoDocumentation.DocumentModel(senRate, tags, headingLevel + 2, indent);
                    }
                }

                IModel detRate = Apsim.Child(this, "DetachmentRateFunction");
                if (detRate != null)
                {
                    if (detRate.GetType() == typeof(Constant))
                    {
                        if ((detRate as Constant).Value() == 0)
                            tags.Add(new AutoDocumentation.Paragraph(Name + " has detachment parameterised to zero so all biomass in this organ will remain with the plant until a defoliation or harvest event occurs.", indent));
                        else
                            tags.Add(new AutoDocumentation.Paragraph(Name + " detaches " + (detRate as Constant).Value() * 100 + "% of its live biomass each day, passing it to the surface organic matter model for decomposition.", indent));
                    }
                    else
                    {
                        tags.Add(new AutoDocumentation.Paragraph("The proportion of Biomass that detaches and is passed to the surface organic matter model for decomposition is quantified by the DetachmentRateFunction.", indent));
                        AutoDocumentation.DocumentModel(detRate, tags, headingLevel + 2, indent);
                    }
                }

                if (biomassRemovalModel != null)
                    biomassRemovalModel.Document(tags, headingLevel + 1, indent);
            }
        }
    }
}<|MERGE_RESOLUTION|>--- conflicted
+++ resolved
@@ -392,11 +392,7 @@
         {
             if (dmConversionEfficiency.Value() > 0.0)
             {
-<<<<<<< HEAD
-                DMDemand.Structural = (dmDemands.Structural.Value() / dmConversionEfficiency.Value() + remobilisationCost.Value());
-=======
                 DMDemand.Structural = (dmDemands.Structural.Value() / dmConversionEfficiency.Value() + remobilisationCost.Value()) ;
->>>>>>> 072325ab
                 DMDemand.Storage = Math.Max(0, dmDemands.Storage.Value() / dmConversionEfficiency.Value());
                 DMDemand.Metabolic = 0;
             }
