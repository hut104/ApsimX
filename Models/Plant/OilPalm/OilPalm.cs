﻿using System;
using System.Collections.Generic;
using System.Text;
using Models.Core;

using System.Reflection;
using System.Collections;
using Models.Functions;
using Models.Soils;
using System.Xml.Serialization;
using System.Threading;
using System.Threading.Tasks;
using Models.Soils.Arbitrator;
using Models.Interfaces;
using APSIM.Shared.Utilities;


namespace Models.PMF.OilPalm
{
    /// <summary>
    /// # [Name]
    /// An oil palm model
    /// </summary>
    [Serializable]
    [ViewName("UserInterface.Views.GridView")]
    [PresenterName("UserInterface.Presenters.PropertyPresenter")]
    [ValidParent(ParentType = typeof(Zone))]
    public class OilPalm : ModelCollectionFromResource, IPlant, ICanopy, IUptake
    {
        #region Canopy interface
        /// <summary>Canopy type</summary>
        public string CanopyType { get { return "OilPalm"; } }

        /// <summary>Albedo.</summary>
        public double Albedo { get { return 0.15; } }

        /// <summary>Gets or sets the gsmax.</summary>
        public double Gsmax { get { return 0.01; } }

        /// <summary>Gets or sets the R50.</summary>
        public double R50 { get { return 200; } }

        /// <summary>Gets the lai.</summary>
        /// <value>The lai.</value>
        [Description("Leaf Area Index")]
        [Units("m^2/m^2")]
        public double LAI
        {
            get
            {
                if (CropInGround)
                {
                    double FrondArea = 0.0;
                    foreach (FrondType F in Fronds)
                        FrondArea += F.Area;
                    return FrondArea * SowingData.Population;
                }
                else
                    return 0;
            }

        }
        
        /// <summary>Gets the maximum LAI (m^2/m^2)</summary>
        public double LAITotal { get { return LAI; } }

        /// <summary>Gets the cover green (0-1)</summary>
        public double CoverGreen { get { return cover_green; } }

        /// <summary>Gets the cover total (0-1)</summary>
        public double CoverTotal { get { return cover_tot; } }

        /// <summary>Gets the canopy height (mm)</summary>
        public double Height { get { return 10000; } }

        /// <summary>Gets the canopy depth (mm)</summary>
        public double Depth { get { return 10000; } }
        
        /// <summary>Gets the width of the canopy (mm).</summary>
        public double Width{ get { return 0; } }

        /// <summary>Gets the LAI (m^2/m^2)</summary>
        [Units("0-1")]
        public double FRGR { get { return 1; } }

        /// <summary>Potential evapotranspiration</summary>
        [XmlIgnore]
        [Units("mm")]
        public double PotentialEP { get; set; }

        /// <summary>Sets the actual water demand.</summary>
        [XmlIgnore]
        [Units("mm")]
        public double WaterDemand { get; set; }

        /// <summary>MicroClimate supplies LightProfile</summary>
        [XmlIgnore]
        public CanopyEnergyBalanceInterceptionlayerType[] LightProfile { get; set; }

        #endregion

        /// <summary>
        /// Is the plant alive?
        /// </summary>
        public bool IsAlive
        {
            get { return plant_status == "alive"; }
        }

        /// <summary>Gets a value indicating how leguminous a plant is</summary>
        public double Legumosity { get { return 0; } }

        /// <summary>Gets a value indicating whether the biomass is from a c4 plant or not</summary>
        public bool IsC4 { get { return false; } }

        /// <summary>Returns true if the crop is ready for harvesting</summary>
        public bool IsReadyForHarvesting { get { return false; } }

        /// <summary>End the crop</summary>
        public void EndCrop() { }

        /// <summary>The plant_status</summary>
        [XmlIgnore]
        public string plant_status = "out";
        /// <summary>The clock</summary>
        [Link]
        Clock Clock = null;
        /// <summary>The met data</summary>
        [Link]
        IWeather MetData = null;
        /// <summary>The soil</summary>
        [Link]
        Soils.Soil Soil = null;
        /// <summary>The summary</summary>
        [Link]
        ISummary Summary = null;

        /// <summary>NO3 solute.</summary>
        [ScopedLinkByName]
        private ISolute NO3 = null;


        /// <summary>Aboveground mass</summary>
        public Biomass AboveGround { get { return new Biomass(); } }

        /// <summary>The soil crop</summary>
        private SoilCrop soilCrop;
        /// <summary>The cultivar definition</summary>
        private Cultivar cultivarDefinition;

        /// <summary>Gets a list of cultivar names</summary>
        public string[] CultivarNames
        {
            get
            {
                SortedSet<string> cultivarNames = new SortedSet<string>();
                foreach (Cultivar cultivar in this.Cultivars)
                {
                    cultivarNames.Add(cultivar.Name);
                    if (cultivar.Alias != null)
                    {
                        foreach (string alias in cultivar.Alias)
                            cultivarNames.Add(alias);
                    }
                }

                return new List<string>(cultivarNames).ToArray();
            }
        }

        /// <summary>Gets a list of all cultivar definitions.</summary>
        /// <value>The cultivars.</value>
        private List<Cultivar> Cultivars
        {
            get
            {
                List<Cultivar> cultivars = new List<Cultivar>();
                foreach (Model model in Apsim.Children(this, typeof(Cultivar)))
                {
                    cultivars.Add(model as Cultivar);
                }

                return cultivars;
            }
        }

        /// <summary>Height to top of plant canopy</summary>
        [XmlIgnore]
        [Units("mm")]
        public double height = 10000.0;

        /// <summary>Total cover provided by plant canopies</summary>
        /// <value>The cover_tot.</value>
        [Units("0-1")]
        public double cover_tot {
            get { return cover_green + (1 - cover_green) * UnderstoryCoverGreen; }
                }

        /// <summary>Gets or sets the understory cover maximum.</summary>
        /// <value>The understory cover maximum.</value>
        [Description("Maximum understory cover (0-1)")]
        [Units("0-1")]
        public double UnderstoryCoverMax { get; set; }
        /// <summary>Gets or sets the understory legume fraction.</summary>
        /// <value>The understory legume fraction.</value>
        [Description("Fraction of understory that is legume (0-1)")]
        [Units("0-1")]
        public double UnderstoryLegumeFraction { get; set; }
        /// <summary>Gets or sets the maximum root depth.</summary>
        /// <value>The maximum root depth.</value>
        [Description("Maximum palm root depth (mm)")]
        [Units("mm")]
        public double MaximumRootDepth { get; set; }

        /// <summary>The ndemand</summary>
        double Ndemand = 0.0;

        /// <summary>Palm Rooting Depth</summary>
        /// <value>The root depth.</value>
        [Units("mm")]
        public double RootDepth {get; set;}

        /// <summary>The pot sw uptake</summary>
        double[] PotSWUptake;

        /// <summary>The sw uptake</summary>
        double[] SWUptake;

        /// <summary>Potential daily evapotranspiration for the palm canopy</summary>
        /// <value>The pep.</value>
        [XmlIgnore]
        [Units("mm")]
        public double PEP { get; set; }

        /// <summary>Daily evapotranspiration from the palm canopy</summary>
        /// <value>The ep.</value>
        [XmlIgnore]
        [Units("mm")]
        public double EP { get; set; }

        /// <summary>Daily total plant dry matter growth</summary>
        /// <value>The DLT dm.</value>
        [Units("g/m2")]
        public double DltDM { get; set; }
        /// <summary>The excess</summary>
        double Excess = 0.0;

        /// <summary>Factor for daily water stress effect on photosynthesis</summary>
        /// <value>The fw.</value>
        [XmlIgnore]
        [Units("0-1")]
        public double FW { get; set; }

        /// <summary>Factor for daily water stress effect on canopy expansion</summary>
        [Units("0-1")]
        double FWexpan = 0.0;

        /// <summary>Factor for daily VPD effect on photosynthesis</summary>
        [XmlIgnore]
        [Units("0-1")]
        public double Fvpd { get; set; }


        /// <summary>Factor for daily nitrogen stress effect on photosynthesis</summary>
        /// <value>The function.</value>
        [XmlIgnore]
        [Units("0-1")]
        public double Fn { get; set; }

        /// <summary>Cumulative frond production since planting</summary>
        /// <value>The cumulative frond number.</value>
        [XmlIgnore]
        [Units("/palm")]
        public double CumulativeFrondNumber { get; set; }

        /// <summary>Cumulative bunch production since planting</summary>
        /// <value>The cumulative bunch number.</value>
        [XmlIgnore]
        [Units("/palm")]
        public double CumulativeBunchNumber { get; set; }

        /// <summary>Proportion of daily growth partitioned into reproductive parts</summary>
        /// <value>The reproductive growth fraction.</value>
        [Units("0-1")]
        public double ReproductiveGrowthFraction {get; set;}

        /// <summary>Amount of carbon limitation for todays potential growth (ie supply/demand)</summary>
        /// <value>The carbon stress.</value>
        [XmlIgnore]
        [Units("0-1")]
        public double CarbonStress { get; set; }

        /// <summary>Number of bunches harvested on a harvesting event</summary>
        /// <value>The harvest bunches.</value>
        [XmlIgnore]
        [Units("/palm")]
        public double HarvestBunches { get; set; }

        /// <summary>Mass of harvested FFB on a harvesting event</summary>
        /// <value>The harvest FFB.</value>
        [XmlIgnore]
        [Units("t/ha")]
        public double HarvestFFB { get; set; }

        /// <summary>Nitrogen removed at a harvesting event</summary>
        /// <value>The harvest n removed.</value>
        [XmlIgnore]
        [Units("kg/ha")]
        public double HarvestNRemoved { get; set; }

        /// <summary>Mean size of bunches at a harvesting event</summary>
        /// <value>The size of the harvest bunch.</value>
        [XmlIgnore]
        [Units("kg")]
        public double HarvestBunchSize { get; set; }

        /// <summary>Time since planting</summary>
        /// <value>The age.</value>
        [XmlIgnore]
        [Units("y")]
        public double Age { get; set; }

        /// <summary>Gets or sets the population.</summary>
        /// <value>The population.</value>
        [XmlIgnore]
        [Units("/m^2")]
        public double Population { get; set; }

        /// <summary>The sowing data</summary>
        [XmlIgnore]
        public SowPlant2Type SowingData = new SowPlant2Type();

        /// <summary>Potential daily nitrogen uptake from each soil layer by palms</summary>
        [Units("kg/ha")]
        double[] PotNUptake;

        /// <summary>Daily nitrogen uptake from each soil layer by palms</summary>
        /// <value>The n uptake.</value>
        [XmlIgnore]
        [Units("kg/ha")]
        public double[] NUptake { get; set; }

        /// <summary>Daily stem dry matter growth</summary>
        /// <value>The stem growth.</value>
        [XmlIgnore]
        [Units("g/m^2")]
        public double StemGrowth { get; set; }
        /// <summary>Daily frond dry matter growth</summary>
        /// <value>The frond growth.</value>
        [XmlIgnore]
        [Units("g/m^2")]
        public double FrondGrowth { get; set; }
        /// <summary>Daily root dry matter growth</summary>
        /// <value>The root growth.</value>
        [XmlIgnore]
        [Units("g/m^2")]
        public double RootGrowth { get; set; }
        /// <summary>Daily bunch dry matter growth</summary>
        /// <value>The bunch growth.</value>
        [XmlIgnore]
        [Units("g/m^2")]
        public double BunchGrowth { get; set; }

        /// <summary>The fronds</summary>
        [XmlIgnore]
        private List<FrondType> Fronds = new List<FrondType>();
        /// <summary>The bunches</summary>
        [XmlIgnore]
        private List<BunchType> Bunches = new List<BunchType>();
        /// <summary>The roots</summary>
        [XmlIgnore]
        private List<RootType> Roots = new List<RootType>();

        /// <summary>The frond appearance rate</summary>
        [Link]
        [Description("This function returns the frond appearance rate under optimal temperature conditions.")]
        [Units("d")]
        IFunction FrondAppearanceRate = null;
        /// <summary>The relative developmental rate</summary>
        [Link]
        [Description("This function returns the relative rate of plant development (e.g. frond appearance) as affected by air temperature.")]
        [Units("0-1")]
        IFunction RelativeDevelopmentalRate = null;
        /// <summary>The frond maximum area</summary>
        [Link]
        [Description("This function returns the maximum area of an individual frond.")]
        [Units("m^2")]
        IFunction FrondMaxArea = null;
        /// <summary>The direct extinction coeff</summary>
        [Link]
        [Description("This function returns the Beer-Lambert law extinction coefficient for direct beam radiation.")]
        [Units("unitless")]
        IFunction DirectExtinctionCoeff = null;
        /// <summary>The diffuse extinction coeff</summary>
        [Link]
        [Description("This function returns the Beer-Lambert law extinction coefficient for diffuse beam radiation.")]
        [Units("unitless")]
        IFunction DiffuseExtinctionCoeff = null;
        /// <summary>The expanding fronds</summary>
        [Link]
        [Description("This function returns the number of expanding fronds at a given point in time.")]
        [Units("/palm")]
        IFunction ExpandingFronds = null;
        /// <summary>The initial frond number</summary>
        [Link]
        [Description("This function returns the number of fronds on the palm at planting.")]
        [Units("/palm")]
        IFunction InitialFrondNumber = null;
        /// <summary>The rue</summary>
        [Link]
        [Description("This function returns the radiation use efficiency for total short wave radiation.")]
        [Units("g/m^2")]
        IFunction RUE = null;
        /// <summary>The root front velocity</summary>
        [Link]
        [Description("This function returns the root front velocity, that is the vertical rate of root front advance.")]
        [Units("mm/d")]
        IFunction RootFrontVelocity = null;
        /// <summary>The root senescence rate</summary>
        [Link]
        [Description("This function returns the fraction of the live root system that senesces per day (ie first order decay coefficient).")]
        [Units("/d")]
        IFunction RootSenescenceRate = null;
        /// <summary>The specific leaf area</summary>
        [Link]
        [Description("This function returns the amount of frond area per unit frond mass. This is used to calculate frond dry matter demand.")]
        [Units("m^2/g")]
        IFunction SpecificLeafArea = null;
        /// <summary>The specific leaf area maximum</summary>
        [Link]
        [Description("This function returns the maximum amount of frond area per unit frond mass. Used to limit area growth when dry matter is limiting.")]
        [Units("m^2/g")]
        IFunction SpecificLeafAreaMax = null;
        /// <summary>The root fraction</summary>
        [Link]
        [Description("This function returns the fraction of daily growth partitioned into the root system.")]
        [Units("0-1")]
        IFunction RootFraction = null;
        /// <summary>The bunch size maximum</summary>
        [Link]
        [Description("This function returns the maximum bunch size on a dry mass basis.")]
        [Units("g")]
        IFunction BunchSizeMax = null;
        /// <summary>The female flower fraction</summary>
        [Link]
        [Description("This function returns the female fraction of a cohort's population of inflorescences as affected by age.")]
        [Units("0-1")]
        IFunction FemaleFlowerFraction = null;
        /// <summary>The FFF stress impact</summary>
        [Link]
        [Description("This function returns the fraction of inflorescences that become female each day during the gender determination phase.")]
        [Units("0-1")]
        IFunction FFFStressImpact = null;
        /// <summary>The stem to frond fraction</summary>
        [Link]
        [Description("This function returns the ratio of stem to frond growth as affected by plant age.")]
        [Units("g/g")]
        IFunction StemToFrondFraction = null;
        /// <summary>The flower abortion fraction</summary>
        [Link]
        [Description("This function returns the fraction of inflorescences that become aborted each day during the flower abortion phase.")]
        [Units("0-1")]
        IFunction FlowerAbortionFraction = null;
        /// <summary>The bunch failure fraction</summary>
        [Link]
        [Description("This function returns the fraction of bunches that fail each day during the bunch failure phase.")]
        [Units("0-1")]
        IFunction BunchFailureFraction = null;

        /// <summary>The initial root depth</summary>
        private double InitialRootDepth = 300;

        /// <summary>The kn o3</summary>
        [Link]
        [Description("This function describes the NO3 uptake coefficient for a simple second-order decay.  Its value represents the fraction of NO3 available at a soil concentration of 1ppm. ")]
        [Units("/ppm")]
        IFunction KNO3 = null;

        /// <summary>The stem n concentration</summary>
        [Link]
        [Description("This function returns the stem nitrogen concentration on dry mass basis.")]
        [Units("%")]
        IFunction StemNConcentration = null;
        /// <summary>The bunch n concentration</summary>
        [Link]
        [Description("This function returns the bunch nitrogen concentration on dry mass basis.")]
        [Units("%")]
        IFunction BunchNConcentration = null;
        /// <summary>The root n concentration</summary>
        [Link]
        [Description("This function returns the root nitrogen concentration on dry mass basis.")]
        [Units("%")]
        IFunction RootNConcentration = null;
        /// <summary>The bunch oil conversion factor</summary>
        [Link]
        [Description("This function returns the conversion factor to convert carbohydrate to bunch dry mass to account for oil content.")]
        [Units("g/g")]
        IFunction BunchOilConversionFactor = null;
        /// <summary>The ripe bunch water content</summary>
        [Link] 
        [Description("This function returns the fractional contribution of water to fresh bunch mass.")]
        [Units("g/g")]
        IFunction RipeBunchWaterContent = null;
        /// <summary>The harvest frond number</summary>
        [Link]
        [Description("This function returns the frond number removed when bunches are ready for harvest.  This is used to determine harvest time.")]
        [Units("/palm")]
        IFunction HarvestFrondNumber = null;
        /// <summary>The frond maximum n concentration</summary>
        [Link]
        [Description("This function returns the maximum frond nitrogen concentration on dry mass basis.")]
        [Units("%")]
        IFunction FrondMaximumNConcentration = null;
        /// <summary>The frond critical n concentration</summary>
        [Link]
        [Description("This function returns the critical frond nitrogen concentration on dry mass basis.")]
        [Units("%")]
        IFunction FrondCriticalNConcentration = null;
        /// <summary>The frond minimum n concentration</summary>
        [Link]
        [Description("This function returns the minimum frond nitrogen concentration on dry mass basis.")]
        [Units("%")]
        IFunction FrondMinimumNConcentration = null;

        /// <summary>Proportion of green cover provided by the understory canopy</summary>
        /// <value>The understory cover green.</value>
        [Units("0-1")]
        public double UnderstoryCoverGreen { get; set; }
        /// <summary>The understory k lmax</summary>
        private double UnderstoryKLmax = 0.12;

        /// <summary>Potential soil water uptake from each soil layer by understory</summary>
        double[] UnderstoryPotSWUptake;

        /// <summary>Actual Soil water uptake from each soil layer by understory</summary>
        double[] UnderstorySWUptake;
        /// <summary>Potential nitrogen water uptake from each soil layer by understory</summary>
        /// <value>The understory pot n uptake.</value>
        public double[] UnderstoryPotNUptake { get; set; }

        /// <summary>Actual soil nitrogen uptake from each soil layer by understory</summary>
        /// <value>The understory n uptake.</value>
        [XmlIgnore]
        public double[] UnderstoryNUptake { get; set; }

        /// <summary>Understory rooting depth</summary>
        [XmlIgnore]
        [Units("mm")]
        public double UnderstoryRootDepth = 500;

        /// <summary>Potential daily evapotranspiration for the understory</summary>
        [XmlIgnore]
        [Units("mm")]
        public double UnderstoryPEP { get; set; }

        /// <summary>Daily evapotranspiration for the understory</summary>
        [XmlIgnore]
        [Units("mm")]
        public double UnderstoryEP {get;set;}

        /// <summary>Understory plant water stress factor</summary>
        [XmlIgnore]
        [Units("0-1")]
        public double UnderstoryFW {get;set;}

        /// <summary>Daily understory dry matter growth</summary>
        [XmlIgnore]
        [Units("g/m^2")]
        public double UnderstoryDltDM{get;set;}

        /// <summary>Daily understory nitrogen fixation</summary>
        /// <value>The understory n fixation.</value>
        [XmlIgnore]
        [Units("kg/ha")]
        public double UnderstoryNFixation { get; set; }

        /// <summary>
        /// 
        /// </summary>
        [Serializable]
        public class RootType
        {
            /// <summary>The mass</summary>
            public double Mass = 0;
            /// <summary>The n</summary>
            public double N = 0;
            /// <summary>The length</summary>
            public double Length = 0;
        }

        /// <summary>
        /// 
        /// </summary>
        [Serializable]
        public class FrondType
        {
            /// <summary>The mass</summary>
            public double Mass; // g/frond
            /// <summary>The n</summary>
            public double N;    // g/frond
            /// <summary>The area</summary>
            public double Area; // m2/frond
            /// <summary>The age</summary>
            public double Age;  //days
        }

        /// <summary>
        /// 
        /// </summary>
        [Serializable]
        public class BunchType
        {
            /// <summary>The mass</summary>
            public double Mass = 0;
            /// <summary>The n</summary>
            public double N = 0;
            /// <summary>The age</summary>
            public double Age = 0;
            /// <summary>The female fraction</summary>
            public double FemaleFraction = 1;
            /// <summary>Duration of Bunch Filling</summary>
            public double FillDuration = 0;
        }


        /// <summary>Gets or sets the stem mass.</summary>
        /// <value>The stem mass.</value>
        [XmlIgnore]
        //[Description("Stem mass on a dry matter basis")]
        [Units("g/m^2")]
        public double StemMass { get; set; }

        /// <summary>Gets or sets the stem n.</summary>
        /// <value>The stem n.</value>
        [XmlIgnore]
        //[Description("Stem nitrogen")]
        [Units("g/m^2")]
        public double StemN { get; set; }

        /// <summary>Gets the stem n conc.</summary>
        /// <value>The stem n conc.</value>
        [XmlIgnore]
        [Description("Stem nitrogen concention on a dry mass basis")]
        [Units("%")]
        double StemNConc
        {
            get
            {
                if (StemMass > 0)
                    return StemN / StemMass * 100;
                else
                    return 0.0;
            }
        }

        /// <summary>The crop in ground</summary>
        private bool CropInGround = false;

        //[Description("Flag to indicate whether oil palm has been planted")]
        /// <summary>Gets or sets a value indicating whether this instance is crop in ground.</summary>
        /// <value>
        /// <c>true</c> if this instance is crop in ground; otherwise, <c>false</c>.
        /// </value>
        [Units("True/False")]
        [XmlIgnore]
        public bool IsCropInGround
        {
            get { return CropInGround; }
            set { CropInGround = value; }
        }

        // The following event handler will be called once at the beginning of the simulation
        /// <summary>Called when [simulation commencing].</summary>
        /// <param name="sender">The sender.</param>
        /// <param name="e">The <see cref="EventArgs"/> instance containing the event data.</param>
        [EventSubscribe("Commencing")]
        private void OnSimulationCommencing(object sender, EventArgs e)
        {
            //zero public properties
            CumulativeFrondNumber = 0;
            CumulativeBunchNumber = 0;
            CarbonStress = 0;
            HarvestBunches = 0;
            HarvestFFB = 0;
            HarvestNRemoved = 0;
            HarvestBunchSize = 0;
            Age = 0;
            Population = 0;
            UnderstoryNFixation = 0;
            UnderstoryDltDM = 0;
            UnderstoryEP = 0;
            UnderstoryPEP = 0;
            UnderstoryFW = 0;
            StemMass = 0;
            StemN = 0;
            CropInGround = false;
            NUptake = new double[] { 0 };
            UnderstoryNUptake = new double[] { 0 };
            UnderstoryCoverGreen = 0;
            StemGrowth = 0;
            RootGrowth = 0;
            FrondGrowth = 0;
            BunchGrowth = 0;
            Fn = 1;
            FW = 1;
            Fvpd = 1;
            PEP = 0;
            EP = 0;
            RootDepth = 0;
            DltDM = 0;
            ReproductiveGrowthFraction = 0;

            Fronds = new List<FrondType>();
            Bunches = new List<BunchType>();
            Roots = new List<RootType>();

            soilCrop = Soil.Crop(Name) as SoilCrop; 
            
            //MyPaddock.Parent.ChildPaddocks
            PotSWUptake = new double[Soil.Thickness.Length];
            SWUptake = new double[Soil.Thickness.Length];
            PotNUptake = new double[Soil.Thickness.Length];
            NUptake = new double[Soil.Thickness.Length];

            UnderstoryPotSWUptake = new double[Soil.Thickness.Length];
            UnderstorySWUptake = new double[Soil.Thickness.Length];
            UnderstoryPotNUptake = new double[Soil.Thickness.Length];
            UnderstoryNUptake = new double[Soil.Thickness.Length];

            for (int i = 0; i < Soil.Thickness.Length; i++)
            {
                RootType R = new RootType();
                Roots.Add(R);
                Roots[i].Mass = 0.1;
                Roots[i].N = Roots[i].Mass * RootNConcentration.Value() / 100;
            }

            double FMA = FrondMaxArea.Value();
            double GrowthDuration = ExpandingFronds.Value() * FrondAppearanceRate.Value();

            for (int i = 0; i < (int)InitialFrondNumber.Value(); i++)
            {
                FrondType F = new FrondType();
                F.Age = ((int)InitialFrondNumber.Value() - i) * FrondAppearanceRate.Value();
                F.Area = SizeFunction(F.Age, FMA, GrowthDuration);
                F.Mass = F.Area / SpecificLeafArea.Value();
                F.N = F.Mass * FrondCriticalNConcentration.Value() / 100.0;
                Fronds.Add(F);
                CumulativeFrondNumber += 1;
            }
            for (int i = 0; i < (int)InitialFrondNumber.Value() + 60; i++)
            {
                BunchType B = new BunchType();
                if (i>40) 
                   B.FemaleFraction =  FemaleFlowerFraction.Value();
                else
                    B.FemaleFraction = 0;

                Bunches.Add(B);
            }
            RootDepth = InitialRootDepth;
        }

        /// <summary>Sows the specified cultivar.</summary>
        /// <param name="cultivar">The cultivar.</param>
        /// <param name="population">The population.</param>
        /// <param name="depth">The depth.</param>
        /// <param name="rowSpacing">The row spacing.</param>
        /// <param name="maxCover">The maximum cover.</param>
        /// <param name="budNumber">The bud number.</param>
        /// <param name="rowConfig">The row configuration.</param>
        /// <exception cref="System.Exception">Cultivar not specified on sow line.</exception>
        public void Sow(string cultivar, double population, double depth, double rowSpacing, double maxCover = 1, double budNumber = 1, double rowConfig = 1)
        {
            SowingData = new SowPlant2Type();
            SowingData.Population = population;
            this.Population = population;
            SowingData.Depth = depth;
            SowingData.Cultivar = cultivar;
            SowingData.MaxCover = maxCover;
            SowingData.BudNumber = budNumber;
            SowingData.RowSpacing = rowSpacing;
            CropInGround = true;

            if (SowingData.Cultivar == "")
                throw new Exception("Cultivar not specified on sow line.");

            // Find cultivar and apply cultivar overrides.
            cultivarDefinition = Cultivar.Find(Cultivars, SowingData.Cultivar);
            cultivarDefinition.Apply(this);

            // Invoke a sowing event.
            if (Sowing != null)
                Sowing.Invoke(this, new EventArgs());

            Summary.WriteMessage(this, string.Format("A crop of "+SowingData.Cultivar+" OilPalm was sown today at a population of " + population + " plants/m2 with " + budNumber + " buds per plant at a row spacing of " + rowSpacing + " and a depth of " + depth + " mm"));
        }

        /// <summary>Harvest the crop.</summary>
        public void Harvest()
        {
            // Invoke a harvesting event.
            if (Harvesting != null)
                Harvesting.Invoke(this, new EventArgs());
        }

        /// <summary>Occurs when [sowing].</summary>
        public event EventHandler Sowing;

        /// <summary>Occurs when [harvesting].</summary>
        public event EventHandler Harvesting;

        /// <summary>Occurs when [incorp fom].</summary>
        public event FOMLayerDelegate IncorpFOM;

        /// <summary>Occurs when [biomass removed].</summary>
        public event BiomassRemovedDelegate BiomassRemoved;

        /// <summary>Called when [sow].</summary>
        /// <param name="Sow">The sow.</param>
        [EventSubscribe("Sow")]
        private void OnSow(SowPlant2Type Sow)
        {
            SowingData = Sow;
            plant_status = "alive";
            Population = SowingData.Population;

            if (Sowing != null)
                Sowing.Invoke(this, new EventArgs());
        }

<<<<<<< HEAD
        // The following event handler will be called each day at the beginning of the day
        /// <summary>Called when [do daily initialisation].</summary>
        /// <param name="sender">The sender.</param>
        /// <param name="e">The <see cref="EventArgs"/> instance containing the event data.</param>
        [EventSubscribe("DoDailyInitialisation")]
        private void OnDoDailyInitialisation(object sender, EventArgs e)
        {
            interception = MetData.Rain * Math.Min(InterceptionFraction,1.0);
        }

=======
>>>>>>> 5a46320a
        /// <summary>Called when [do plant growth].</summary>
        /// <param name="sender">The sender.</param>
        /// <param name="e">The <see cref="EventArgs"/> instance containing the event data.</param>
        [EventSubscribe("DoActualPlantGrowth")]
        private void OnDoActualPlantGrowth(object sender, EventArgs e)
        {
            if (!CropInGround)
                return;

            DoWaterBalance();
            DoGrowth();
            DoNBalance();
            DoDevelopment();
            DoFlowerAbortion();
            DoGenderDetermination();
            DoUnderstory();
        }

        /// <summary>Placeholder for SoilArbitrator</summary>
        /// <param name="soilstate">soil state</param>
        /// <returns></returns>
        public List<ZoneWaterAndN> GetWaterUptakeEstimates(SoilState soilstate)
        {
            throw new NotImplementedException();
        }

        /// <summary>Placeholder for SoilArbitrator</summary>
        /// <param name="soilstate">soil state</param>
        /// <returns></returns>
        public List<ZoneWaterAndN> GetNitrogenUptakeEstimates(SoilState soilstate)
        {
            throw new NotImplementedException();

        }

        /// <summary>
        /// Set the sw uptake for today
        /// </summary>
        public void SetActualWaterUptake(List<ZoneWaterAndN> info)
        { }
        /// <summary>
        /// Set the n uptake for today
        /// </summary>
        public void SetActualNitrogenUptakes(List<ZoneWaterAndN> info)
        { }

        /// <summary>Does the flower abortion.</summary>
        private void DoFlowerAbortion()
        {
            // Main abortion stage occurs around frond 11 over 3 plastochrons

            int B = Fronds.Count - 11;
            if (B > 0)
            {
                double AF = (1 - FlowerAbortionFraction.Value());
                Bunches[B - 1].FemaleFraction *= AF;
                Bunches[B].FemaleFraction *= AF;
                Bunches[B + 1].FemaleFraction *= AF;
            }

            // Bunch failure stage occurs around frond 21 over 1 plastochron
            B = Fronds.Count - 21;
            if (B > 0)
            {
                double BFF = (1 - BunchFailureFraction.Value());
                Bunches[B].FemaleFraction *= BFF;
            }

        }

        /// <summary>Does the gender determination.</summary>
        private void DoGenderDetermination()
        {
            // Main abortion stage occurs 25 plastochroons before spear leaf over 9 plastochrons
            // NH Try 20 as this allows for 26 per year and harvest at 32 - ie 26*2 - 32
            int B = 53; //Fronds.Count + 20;
            Bunches[B - 4].FemaleFraction *= (1.0 - FFFStressImpact.Value());
            Bunches[B - 3].FemaleFraction *= (1.0 - FFFStressImpact.Value());
            Bunches[B - 2].FemaleFraction *= (1.0 - FFFStressImpact.Value());
            Bunches[B - 1].FemaleFraction *= (1.0 - FFFStressImpact.Value());
            Bunches[B + 0].FemaleFraction *= (1.0 - FFFStressImpact.Value());
            Bunches[B + 1].FemaleFraction *= (1.0 - FFFStressImpact.Value());
            Bunches[B + 2].FemaleFraction *= (1.0 - FFFStressImpact.Value());
            Bunches[B + 3].FemaleFraction *= (1.0 - FFFStressImpact.Value());
            Bunches[B + 4].FemaleFraction *= (1.0 - FFFStressImpact.Value());


        }
        /// <summary>Does the root growth.</summary>
        /// <param name="Allocation">The allocation.</param>
        /// <exception cref="System.Exception">Error trying to partition root biomass</exception>
        private void DoRootGrowth(double Allocation)
        {
            int RootLayer = LayerIndex(RootDepth);
            RootDepth = RootDepth + RootFrontVelocity.Value() * soilCrop.XF[RootLayer];
            RootDepth = Math.Min(MaximumRootDepth, RootDepth);
            RootDepth = Math.Min(MathUtilities.Sum(Soil.Thickness), RootDepth);

            // Calculate Root Activity Values for water and nitrogen
            double[] RAw = new double[Soil.Thickness.Length];
            double[] RAn = new double[Soil.Thickness.Length];
            double TotalRAw = 0;
            double TotalRAn = 0;

            for (int layer = 0; layer < Soil.Thickness.Length; layer++)
            {
                if (layer <= LayerIndex(RootDepth))
                    if (Roots[layer].Mass > 0)
                    {
                        RAw[layer] = SWUptake[layer] / Roots[layer].Mass
                                   * Soil.Thickness[layer]
                                   * RootProportion(layer, RootDepth);
                        RAw[layer] = Math.Max(RAw[layer], 1e-20);  // Make sure small numbers to avoid lack of info for partitioning

                        RAn[layer] = NUptake[layer] / Roots[layer].Mass
                                   * Soil.Thickness[layer]
                                   * RootProportion(layer, RootDepth);
                        RAn[layer] = Math.Max(RAw[layer], 1e-10);  // Make sure small numbers to avoid lack of info for partitioning

                    }
                    else if (layer > 0)
                    {
                        RAw[layer] = RAw[layer - 1];
                        RAn[layer] = RAn[layer - 1];
                    }
                    else
                    {
                        RAw[layer] = 0;
                        RAn[layer] = 0;
                    }
                TotalRAw += RAw[layer];
                TotalRAn += RAn[layer];
            }
            double allocated = 0;
            for (int layer = 0; layer < Soil.Thickness.Length; layer++)
            {
                if (TotalRAw > 0)

                    Roots[layer].Mass += Allocation * RAw[layer] / TotalRAw;
                else if (Allocation > 0)
                    throw new Exception("Error trying to partition root biomass");
                allocated += Allocation * RAw[layer] / TotalRAw;
            }



            // Do Root Senescence
            FOMLayerLayerType[] FOMLayers = new FOMLayerLayerType[Soil.Thickness.Length];

            for (int layer = 0; layer < Soil.Thickness.Length; layer++)
            {
                double Fr = RootSenescenceRate.Value();
                double DM = Roots[layer].Mass * Fr * 10.0;
                double N = Roots[layer].N * Fr * 10.0;
                Roots[layer].Mass *= (1.0 - Fr);
                Roots[layer].N *= (1.0 - Fr);
                Roots[layer].Length *= (1.0 - Fr);


                FOMType fom = new FOMType();
                fom.amount = (float)DM;
                fom.N = (float)N;
                fom.C = (float)(0.44 * DM);
                fom.P = 0;
                fom.AshAlk = 0;

                FOMLayerLayerType Layer = new FOMLayerLayerType();
                Layer.FOM = fom;
                Layer.CNR = 0;
                Layer.LabileP = 0;

                FOMLayers[layer] = Layer;
            }
            FOMLayerType FomLayer = new FOMLayerType();
            FomLayer.Type = CanopyType;
            FomLayer.Layer = FOMLayers;
            IncorpFOM.Invoke(FomLayer);


        }
        /// <summary>Does the growth.</summary>
        private void DoGrowth()
        {
            double RUEclear = RUE.Value();
            double RUEcloud = RUE.Value() * (1 + 0.33 * cover_green);
            double WF = DiffuseLightFraction;
            double RUEadj = WF * WF * RUEcloud + (1 - WF * WF) * RUEclear;
            DltDM = RUEadj * Math.Min(Fn,Fvpd) * MetData.Radn * cover_green * FW;

            double DMAvailable = DltDM;
            double[] FrondsAge = new double[Fronds.Count];
            double[] FrondsAgeDelta = new double[Fronds.Count];

            //precalculate  above two arrays
            double FMA = FrondMaxArea.Value();
            double frondAppearanceRate = FrondAppearanceRate.Value();
            double GrowthDuration = ExpandingFronds.Value() * frondAppearanceRate;

            for (int i = 0; i < Fronds.Count; i++)
                {
                    FrondsAge[i] = SizeFunction(Fronds[i].Age, FMA, GrowthDuration);
                    FrondsAgeDelta[i] = SizeFunction(Fronds[i].Age + DeltaT, FMA, GrowthDuration);
                }

            RootGrowth = (DltDM * RootFraction.Value());
            DMAvailable -= RootGrowth;
            DoRootGrowth(RootGrowth);

            double[] BunchDMD = new double[Bunches.Count];
            for (int i = 0; i < 6; i++)
            {
                Bunches[i].FillDuration += DeltaT/frondAppearanceRate;
                BunchDMD[i] = BunchSizeMax.Value() / (6 * frondAppearanceRate / DeltaT) * Fn * Population * Bunches[i].FemaleFraction * BunchOilConversionFactor.Value();
            }
            if (FrondNumber > HarvestFrondNumber.Value())  // start growing the 7th as well so that it can be ready to harvest on time
            {
                Bunches[6].FillDuration += DeltaT / frondAppearanceRate;
                BunchDMD[6] = BunchSizeMax.Value() / (6 * frondAppearanceRate / DeltaT) * Fn * Population * Bunches[7].FemaleFraction * BunchOilConversionFactor.Value();
            }
            double TotBunchDMD = MathUtilities.Sum(BunchDMD);

            double[] FrondDMD = new double[Fronds.Count];
            double specificLeafArea = SpecificLeafArea.Value();
            for (int i = 0; i < Fronds.Count; i++)
                FrondDMD[i] = (FrondsAgeDelta[i] - FrondsAge[i]) / specificLeafArea * Population * Fn;
            double TotFrondDMD = MathUtilities.Sum(FrondDMD);

            double StemDMD = TotFrondDMD * StemToFrondFraction.Value();

            double Fr = Math.Min(DMAvailable / (TotBunchDMD + TotFrondDMD + StemDMD), 1.0);
            Excess = 0.0;
            if (Fr > 1.0)
                Excess = DMAvailable - (TotBunchDMD + TotFrondDMD + StemDMD);

            //why is this here? -JF 
            if (Age > 10 && Fr < 1) 
            { }

            BunchGrowth = 0; // zero the daily value before incrementally building it up again with today's growth of individual bunches

            for (int i = 0; i < 7; i++)
            {
                double IndividualBunchGrowth = BunchDMD[i] * Fr / Population / BunchOilConversionFactor.Value();
                Bunches[i].Mass += IndividualBunchGrowth;
                BunchGrowth += IndividualBunchGrowth * Population;
            }
            if (DltDM > 0)
                ReproductiveGrowthFraction = TotBunchDMD * Fr / DltDM;
            else
                ReproductiveGrowthFraction = 0;

            FrondGrowth = 0; // zero the daily value before incrementally building it up again with today's growth of individual fronds

            double specificLeafAreaMax = SpecificLeafAreaMax.Value();

            for (int i = 0; i < Fronds.Count; i++)
            {
                double IndividualFrondGrowth = FrondDMD[i] * Fr / Population;
                Fronds[i].Mass += IndividualFrondGrowth;
                FrondGrowth += IndividualFrondGrowth * Population;
                if (Fr >= specificLeafArea / specificLeafAreaMax)
                    Fronds[i].Area += (FrondsAgeDelta[i] - FrondsAge[i]) * Fn;
                else
                    Fronds[i].Area += IndividualFrondGrowth * specificLeafAreaMax;

            };

            StemGrowth = StemDMD * Fr;// +Excess; 
            StemMass += StemGrowth;

            CarbonStress = Fr;

        }
        /// <summary>Does the development.</summary>
        private void DoDevelopment()
        {
            Age = Age + 1.0 / 365.0;
            //for (int i = 0; i < Frond.Length; i++)
            //    Frond[i].Age += 1;
            foreach (FrondType F in Fronds)
            {
                F.Age += DeltaT;
                //F.Area = SizeFunction(F.Age);
            }
            if (Fronds[Fronds.Count - 1].Age >= FrondAppearanceRate.Value())
            {
                FrondType F = new FrondType();
                Fronds.Add(F);
                CumulativeFrondNumber += 1;

                BunchType B = new BunchType();
                B.FemaleFraction = FemaleFlowerFraction.Value();
                Bunches.Add(B);
            }

            //if (Fronds[0].Age >= (40 * FrondAppRate.Value))
            //if (FrondNumber > Math.Round(HarvestFrondNumber.Value)&&Bunches[0].FillDuration>6)
            //if (FrondNumber > Math.Round(HarvestFrondNumber.Value))
            if (FrondNumber > HarvestFrondNumber.Value() && Bunches[0].FillDuration > 6)
                {
                HarvestBunches = Bunches[0].FemaleFraction;
                double HarvestYield = Bunches[0].Mass * Population / (1.0 - RipeBunchWaterContent.Value());
                HarvestFFB = HarvestYield / 100;
                HarvestNRemoved = Bunches[0].N * Population * 10;
                HarvestBunchSize = Bunches[0].Mass / (1.0 - RipeBunchWaterContent.Value()) / Bunches[0].FemaleFraction;
                if (Harvesting != null)
                    Harvesting.Invoke(this, new EventArgs());
                // Now rezero these outputs - they can only be output non-zero on harvesting event.
                HarvestBunches = 0.0;
                HarvestYield = 0.0;
                HarvestFFB = 0.0;
                HarvestBunchSize = 0.0;
                HarvestNRemoved = 0.0;

                CumulativeBunchNumber += Bunches[0].FemaleFraction;
                Bunches.RemoveAt(0);

                BiomassRemovedType BiomassRemovedData = new BiomassRemovedType();
                BiomassRemovedData.crop_type = CanopyType;
                BiomassRemovedData.dm_type = new string[1] { "frond" };
                BiomassRemovedData.dlt_crop_dm = new float[1] { (float)(Fronds[0].Mass * Population * 10) };
                BiomassRemovedData.dlt_dm_n = new float[1] { (float)(Fronds[0].N * Population * 10) };
                BiomassRemovedData.dlt_dm_p = new float[1] { 0 };
                BiomassRemovedData.fraction_to_residue = new float[1] { 1 };
                Fronds.RemoveAt(0);
                BiomassRemoved.Invoke(BiomassRemovedData);
            }
        }

        /// <summary>VPDs this instance.</summary>
        /// <returns></returns>
        /// The following helper functions [VDP and svp] are for calculating Fvdp
        [Description("Vapour Pressure Deficit")]
        [Units("hPa")]
        public double VPD
        {
            get
            {
                double VPDmint = MetUtilities.svp(MetData.MinT) - MetData.VP;
                VPDmint = Math.Max(VPDmint, 0.0);

                double VPDmaxt = MetUtilities.svp(MetData.MaxT) - MetData.VP;
                VPDmaxt = Math.Max(VPDmaxt, 0.0);

                double vdp = 0.75 * VPDmaxt + 0.25 * VPDmint;
                return vdp;
            }
        }

        /// <summary>Does the water balance.</summary>
        private void DoWaterBalance()
        {
            if (VPD <= 18.0)
                Fvpd = 1;
            else
                Fvpd = Math.Max(0.0, 1 - (VPD - 18) / (50 - 18));


            PEP = (Soil.SoilWater as SoilWater).Eo * cover_green*Math.Min(Fn, Fvpd) - interception;
            // interception losses may be greater than PEP - so check if PEP is negative.
            // Any unevaporated interception losses are discarded - ie assume these evaporate at night etc
            PEP = Math.Max(0.0, PEP);


            for (int j = 0; j < Soil.LL15mm.Length; j++)
                PotSWUptake[j] = Math.Max(0.0, RootProportion(j, RootDepth) * soilCrop.KL[j] * Math.Max(cover_green / 0.9, 0.01) * (Soil.Water[j] - Soil.LL15mm[j]));

            double TotPotSWUptake = MathUtilities.Sum(PotSWUptake);
            if (TotPotSWUptake == 0)
                throw new Exception("Total potential soil water uptake is zero");

            EP = 0.0;
            for (int j = 0; j < Soil.LL15mm.Length; j++)
            {
                SWUptake[j] = PotSWUptake[j] * Math.Min(1.0, PEP / TotPotSWUptake);
                EP += SWUptake[j];
            }
            Soil.SoilWater.RemoveWater(SWUptake);

            if (PEP > 0.0)
            {
                FW = EP / PEP;
                //FWexpan = Math.Max(0.0, Math.Min(1.0, (TotPotSWUptake / PEP - 0.5) / 0.6));
                FWexpan = Math.Max(0.0, Math.Min(1.0, (TotPotSWUptake / PEP - 0.5) / 1.0));

            }
            else
            {
                FW = 1.0;
                FWexpan = 1.0;
            }
        }

        /// <summary>Does the n balance.</summary>
        /// <exception cref="System.Exception">Error in N Allocation</exception>
        private void DoNBalance()
        {
            double StartN = PlantN;

            double StemNDemand = StemGrowth * StemNConcentration.Value() / 100.0 * 10.0;  // factor of 10 to convert g/m2 to kg/ha
            double RootNDemand = Math.Max(0.0, (RootMass * RootNConcentration.Value() / 100.0 - RootN)) * 10.0;  // kg/ha
            double FrondNDemand = Math.Max(0.0, (FrondMass * FrondMaximumNConcentration.Value() / 100.0 - FrondN)) * 10.0;  // kg/ha 
            double BunchNDemand = Math.Max(0.0, (BunchMass * BunchNConcentration.Value() / 100.0 - BunchN)) * 10.0;  // kg/ha 

            Ndemand = StemNDemand + FrondNDemand + RootNDemand + BunchNDemand;  //kg/ha


            for (int j = 0; j < Soil.LL15mm.Length; j++)
            {
                double swaf = 0;
                swaf = (Soil.Water[j] - Soil.LL15mm[j]) / (Soil.DULmm[j] - Soil.LL15mm[j]);
                swaf = Math.Max(0.0, Math.Min(swaf, 1.0));
                double no3ppm = NO3.kgha[j] * (100.0 / (Soil.BD[j] * Soil.Thickness[j]));
                PotNUptake[j] = Math.Max(0.0, RootProportion(j, RootDepth) * KNO3.Value() * NO3.kgha[j] * swaf);
            }

            double TotPotNUptake = MathUtilities.Sum(PotNUptake);
            double Fr = Math.Min(1.0, Ndemand / TotPotNUptake);

            for (int j = 0; j < Soil.LL15mm.Length; j++)
                NUptake[j] = PotNUptake[j] * Fr;
            NO3.SetKgHa(SoluteSetterType.Plant, MathUtilities.Subtract(NO3.kgha, NUptake));

            Fr = Math.Min(1.0, Math.Max(0, MathUtilities.Sum(NUptake) / BunchNDemand));
            double DeltaBunchN = BunchNDemand * Fr;

            double Tot = 0;
            foreach (BunchType B in Bunches)
            {
                Tot += Math.Max(0.0, B.Mass * BunchNConcentration.Value() / 100.0 - B.N) * Fr / SowingData.Population;
                B.N += Math.Max(0.0, B.Mass * BunchNConcentration.Value() / 100.0 - B.N) * Fr;
            }

            // Calculate fraction of N demand for Vegetative Parts
            if ((Ndemand - DeltaBunchN) > 0)
                Fr = Math.Max(0.0, ((MathUtilities.Sum(NUptake) - DeltaBunchN) / (Ndemand - DeltaBunchN)));
            else
                Fr = 0.0;

            StemN += StemNDemand / 10 * Fr;

            double[] RootNDef = new double[Soil.LL15mm.Length];
            double TotNDef = 1e-20;
            for (int j = 0; j < Soil.LL15mm.Length; j++)
            {
                RootNDef[j] = Math.Max(0.0, Roots[j].Mass * RootNConcentration.Value() / 100.0 - Roots[j].N);
                TotNDef += RootNDef[j];
            }
            for (int j = 0; j < Soil.LL15mm.Length; j++)
                Roots[j].N += RootNDemand / 10 * Fr * RootNDef[j] / TotNDef;

            foreach (FrondType F in Fronds)
                F.N += Math.Max(0.0, F.Mass * FrondMaximumNConcentration.Value() / 100.0 - F.N) * Fr;

            double EndN = PlantN;
            double Change = EndN - StartN;
            double Uptake = MathUtilities.Sum(NUptake) / 10.0;
            if (Math.Abs(Change - Uptake) > 0.001)
                throw new Exception("Error in N Allocation");

            double Nact = FrondNConc;
            double Ncrit = FrondCriticalNConcentration.Value();
            double Nmin = FrondMinimumNConcentration.Value();
            Fn = Math.Min(Math.Max(0.0, (Nact - Nmin) / (Ncrit - Nmin)), 1.0);

        }



        /// <summary>Gets the frond area.</summary>
        /// <value>The frond area.</value>
        [Description("Area of an average frond")]
        [Units("m^2")]
        public double FrondArea
        {
            get
            {
                double A = 0.0;

                foreach (FrondType F in Fronds)
                    A += F.Area;
                return A / Fronds.Count;
            }

        }

        /// <summary>Gets the frond17 area.</summary>
        /// <value>The frond17 area.</value>
        [Units("m^2")]
        [Description("Area of the 17th frond")]
        public double Frond17Area
        {
            get
            {
                //note frond 17 is 18th frond because they ignore the spear leaf
                if (Fronds.Count > 18)
                    return Fronds[Fronds.Count - 18].Area;
                else
                    return 0;

            }

        }

        /// <summary>Gets the frond mass.</summary>
        /// <value>The frond mass.</value>
        [Description("Frond mass on a dry mass basis")]
        [Units("g/m^2")]
        public double FrondMass
        {
            get
            {
                double FrondMass = 0.0;

                //for (int i = 0; i < Frond.Length; i++)
                //   FrondArea = FrondArea + Frond[i].Area;
                foreach (FrondType F in Fronds)
                    FrondMass += F.Mass;
                return FrondMass * Population;
            }

        }

        /// <summary>Gets the frond n.</summary>
        /// <value>The frond n.</value>
        [Description("Frond nitrogen content")]
        [Units("g/m^2")]
        public double FrondN
        {
            get
            {
                double FrondN = 0.0;

                //for (int i = 0; i < Frond.Length; i++)
                //   FrondArea = FrondArea + Frond[i].Area;
                foreach (FrondType F in Fronds)
                    FrondN += F.N;
                return FrondN * SowingData.Population;
            }

        }

        /// <summary>Gets the frond n conc.</summary>
        /// <value>The frond n conc.</value>
        [Description("Frond nitrogen concentration on a dry mass basis")]
        [Units("%")]
        public double FrondNConc
        {
            get
            {
                return FrondN / FrondMass * 100.0;
            }

        }

        /// <summary>Gets the bunch mass.</summary>
        /// <value>The bunch mass.</value>
        [Description("Bunch mass on a dry mass basis")]
        [Units("g/m^2")]
        public double BunchMass
        {
            get
            {
                double BunchMass = 0.0;

                foreach (BunchType B in Bunches)
                    BunchMass += B.Mass;
                return BunchMass * SowingData.Population;
            }

        }

        /// <summary>Gets the bunch n.</summary>
        /// <value>The bunch n.</value>
        [Description("Bunch nitrogen content")]
        [Units("g/m^2")]
        public double BunchN
        {
            get
            {
                double BunchN = 0.0;

                foreach (BunchType B in Bunches)
                    BunchN += B.N * SowingData.Population;
                return BunchN;
            }

        }

        /// <summary>Gets the bunch n conc.</summary>
        /// <value>The bunch n conc.</value>
        [Description("Bunch nitrogen concentration on a dry mass basis")]
        [Units("%")]
        public double BunchNConc
        {
            get
            {
                if (BunchMass > 0)
                    return BunchN / BunchMass * 100.0;
                else
                    return 0;
            }

        }

        /// <summary>Gets the root mass.</summary>
        /// <value>The root mass.</value>
        [Description("Root mass on a dry mass basis")]
        [Units("g/m^2")]
        public double RootMass
        {
            get
            {
                double RootMass = 0.0;

                foreach (RootType R in Roots)
                    RootMass += R.Mass;
                return RootMass;
            }

        }

        /// <summary>Gets the root n.</summary>
        /// <value>The root n.</value>
        [Description("Root nitrogen content")]
        [Units("g/m^2")]
        public double RootN
        {
            get
            {
                double RootN = 0.0;

                foreach (RootType R in Roots)
                    RootN += R.N;
                return RootN;
            }

        }

        /// <summary>Gets the root n conc.</summary>
        /// <value>The root n conc.</value>
        [Description("Root nitrogen concentration on a dry mass basis")]
        [Units("%")]
        public double RootNConc
        {
            get
            {
                return RootN / RootMass * 100.0;
            }

        }

        /// <summary>Gets the plant n.</summary>
        /// <value>The plant n.</value>
        [Description("Total palm nitrogen content")]
        [Units("g/m^2")]
        public double PlantN
        {
            get
            {
                return FrondN + RootN + StemN + BunchN;
            }
        }

        /// <summary>Gets the total frond number.</summary>
        /// <value>The total frond number.</value>
        [Description("Total number of fronds on a palm")]
        [Units("/palm")]
        public double TotalFrondNumber
        {
            get
            {
                return Fronds.Count;
            }
        }

        /// <summary>Gets the frond number.</summary>
        /// <value>The frond number.</value>
        [Description("Number of expanded fronds on a palm")]
        [Units("/palm")]
        public double FrondNumber
        {
            get
            {
                return Math.Max(Fronds.Count - ExpandingFronds.Value(), 0.0);
            }
        }

        /// <summary>Gets the cover_green.</summary>
        /// <value>The cover_green.</value>
        [Description("Green canopy cover provided by the palms")]
        [Units("0-1")]
        public double cover_green
        {
            get
            {
                double DF = DiffuseLightFraction;
                double DirectCover = 1.0 - Math.Exp(-DirectExtinctionCoeff.Value() * LAI);
                double DiffuseCover = 1.0 - Math.Exp(-DiffuseExtinctionCoeff.Value() * LAI);
                return DF * DiffuseCover + (1 - DF) * DirectCover;
            }
        }

        /// <summary>Gets the sla.</summary>
        /// <value>The sla.</value>
        [Description("Frond specific leaf area")]
        [Units("cm^2/g")]
        public double SLA
        {
            get { return LAI * 10000.0 / FrondMass; }
        }

        /// <summary>Gets the FFF.</summary>
        /// <value>The FFF.</value>
        [Description("Female flower fraction of the oldest cohort of bunches")]
        [Units("0-1")]
        public double FFF
        {
            get { return Bunches[0].FemaleFraction; }
        }

        /// <summary>Sizes the function.</summary>
        /// <param name="Age">The age.</param>
        /// <param name="FMA">FMA</param>
        /// <param name="GrowthDuration">Groth duration</param>
        /// <returns></returns>
        protected double SizeFunction(double Age, double FMA, double GrowthDuration)
        {
            double alpha = -Math.Log((1 / 0.99 - 1) / (FMA / (FMA * 0.01) - 1)) / GrowthDuration;
            double leafsize = FMA / (1 + (FMA / (FMA * 0.01) - 1) * Math.Exp(-alpha * Age));
            return leafsize;

        }
        /// <summary>Roots the proportion.</summary>
        /// <param name="layer">The layer.</param>
        /// <param name="root_depth">The root_depth.</param>
        /// <returns></returns>
        private double RootProportion(int layer, double root_depth)
        {
            double depth_to_layer_bottom = 0;   // depth to bottom of layer (mm)
            double depth_to_layer_top = 0;      // depth to top of layer (mm)
            double depth_to_root = 0;           // depth to root in layer (mm)
            double depth_of_root_in_layer = 0;  // depth of root within layer (mm)
            // Implementation Section ----------------------------------
            for (int i = 0; i <= layer; i++)
                depth_to_layer_bottom += Soil.Thickness[i];
            depth_to_layer_top = depth_to_layer_bottom - Soil.Thickness[layer];
            depth_to_root = Math.Min(depth_to_layer_bottom, root_depth);
            depth_of_root_in_layer = Math.Max(0.0, depth_to_root - depth_to_layer_top);

            return depth_of_root_in_layer / Soil.Thickness[layer];
        }
        /// <summary>Layers the index.</summary>
        /// <param name="depth">The depth.</param>
        /// <returns></returns>
        /// <exception cref="System.Exception">Depth deeper than bottom of soil profile</exception>
        private int LayerIndex(double depth)
        {
            double CumDepth = 0;
            for (int i = 0; i < Soil.Thickness.Length; i++)
            {
                CumDepth = CumDepth + Soil.Thickness[i];
                if (CumDepth >= depth) { return i; }
            }
            throw new Exception("Depth deeper than bottom of soil profile");
        }
        /// <summary>Gets the delta t.</summary>
        /// <value>The delta t.</value>
        private double DeltaT
        {
            get
            {
                //return Math.Min(Math.Pow(Fn,0.5),1.0);
                //return Math.Min(1.4 * Fn, RelativeDevelopmentalRate.Value);
                //return Math.Min(1.0 * Fn, RelativeDevelopmentalRate.Value);
                return Math.Min(1.25 * Fn, 1.0) * RelativeDevelopmentalRate.Value();
            }
        }


        /// <summary>Does the understory.</summary>
        private void DoUnderstory()
        {
            DoUnderstoryWaterBalance();
            DoUnderstoryGrowth();
            DoUnderstoryNBalance();

            // Now add today's growth to the soil - ie assume plants are in steady state.
            BiomassRemovedType BiomassRemovedData = new BiomassRemovedType();
            BiomassRemovedData.crop_type = "OilPalmUnderstory";
            BiomassRemovedData.dm_type = new string[1] { "litter" };
            BiomassRemovedData.dlt_crop_dm = new float[1] { (float)(UnderstoryDltDM * 10) };
            BiomassRemovedData.dlt_dm_n = new float[1] { (float)(UnderstoryNFixation + MathUtilities.Sum(UnderstoryNUptake)) };
            BiomassRemovedData.dlt_dm_p = new float[1] { 0 };
            BiomassRemovedData.fraction_to_residue = new float[1] { 1 };
            BiomassRemoved.Invoke(BiomassRemovedData);

        }
        /// <summary>Does the understory growth.</summary>
        private void DoUnderstoryGrowth()
        {
            double RUE = 1.3;
            UnderstoryDltDM = RUE * MetData.Radn * UnderstoryCoverGreen * (1 - cover_green) * UnderstoryFW;
        }

        /// <summary>Does the understory water balance.</summary>
        private void DoUnderstoryWaterBalance()
        {

            UnderstoryCoverGreen = UnderstoryCoverMax * (1 - cover_green);
            UnderstoryPEP = (Soil.SoilWater as SoilWater).Eo * UnderstoryCoverGreen * (1 - cover_green);

            for (int j = 0; j < Soil.Thickness.Length; j++)
                UnderstoryPotSWUptake[j] = Math.Max(0.0, RootProportion(j, UnderstoryRootDepth) * UnderstoryKLmax * UnderstoryCoverGreen * (Soil.Water[j] - Soil.LL15mm[j]));

            double TotUnderstoryPotSWUptake = MathUtilities.Sum(UnderstoryPotSWUptake);

            UnderstoryEP = 0.0;
            for (int j = 0; j < Soil.Thickness.Length; j++)
            {
                UnderstorySWUptake[j] = UnderstoryPotSWUptake[j] * Math.Min(1.0, UnderstoryPEP / TotUnderstoryPotSWUptake);
                UnderstoryEP += UnderstorySWUptake[j];
            }
            Soil.SoilWater.RemoveWater(UnderstorySWUptake);

            if (UnderstoryPEP > 0.0)
                UnderstoryFW = UnderstoryEP / UnderstoryPEP;
            else
                UnderstoryFW = 1.0;

        }
        /// <summary>Does the understory n balance.</summary>
        private void DoUnderstoryNBalance()
        {
            double LegumeNdemand = UnderstoryDltDM * UnderstoryLegumeFraction * 10 * 0.021;
            double NonLegumeNdemand = UnderstoryDltDM * (1 - UnderstoryLegumeFraction) * 10 * 0.005;
            double UnderstoryNdemand = LegumeNdemand + NonLegumeNdemand;
            UnderstoryNFixation = Math.Max(0.0, LegumeNdemand * .44);

            for (int j = 0; j < Soil.Thickness.Length; j++)
            {
                UnderstoryPotNUptake[j] = Math.Max(0.0, RootProportion(j, UnderstoryRootDepth) * NO3.kgha[j]);
            }

            double TotUnderstoryPotNUptake = MathUtilities.Sum(UnderstoryPotNUptake);
            double Fr = Math.Min(1.0, (UnderstoryNdemand - UnderstoryNFixation) / TotUnderstoryPotNUptake);

            double[] no3 = NO3.kgha;
            for (int j = 0; j < Soil.Thickness.Length; j++)
            {
                UnderstoryNUptake[j] = UnderstoryPotNUptake[j] * Fr;
                no3[j] = no3[j] - UnderstoryNUptake[j];
            }
            NO3.kgha = no3;

            //UnderstoryNFixation += UnderstoryNdemand - MathUtilities.Sum(UnderstoryNUptake);

            //NFixation = Math.Max(0.0, Ndemand - MathUtilities.Sum(NUptake));

        }

        /// <summary>Gets or sets the defoliation fraction.</summary>
        /// <value>The defoliation fraction.</value>
        [XmlIgnore]
        public double DefoliationFraction
        {
            get
            {
                return 0;
            }
            set
            {
                FrondType Loss = new FrondType();
                foreach (FrondType F in Fronds)
                {
                    Loss.Mass += F.Mass * value;
                    Loss.N += F.N * value;

                    F.Mass = F.Mass * (1.0 - value);
                    F.N = F.N * (1.0 - value);
                    F.Area = F.Area * (1.0 - value);
                }


                // Now publish today's losses
                BiomassRemovedType BiomassRemovedData = new BiomassRemovedType();
                BiomassRemovedData.crop_type = "OilPalm";
                BiomassRemovedData.dm_type = new string[1] { "fronds" };
                BiomassRemovedData.dlt_crop_dm = new float[1] { (float)(Loss.Mass * SowingData.Population * 10.0) };
                BiomassRemovedData.dlt_dm_n = new float[1] { (float)(Loss.N * SowingData.Population * 10.0) };
                BiomassRemovedData.dlt_dm_p = new float[1] { 0 };
                BiomassRemovedData.fraction_to_residue = new float[1] { 0 };
                if (BiomassRemoved != null)
                    BiomassRemoved.Invoke(BiomassRemovedData);

            }
        }


        /// <summary>Gets the diffuse light fraction.</summary>
        /// <value>The diffuse light fraction.</value>
        public double DiffuseLightFraction       // This was originally in the RUEModel class inside "Potential" function (PFR)
        {
            get
            {

                double Q = Q0(MetData.Latitude, Clock.Today.DayOfYear);
                double T = MetData.Radn / Q;
                double X1 = (0.80 - 0.0017 * MetData.Latitude + 0.000044 * MetData.Latitude * MetData.Latitude);
                double A1 = ((0.05 - 0.96) / (X1 - 0.26));
                double A0 = (0.05 - A1 * X1);

                return Math.Min(Math.Max(0.0, A0 + A1 * T), 1.0);  //Taken from Roderick paper Ag For Met(?)

            }
        }

        /// <summary>Q0s the specified lat.</summary>
        /// <param name="lat">The lat.</param>
        /// <param name="day">The day.</param>
        /// <returns></returns>
        private double Q0(double lat, int day)                         // (PFR)
        {
            double DEC = (23.45 * Math.Sin(2.0 * 3.14159265 / 365.25 * (day - 79.25)));
            double DECr = (DEC * 2.0 * 3.14159265 / 360.0);
            double LATr = (lat * 2.0 * 3.14159265 / 360.0);
            double HS = Math.Acos(-Math.Tan(LATr) * Math.Tan(DECr));

            return 86400.0 * 1360.0 * (HS * Math.Sin(LATr) * Math.Sin(DECr) + Math.Cos(LATr) * Math.Cos(DECr) * Math.Sin(HS)) / 3.14159265 / 1000000.0;
        }

        /// <summary>
        /// Biomass has been removed from the plant.
        /// </summary>
        /// <param name="fractionRemoved">The fraction of biomass removed</param>
        public void BiomassRemovalComplete(double fractionRemoved)
        {

        }
    }
}<|MERGE_RESOLUTION|>--- conflicted
+++ resolved
@@ -829,19 +829,6 @@
                 Sowing.Invoke(this, new EventArgs());
         }
 
-<<<<<<< HEAD
-        // The following event handler will be called each day at the beginning of the day
-        /// <summary>Called when [do daily initialisation].</summary>
-        /// <param name="sender">The sender.</param>
-        /// <param name="e">The <see cref="EventArgs"/> instance containing the event data.</param>
-        [EventSubscribe("DoDailyInitialisation")]
-        private void OnDoDailyInitialisation(object sender, EventArgs e)
-        {
-            interception = MetData.Rain * Math.Min(InterceptionFraction,1.0);
-        }
-
-=======
->>>>>>> 5a46320a
         /// <summary>Called when [do plant growth].</summary>
         /// <param name="sender">The sender.</param>
         /// <param name="e">The <see cref="EventArgs"/> instance containing the event data.</param>
@@ -1200,10 +1187,7 @@
                 Fvpd = Math.Max(0.0, 1 - (VPD - 18) / (50 - 18));
 
 
-            PEP = (Soil.SoilWater as SoilWater).Eo * cover_green*Math.Min(Fn, Fvpd) - interception;
-            // interception losses may be greater than PEP - so check if PEP is negative.
-            // Any unevaporated interception losses are discarded - ie assume these evaporate at night etc
-            PEP = Math.Max(0.0, PEP);
+            PEP = (Soil.SoilWater as SoilWater).Eo * cover_green*Math.Min(Fn, Fvpd);
 
 
             for (int j = 0; j < Soil.LL15mm.Length; j++)
