﻿namespace Models.Storage
{
    using APSIM.Shared.Utilities;
    using Models.Core;
    using System;
    using System.Collections.Generic;
    using System.Data;
    using System.Globalization;
    using System.Linq;
    using System.Text;
    using System.Text.RegularExpressions;

    /// <summary>
    /// A class for reading from a database connection.
    /// </summary>
    public class DataStoreReader : IStorageReader
    {
        /// <summary>A database connection</summary>
        public IDatabaseConnection Connection { get; private set; } = null;

        /// <summary>A list of field names for each table.</summary>
        private Dictionary<string, List<string>> tables = new Dictionary<string, List<string>>();

        /// <summary>The IDS for all simulations</summary>
        private Dictionary<string, int> simulationIDs = new Dictionary<string, int>(StringComparer.OrdinalIgnoreCase);

        /// <summary>The IDs for all checkpoints</summary>
        private Dictionary<string, Checkpoint> checkpointIDs = new Dictionary<string, Checkpoint>(StringComparer.OrdinalIgnoreCase);

        /// <summary>
        /// A copy of the units table.
        /// </summary>
        private DataTable units;

        /// <summary>Return a list of simulation names or empty string[]. Never returns null.</summary>
        public List<string> SimulationNames
        {
            get
            {
                var data = Connection.ExecuteQuery("select Name from [_Simulations]");
                return DataTableUtilities.GetColumnAsStrings(data, "Name").ToList();
            }
        }

        /// <summary>Return a list of checkpoint names or empty string[]. Never returns null.</summary>
        public List<string> CheckpointNames { get { return checkpointIDs.Keys.ToList(); } }

        /// <summary>Default constructor.</summary>
        public DataStoreReader()
        {
        }

        /// <summary>
        /// Constructor
        /// </summary>
        /// <param name="database">The database to read from.</param>
        public DataStoreReader(IDatabaseConnection database)
        {
            SetConnection(database);
        }

        /// <summary>
        /// Set the database connection.
        /// </summary>
        /// <param name="database">The database connection to read from.</param>
        public void SetConnection(IDatabaseConnection database)
        {
            Connection = database;
            Refresh();
        }

        /// <summary>
        /// Obtain the units for a column of data
        /// </summary>
        /// <param name="tableName">Name of the table</param>
        /// <param name="columnHeading">Name of the data column</param>
        /// <returns>The units (with surrounding parentheses), or null if not available</returns>
        public string Units(string tableName, string columnHeading)
        {
            if (units != null && units.Rows.Count > 0)
            {
                var unitsView = new DataView(units);
                unitsView.RowFilter = string.Format("TableName='{0}' AND ColumnHeading='{1}'",
                                                tableName, columnHeading);
                if (unitsView.Count == 1)
                    return unitsView[0]["Units"].ToString();
                else if (unitsView.Count > 1)
                    throw new Exception(string.Format("Found multiple units for column {0} in table {1}",
                                        columnHeading, tableName));
            }
            return null;
        }

        /// <summary>Return a list of column names for a table. Never returns null.</summary>
        /// <param name="tableName">The table name to return column names for.</param>
        /// <returns>Can return an empty list but never null.</returns>
        public List<string> ColumnNames(string tableName)
        {
            if (tables.TryGetValue(tableName, out List<string> columnNames))
                return columnNames;
            else
                return new List<string>();
        }

        /// <summary>Return a list of column names/column type tuples for a table. Never returns null.</summary>
        /// <param name="tableName">The table name to return column names for.</param>
        /// <returns>Can return an empty list but never null.</returns>
        public List<Tuple<string, Type>> GetColumns(string tableName)
        {
            return Connection.GetColumns(tableName);
        }

        /// <summary>
        /// Gets a "brief" column name for a column
        /// </summary>
        /// <param name="tablename"></param>
        /// <param name="fullColumnName">The "full" name of the column</param>
        /// <returns>The "brief" name of the column</returns>
        public string BriefColumnName(string tablename, string fullColumnName)
        {
            if (Connection is Firebird)
                return (Connection as Firebird).GetShortColumnName(tablename, fullColumnName);
            else
                return fullColumnName;
        }

        /// <summary>
        /// Gets the "full" column name for a column
        /// </summary>
        /// <param name="tablename"></param>
        /// <param name="queryColumnName"></param>
        /// <returns>The "full" name of the column</returns>
        public string FullColumnName(string tablename, string queryColumnName)
        {
            if (Connection is Firebird)
                return (Connection as Firebird).GetLongColumnName(tablename, queryColumnName);
            else
                return queryColumnName;
        }

        /// <summary>Returns a list of table names</summary>
        public List<string> TableNames { get { return Connection.GetTableNames().FindAll(t => !t.StartsWith("_")); } }

        /// <summary>Returns a list of table names</summary>
        public List<string> ViewNames { get { return Connection.GetViewNames().FindAll(t => !t.StartsWith("_")); } }

        /// <summary>Returns a list of table and view names</summary>
        public List<string> TableAndViewNames { get { return Connection.GetTableAndViewNames().FindAll(t => !t.StartsWith("_")); } }

        /// <summary>Refresh this instance to reflect the database connection.</summary>
        public void Refresh()
        {
            simulationIDs.Clear();
            checkpointIDs.Clear();
            tables.Clear();

            // Read in simulation ids.
            if (Connection.TableExists("_Simulations"))
            {
                var data = Connection.ExecuteQuery("SELECT * FROM [_Simulations]");
                foreach (DataRow row in data.Rows)
                    simulationIDs.Add(row["Name"].ToString(), Convert.ToInt32(row["ID"], CultureInfo.InvariantCulture));
            }

            // Read in checkpoint ids.
            if (Connection.TableExists("_Checkpoints"))
            {
                var data = Connection.ExecuteQuery("SELECT * FROM [_Checkpoints]");
                foreach (DataRow row in data.Rows)
                {
                    checkpointIDs.Add(row["Name"].ToString(), new Checkpoint()
                    {
                        ID = Convert.ToInt32(row["ID"], CultureInfo.InvariantCulture),
                        ShowOnGraphs = data.Columns["OnGraphs"] != null &&
                                       !Convert.IsDBNull(row["OnGraphs"]) &&
                                       Convert.ToInt32(row["OnGraphs"], CultureInfo.InvariantCulture) == 1
                    });
                }
            }

            // For each table in the database, read in field names.
            foreach (var tableName in Connection.GetTableAndViewNames())
                tables.Add(tableName, Connection.GetTableColumns(tableName));

            // Get the units table.
            units = GetData("_Units");
        }

        /// <summary>
        /// Return all data from the specified simulation and table name. If simulationName = "*"
        /// the all simulation data will be returned.
        /// </summary>
        /// <param name="checkpointName">Name of the checkpoint.</param>
        /// <param name="simulationNames">Name of the simulations.</param>
        /// <param name="tableName">Name of the table.</param>
        /// <param name="fieldNames">Optional column names to retrieve from storage</param>
        /// <param name="filter">Optional filter</param>
        /// <param name="from">Optional start index. Only used when 'count' specified. The record number to offset.</param>
        /// <param name="count">Optional number of records to return or all if 0.</param>
        /// <param name="orderByFieldNames">Optional column name to order by</param>
        /// <param name="distinct">Only return distinct values for field?</param>
        /// <returns></returns>
        public DataTable GetData(string tableName, string checkpointName = "Current", 
                                 IEnumerable<string> simulationNames = null, 
                                 IEnumerable<string> fieldNames = null,
                                 string filter = null,
                                 int from = 0, int count = 0,
                                 IEnumerable<string> orderByFieldNames = null,
                                 bool distinct = false)
        {
            if (string.IsNullOrEmpty(tableName))
                return null;

            // Get the field names in the table
            var table = tables.TryGetValue(tableName, out List<string> fieldNamesInTable);

            // Return null if there are no fields in the table (or the table is missing) 
            // and we have no view.
            if ((fieldNamesInTable == null || fieldNamesInTable.Count == 0)  // no table.
                && !Connection.ViewExists(tableName))                        // no view
                return null;

            // Calculate the SELECT field names.
            if (fieldNames == null)
                fieldNames = fieldNamesInTable;
            fieldNames = new string[] { "CheckpointID", "SimulationID" }
                              .Union(fieldNames)
                              .Intersect(fieldNamesInTable, StringComparer.OrdinalIgnoreCase)
                              .Enclose("\"", "\"");

            var firebirdFirstStatement = string.Empty;
            var sqLiteLimitStatement = string.Empty;

            // Calculate DISTINCT keyword
            var distinctKeyword = string.Empty;
            if (distinct)
                distinctKeyword = "DISTINCT";

            // Add checkpointID to filter.
            if (fieldNamesInTable.Contains("CheckpointID"))
                filter = AddToFilter(filter, $"CheckpointID={checkpointIDs[checkpointName].ID}");

            filter = RemoveSimulationNameFromFilter(filter);

            if (filter != null && filter.Contains("SimulationName"))
                throw new Exception("Internal error: Don't pass SimulationName in a filter to DataStoreReader.GetData. Use the SimulationNames argument instead.");

            // Add simulationIDs to filter
            if (simulationNames != null)
                filter = AddToFilter(filter, $"SimulationID in ({ToSimulationIDs(simulationNames).Join(",")})");

            // Calculate Firebird bits
            if (Connection is Firebird)
            {
                fieldNames = ConvertFieldNameToFirebird(fieldNames, tableName);
                if (count > 0)
                    firebirdFirstStatement = $"FIRST {count} SKIP {from}";

                var output = filter.Split('[', ']').Where((item, index) => index % 2 != 0).ToList();
                foreach (string field in output)
                {
                    var shortName = (Connection as Firebird).GetShortColumnName(tableName, field);
                    if (!string.IsNullOrEmpty(shortName))
                    {
                        filter = filter.Replace("[" + field + "]", "[" + shortName + "]");
                    }
                }
            }

            // Get orderby fields
            var orderByFields = new List<string>();
            if (fieldNamesInTable.Contains("SimulationID"))
                orderByFields.Insert(0, "SimulationID");
            if (fieldNamesInTable.Contains("Clock.Today"))
                orderByFields.Insert(0, "Clock.Today");
            if (orderByFieldNames != null)
                orderByFields.AddRange(orderByFieldNames);

            // Build SQL statement
            var sql = $"SELECT {distinctKeyword} {firebirdFirstStatement} {fieldNames.Join(",")}" +
                      $" FROM {tableName}";
            if (!string.IsNullOrEmpty(filter))
                sql += $" WHERE {filter}";
            if (orderByFields.Count > 0)
                sql += $" ORDER BY {orderByFields.Enclose("\"", "\"").Join(",")}";
            if (Connection is SQLite && count > 0)
                sql += $" LIMIT {count} OFFSET {from}";

            // Run query.
            DataTable result = Connection.ExecuteQuery(sql);

            // Add SimulationName and CheckpointName if necessary.
            if (result.Rows.Count > 0 && fieldNamesInTable.Contains("SimulationID"))
            {
                result.Columns.Add("CheckpointName", typeof(string));
                result.Columns.Add("SimulationName", typeof(string));
                result.Columns["CheckpointName"].SetOrdinal(0);
                result.Columns["SimulationName"].SetOrdinal(2);
                foreach (DataRow row in result.Rows)
                {
                    string simulationName = null;
                    if (!Convert.IsDBNull(row["SimulationID"]) && Int32.TryParse(row["SimulationID"].ToString(), out int simulationID))
                        simulationName = simulationIDs.FirstOrDefault(x => x.Value == simulationID).Key;
                    else
                    {
                        throw new Exception($"In table {tableName}, SimulationID has a value of {row["SimulationID"].ToString()} which is not valid");
                    }

                    row["CheckpointName"] = checkpointName;
                    row["SimulationName"] = simulationName;
                }
            }

            // For Firebird, we need to recover the full names of the data columns
            if (Connection is Firebird && !tableName.StartsWith("_"))
            {
                foreach (DataColumn dataCol in result.Columns)
                {
                    if (dataCol.ColumnName.StartsWith("COL_"))
                    {
                        int colNo;
                        if (Int32.TryParse(dataCol.ColumnName.Substring(4), out colNo))
                        {
                            dataCol.ColumnName = (Connection as Firebird).GetLongColumnName(tableName, colNo);
                        }
                    }
                }
            }
            return result;
        }

        /// <summary>
        /// Remove 'Simulation = xxxx' from filter and replace with 'SimulationiD=xx'
        /// </summary>
        /// <param name="filter"></param>
        private string RemoveSimulationNameFromFilter(string filter)
        {
            if (!string.IsNullOrEmpty(filter))
            {
                string pattern = "\\[*SimulationName\\]*\\W*(=|<>)\\W*[\"|'](\\w+)[\"|']";
                return Regex.Replace(filter, pattern, delegate (Match m)
                {
                    var oper = m.Groups[1].Value;
                    var simulationName = m.Groups[2].Value;
                    if (TryGetSimulationID(simulationName, out int id))
                        return $"SimulationID{oper}{id}";
                    else
                        return "";
                });
            }
            return null;
        }

        /// <summary>Add a clause to the filter.</summary>
        /// <param name="filter">The filter to add to.</param>
        /// <param name="filterClause">The clause to add e.g. Exp = 'Exp1'.</param>
        private string AddToFilter(string filter, string filterClause)
        {
            if (!string.IsNullOrEmpty(filterClause))
            {
                if (string.IsNullOrEmpty(filter))
                    return filterClause;
                else
                    return filter + " AND " + filterClause;
            }
            return filter;
        }

        /// <summary>Convert field names to Firebird format.</summary>
        /// <param name="fieldNames">The field names.</param>
        /// <param name="tableName">The table name.</param>
        private IEnumerable<string> ConvertFieldNameToFirebird(IEnumerable<string> fieldNames, string tableName)
        {

            foreach (var fieldName in fieldNames)
                yield return $"COL_{(Connection as Firebird).GetColumnNumber(tableName, fieldName)}";
        }

        /// <param name="sql">The SQL.</param>
        /// <returns></returns>
        public DataTable GetDataUsingSql(string sql)
        {
            try
            {
                return Connection.ExecuteQuery(sql);
            }
            catch (Exception)
            {
                return null;
            }
        }

<<<<<<< HEAD
        /// <param name="sql">The SQL.</param>
        /// <returns>Whether SQL is OK</returns>
        public bool TestSql(string sql)
        {
            return Connection.TestQuery(sql);
=======
        /// <summary>Execute sql.</summary>
        /// <param name="sql">The SQL.</param>
        public void ExecuteSql(string sql)
        {
            Connection.ExecuteQuery(sql);
>>>>>>> f1ca8e55
        }

        /// <summary>
        /// Return a checkpoint ID for the specified checkpoint name.
        /// </summary>
        /// <param name="checkpointName">The checkpoint name to look for.</param>
        /// <returns></returns>
        public int GetCheckpointID(string checkpointName)
        {
            return checkpointIDs[checkpointName].ID;
        }

        /// <summary>
        /// Return true if checkpoint is to be shown on graphs.
        /// </summary>
        /// <param name="checkpointName">The checkpoint name to look for.</param>
        /// <returns></returns>
        public bool GetCheckpointShowOnGraphs(string checkpointName)
        {
            return checkpointIDs[checkpointName].ShowOnGraphs;
        }

        /// <summary>
        /// Return a simulation ID for the specified name.
        /// </summary>
        /// <param name="simulationName">The simulation name to look for.</param>
        /// <param name="simulationID">The simulation ID (if it exists).</param>
        public bool TryGetSimulationID(string simulationName, out int simulationID)
        {
            return simulationIDs.TryGetValue(simulationName, out simulationID);
        }

        /// <summary>
        /// Convert a collection of simulation names to ids.
        /// </summary>
        /// <param name="simulationNames">The simulation names to convert to Ids.</param>
        /// <returns></returns>
        public IEnumerable<int> ToSimulationIDs(IEnumerable<string> simulationNames)
        {
            foreach (var simulationName in simulationNames)
                if (TryGetSimulationID(simulationName, out int simulationID))
                    yield return simulationID;
        }
    }
}<|MERGE_RESOLUTION|>--- conflicted
+++ resolved
@@ -390,19 +390,17 @@
             }
         }
 
-<<<<<<< HEAD
         /// <param name="sql">The SQL.</param>
         /// <returns>Whether SQL is OK</returns>
         public bool TestSql(string sql)
         {
             return Connection.TestQuery(sql);
-=======
+        }
         /// <summary>Execute sql.</summary>
         /// <param name="sql">The SQL.</param>
         public void ExecuteSql(string sql)
         {
             Connection.ExecuteQuery(sql);
->>>>>>> f1ca8e55
         }
 
         /// <summary>
