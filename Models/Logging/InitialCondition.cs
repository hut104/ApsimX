using System;

namespace Models.Logging
{
<<<<<<< HEAD

=======
    
>>>>>>> 9323e7f6
    /// <summary>
    /// 
    /// </summary>
    public struct InitialCondition
    {

        /// <summary>
        ///
        /// </summary>
        public string Name;

        /// <summary>
        ///
        /// </summary>
        public string Description;

        /// <summary>
        ///
        /// </summary>
        public string TypeName;

        /// <summary>
        ///
        /// </summary>
        public string Units;

        /// <summary>
        ///
        /// </summary>
        public string DisplayFormat;

        ///  <summary>
        /// 
        /// </summary>
        public string Value;
    }
}<|MERGE_RESOLUTION|>--- conflicted
+++ resolved
@@ -2,11 +2,7 @@
 
 namespace Models.Logging
 {
-<<<<<<< HEAD
 
-=======
-    
->>>>>>> 9323e7f6
     /// <summary>
     /// 
     /// </summary>
