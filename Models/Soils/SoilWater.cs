﻿

using System;
using System.Collections.Generic;
using System.Text;
using System.IO;
using Models.Core;
using Models;
using System.Xml.Serialization;
using Models.PMF;
using System.Runtime.Serialization;
using Models.SurfaceOM;

using Models.Soils.SoilWaterBackend;


namespace Models.Soils
{

    ///<summary>
    /// .NET port of the Fortran SoilWat model
    /// Ported by Shaun Verrall Mar 2011
    /// Extended by Eric Zurcher Mar 2012
    ///</summary>
    [Serializable]
    [ViewName("UserInterface.Views.ProfileView")]
    [PresenterName("UserInterface.Presenters.ProfilePresenter")]
    public class SoilWater : Model
    {


        //GUI
        //***

        #region Needed for the GUI's "SoilWater" node (DO NOT USE THESE VARIABLES DIRECTLY)




        //SOIL "Properties" (NOT LAYERED)
        
        //To use these variables you should use Soil.SoilWater.VariableName (eg. Soil.SoilWater.SummerCona)


        //Evaporation

        //different evap for summer and winter
        //summer
        [Description("Date for start of summer evaporation (dd-mmm)")]
        public string SummerDate { get; set; }

        [Bounds(Lower = 0.0, Upper = 40.0)]
        [Units("mm")]
        [Description("Upper limit of stage 1 soil evaporation during summer (U)")]
        public double SummerU { get; set; }

        [Bounds(Lower = 0.0, Upper = 10.0)]
        [Description("Stage 2 drying coefficient during summer (Cona)")]
        public double SummerCona { get; set; }




        //winter

        [Description("Date for start of winter evaporation (dd-mmm)")]
        public string WinterDate { get; set; }

        [Bounds(Lower = 0.0, Upper = 10.0)]
        [Units("mm")]
        [Description("Upper limit of stage 1 soil evaporation during winter (U)")]
        public double WinterU { get; set; }

        [Bounds(Lower = 0.0, Upper = 10.0)]
        [Description("Stage 2 drying coefficient during winter (Cona)")]
        public double WinterCona { get; set; }





        [Bounds(Lower = 0.0, Upper = 1000.0)]
        [Description("Diffusivity constant for soil texture")]
        public double DiffusConst { get; set; }

        [Bounds(Lower = 0.0, Upper = 100.0)]
        [Description("Slope for diffusivity/soil water content relationship")]
        public double DiffusSlope { get; set; }

        [Description("Bare soil albedo")]
        public double Salb { get; set; }



        //Runoff


        [Bounds(Lower = 1.0, Upper = 100.0)]
        [Units("0-100")]
        [Description("Runoff Curve Number of bare soil with average moisture (cn2_bare)")]
        public double CN2Bare { get; set; }

        [Bounds(Lower = 0.0, Upper = 100.0)]
        [Units("0-100")]
        [Description("Maximum reduction in cn2_bare due to cover (cn_red)")]
        public double CNRed { get; set; }

        [Bounds(Lower = 0.0, Upper = 1.0)]
        [Units("0-1")]
        [Description("Cover at which cn_red occurs (cn_cov)")]
        public double CNCov { get; set; }



        //Lateral flow

        [Bounds(Lower = 0.0, Upper = 1.0)]
        [Units("0-1")]
        [Description("Slope")]
        public double slope { get; set; }

        [Bounds(Lower = 0.0, Upper = 1.0e8F)]     //1.0e8F = 100000000
        [Units("m")]
        [Description("Basal width of discharge area")]
        public double discharge_width { get; set; }

        [Bounds(Lower = 0.0, Upper = 1.0e8F)]     //1.0e8F = 100000000
        [Units("m^2")]
        [Description("Area over which lateral flow is occuring")]
        public double catchment_area { get; set; }



        //Ponding

        [Bounds(Lower = 0.0, Upper = 1000.0)]
        [Units("mm")]
        [Description("Maximum water storage on soil surface")]
        public double max_pond { get; set; }






        // SOIL "Profile" (LAYERED)

        //To see these variables you can use Soil.VariableName (eg. Soil.SWCON)

        //Adding variables below will automatically add them to Soil.SoilWater.VariableName
        //BUT you will also need to add them to Soil.cs and use the layer converter functions, so that you can then use them by Soil.VariableName

        //Do not use these by using Soil.SoilWater, because the layer thicknesses under the SoilWater node can be in a different layer thicknesses to the standard layer thicknesses.
        //Instead use Soil.VariableName and access them from the top level 

        // Variables with different layer structure
        //------------------------------------------
        // The 4 variables below (Thickness, SWCON, MWCON and KLAT) may be specified in the GUI in different layer thicknesses 
        // to the standardised thicknesses used in the top level Soil.
        // So instead of using these 4 variables you should ask the top level Soil for the value of SWCON, MWCON etc as they will then be mapped into a standardised layer thicknesses.
        // The "standardised" layer thicknesses in the top level Soil uses the layer thicknesses specified in the "Water" node of the GUI (aka. sub class Soil.Water).

        // nb. To see the "Water" node values from the GUI use Soil.Water.VariableName  (or Link to it) (eg. Soil.Water.SAT), 
        //     to see these variables below from "SoilWater" node use Soil.SoilWater.VariableName  (eg.Soil.SoilWater.SWCON)
        //     to ask the Soil for the variables for these values below use Soil.VariableName (eg. Soil.SWCON which is mapped to standard layer thicknesses)


        /// <summary>
        /// Thicknesses specified in "SoilWater" node of GUI (in mm as double).
        /// This is the NON standard layer thickness.
        /// </summary>
        [Units("mm")]
        [Description("Thicknesses specified in SoilWater node of GUI")]
        public double[] Thickness { get; set; }



        /// <summary>
        /// This "Depth" variable is only needed for the "Depth" column in the "SoilWater" node of the GUI.
        /// Just converts back and forth between "Depth" (in cm as string) AND "Thickness" (in mm as double).
        /// </summary>
        [XmlIgnore]
        [Units("cm")]
        [Description("Depth")]
        public string[] Depth
            {
            get
                {
                return Soil.ToDepthStrings(Thickness);
                }
            set
                {
                Thickness = Soil.ToThickness(value);
                }
            }



        /// <summary>
        /// Between (SAT and DUL) soil water conductivity constant for each soil layer.
        /// At thicknesses specified in "SoilWater" node of GUI.
        /// Use Soil.SWCON for SWCON in standard thickness
        /// </summary>
        [Bounds(Lower = 0.0, Upper = 1.0)]
        [Units("/d")]
        [Description("SWCON")]
        public double[] SWCON { get; set; }


        /// <summary>
        /// Lateral flow soil water conductivity constant for each soil layer.
        /// At thicknesses specified in "SoilWater" node of GUI.
        /// Use Soil.KLAT for KLAT in standard thickness
        /// </summary>
        [Bounds(Lower = 0, Upper = 1.0e3F)] //1.0e3F = 1000
        [Units("mm/d")]
        [Description("KLAT")]
        public double[] KLAT { get; set; }



        #endregion






        //MODEL
        //*****


        #region Links

        /// <summary>The clock</summary>
        [Link]
        private Clock Clock = null;


        /// <summary>The weather</summary>
        [Link]
        Weather Weather;


        ////needed for "interception"
        //[Link]
        //MicroClimate MicroClimate;


        /// <summary>The soil</summary>
        [Link]
        private Soil Soil = null;


        ////Gives you access to the "Water" tab of the GUI. Don't use this, Use top level Soil to get values in the Default layer structure.
        //[Link]
        //private Water Water = null; 


        //Paddock is needed to find all the Crops so you can work out Canopy data.
        /// <summary>The paddock</summary>
        [Link]
        Simulation paddock;


        //Needed for SurfaceCover
        /// <summary>The surface om</summary>
        [Link]
        SurfaceOrganicMatter SurfaceOM = null;


        /// <summary>The summary</summary>
        [Link]
        ISummary Summary = null;



        #endregion



        #region Module Constants (Default Values) (NOT specified in GUI)

        [Bounds(Lower = 0.0, Upper = 10.0)]
        [Units("oC")]
        [Description("Temperature below which eeq decreases")]
        public double min_crit_temp {get; set;}           


        [Bounds(Lower = 0.0, Upper = 50.0)]
        [Units("oC")]
        [Description("Temperature above which eeq increases")]
        public double max_crit_temp {get; set;}            


        [Bounds(Lower = 0.0, Upper = 1.0)]
        [Units("0-1")]
        [Description("Maximum bare ground soil albedo")]
        public double max_albedo {get; set;}           


        [Bounds(Lower = 0.0, Upper = 1.0)]
        [Units("0-1")]
        [Description("Factor to convert 'A' to coefficient in Adam's type residue effect on Eos")]
        public double A_to_evap_fact {get; set;}      


        [Bounds(Lower = 0.0, Upper = 10.0)]
        [Units("0-10")]
        [Description("Coefficient in cover Eos reduction equation")]
        public double canopy_eos_coef {get; set;}  


        [Bounds(Lower = 0.0, Upper = 1.0)]
        [Units("0-1")]
        [Description("Critical sw ratio in top layer below which stage 2 evaporation occurs")]
        public double sw_top_crit {get; set;}  


        [Bounds(Lower = 0.0, Upper = 1000.0)]
        [Units("mm")]
        [Description("Upper limit of sumes1")]
        public double sumes1_max {get; set;}  


        [Bounds(Lower = 0.0, Upper = 1000.0)]
        [Units("mm")]
        [Description("Upper limit of sumes2")]
        public double sumes2_max {get; set;}  


        [Bounds(Lower = 0.0, Upper = 1.0)]
        [Units("0-1")]
        [Description("Efficiency of moving solute with unsaturated flow")]
        public double[] solute_flow_eff {get; set;}  


        [Bounds(Lower = 0.0, Upper = 1.0)]
        [Units("0-1")]
        [Description("Efficiency of moving solute with flux (saturated flow)")]
        public double[] solute_flux_eff {get; set;}   


        [Bounds(Lower = 0.0, Upper = 1.0)]
        [Units("0-1")]
        [Description("Gradient due to hydraulic differentials")]
        public double gravity_gradient {get; set;}  


        [Bounds(Lower = 0.0, Upper = 3.0)]
        [Units("g/cm^3")]
        [Description("Specific bulk density")]
        public double specific_bd {get; set;}  


        [Bounds(Lower = 1.0, Upper = 1000.0)]
        [Units("mm")]
        [Description("Hydrologically effective depth for runoff")]
        public double hydrol_effective_depth {get; set;}  


        [Description("Names of all possible mobile solutes")]
        public string[] mobile_solutes {get; set;}  


        [Description("Names of all possible immobile solutes")]
        public string[] immobile_solutes {get; set;}  


        [Bounds(Lower = 0.0, Upper = 1.0)]
        [Units("0-1")]
        [Description("Canopy factors for cover runoff effect")]
        public double[] canopy_fact {get; set;}  


        [Bounds(Lower = 0.0, Upper = 100000.0)]
        [Units("mm")]
        [Description("Heights for canopy factors")]
        public double[] canopy_fact_height {get; set;}  


        [Bounds(Lower = 0.0, Upper = 1.0)]
        [Units("0-1")]
        [Description("Default canopy factor in absence of height")]
        public double canopy_fact_default {get; set;}  


        [Description("Actual soil evaporation model being used")]
        public string act_evap_method {get; set;}  
 


        #endregion



        #region Manager Variables (Default Values) (can be altered in Manager Code) 


        //TODO: put obsrunoff_name and eo_source into "Optional Daily Inputs" secion

        //Two below, store the Apsim variable names that you ask the System to provide by doing a Variables.Get();
        //The response can come from a Met file or Input File or Manager Script.

        [Description("System variable name of external observed runoff source")]
        public string obsrunoff_name {get; set;}   

        [Description("System variable name of external eo source")]
        public string eo_source { get; set; }    



        //TODO: turn these into MANAGER COMMANDS by turning them into Set methods. Just like SetMaxPond
        //maybe get rid of the set; and just leave a get; so they are still available as outputs

        //Irrigation Command
        //******************

        [Bounds(Lower = 0, Upper = 100)]
        [Description("Irrigation will runoff (0 no runoff [default], 1 runoff like rain")]
        public bool irrigation_will_runoff {get; set;}

        [Bounds(Lower = 0, Upper = 100)]
        [Description("Number of soil layer to which irrigation water is applied (where top layer == 1)")]
        public int irrigation_layer {get; set;}   



        #endregion



        #region Constructor



        public SoilWater()
            {

            //GUI variables (Default values)

            SummerDate = "not_read";
            SummerU = Double.NaN;
            SummerCona = Double.NaN;
            WinterDate = "not_read";
            WinterU = Double.NaN;
            WinterCona = Double.NaN;
            DiffusConst = 40.0;
            DiffusSlope = 16.0;
            Salb = Double.NaN;
            CN2Bare = 73.0;
            CNRed = 20.0;
            CNCov = 0.8;
            slope = Double.NaN;
            discharge_width = Double.NaN;  
            catchment_area = Double.NaN;   
            max_pond = 0.0;





            //Module Constants

            min_crit_temp = 5.0;
            max_crit_temp = 35.0;
            max_albedo = 0.23;
            A_to_evap_fact = 0.44;
            canopy_eos_coef = 1.7;
            sw_top_crit = 0.9;
            sumes1_max = 100;
            sumes2_max = 25;
            solute_flow_eff = new double[] { 1.0 };
            solute_flux_eff = new double[] { 1.0 };
            gravity_gradient = 0.00002;
            specific_bd = 2.65;
            hydrol_effective_depth = 450;
            mobile_solutes = new string[] { "NO3", "urea", "cl", "br", "org_n", "org_c_pool1", "org_c_pool2", "org_c_pool3" };
            immobile_solutes = new string[] { "NH4" };
            canopy_fact = new double[] { 1, 1, 0, 0 };
            canopy_fact_height = new double[] { 0, 600, 1800, 30000 };
            canopy_fact_default = 0.5;
            act_evap_method = "ritchie";




            //Manager Variables

            obsrunoff_name = "";
            eo_source = "";

            irrigation_will_runoff = false;
            irrigation_layer = 1;  //layer 1 is surface irrigation 


            }




        #endregion



        #region Ouputs (NOT Layered)



        /// <summary>
        /// Effective potential evapotranspiration
        /// </summary>
        [XmlIgnore]
        [Units("mm")]
        public double Eo { get{return surface.Eo;} }                     

        /// <summary>
        /// Pot evap after modification for green cover & residue wt
        /// </summary>
        [XmlIgnore]
        [Units("mm")]
        public double Eos { get{return surface.Eos;} }


        /// <summary>
        /// Total es
        /// </summary>
        [XmlIgnore]
        [Units("mm")]
        public double Es { get { return surface.Es; } }

        /// <summary>
        /// time after 2nd-stage soil evaporation begins (d)
        /// </summary>
        [XmlIgnore]
        [Units("d")]
        public double t
            {
            get
                {
                switch (surface.SurfaceType)
                    {
                    case Surfaces.NormalSurface:
                        NormalSurface normal = (NormalSurface)surface;
                        return normal.t;

                    case Surfaces.PondSurface:
                        PondSurface pond = (PondSurface)surface;
                        return pond.t;

                    default:
                        return Double.NaN;
                    }
                }

            }

        /// <summary>
        /// New cn2 after modification for crop cover & residue cover
        /// </summary>
        [XmlIgnore]
        public double cn2_new
            {
            get {
                switch (surface.SurfaceType)
                    {
                    case Surfaces.NormalSurface :
                        NormalSurface normal = (NormalSurface) surface;
                        return normal.cn2_new;

                    case Surfaces.PondSurface :
                        PondSurface pond = (PondSurface) surface;
                        return pond.cn2_new;

                    default:
                        return Double.NaN;
                    }     
                }

            }

        /// <summary>
        /// Drainage rate from bottom layer
        /// </summary>
        [XmlIgnore]
        [Units("mm")]
        public double Drainage { get{return SoilObject.Drainage;} }



        /// <summary>Drainage rate from bottom layer</summary>
        /// <value>The leach n o3.</value>
        [XmlIgnore]
        [Units("kg/ha")]
        public double LeachNO3 { get { return SoilObject.LeachNO3; } }         //! Leaching from bottom layer (kg/ha) // 

        /// <summary>Drainage rate from bottom layer</summary>
        /// <value>The leach n h4.</value>
        [XmlIgnore]
        [Units("kg/ha")]
        public double LeachNH4 { get { return SoilObject.LeachNH4; } }         //! Leaching from bottom layer (kg/ha) // 

        /// <summary>Drainage rate from bottom layer</summary>
        /// <value>The leach urea.</value>
        [XmlIgnore]
        [Units("kg/ha")]
        public double LeachUrea { get { return SoilObject.LeachUrea; } }         //! Leaching from bottom layer (kg/ha) // 




        /// <summary>
        /// Infiltration into top layer
        /// </summary>
        [XmlIgnore]
        [Units("mm")]
        public double Infiltration { get{return surface.Infiltration;} }     

        /// <summary>
        /// Runoff from top layer
        /// </summary>
        [XmlIgnore]
        [Units("mm")]
        public double Runoff { get{return surface.Runoff;} }           
        
        /// <summary>
        /// Evaporation from the surface of the pond
        /// </summary>
        [XmlIgnore]
        [Units("mm")]
        public double pond_evap
            {
            get {
                if (surface.SurfaceType == Surfaces.PondSurface)
                    {
                    PondSurface pond = (PondSurface) surface;
                    return pond.pond_evap;
                    }
                else
                    {
                    return Double.NaN;
                    }     
                }
            }

        /// <summary>
        /// Surface water ponding depth
        /// </summary>
        [XmlIgnore]
        [Units("mm")]
        public double pond
            {
            get {
                if (surface.SurfaceType == Surfaces.PondSurface)
                    {
                    PondSurface pond = (PondSurface) surface;
                    return pond.pond;
                    }
                else
                    {
                    return Double.NaN;
                    }     
                }
            }

        /// <summary>
        /// Water table depth 
        /// (depth below the ground surface of the first saturated layer)
        /// </summary>
        [XmlIgnore]
        [Units("mm")]
        public double WaterTable
            { 
            get{return SoilObject.DepthToWaterTable;}
            set { SetWaterTable(value); } //TODO: remove this later, have manager scripts directly use SoilWater.SetWaterTable(amount) instead
            }


        /// <summary>
        /// Extractable Soil Water 
        /// (sw - ll15) of each layer summed over the profile. 
        /// </summary>
        [XmlIgnore]
        [Units("mm")]
        public double ESW
        { get { return SoilObject.esw; } }



        #endregion



        #region Outputs (Layered)


        [XmlIgnore]
        [Bounds(Lower = 0.0, Upper = 10000.0)]
        [Units("mm")]
        public double[] dlayer
        { get { return SoilObject.dlayer; } }



        //ARRAYS IN MILLIMETERS

        [XmlIgnore]
        [Units("mm")]
        public double[] sat_dep
        { get { return SoilObject.sat_dep; } }

        [XmlIgnore]
        [Units("mm")]
        public double[] DULmm
        { get { return SoilObject.dul_dep; } }

        [XmlIgnore]
        [Units("mm")]
        public double[] SWmm
            { 
            get { return SoilObject.sw_dep; }
            set { SetWater_mm(value); }  //TODO: remove this later, have manager scripts directly use SoilWater.SetWater_mm(amount) instead
            }

        [XmlIgnore]
        [Units("mm")]
        public double[] LL15mm
        { get { return SoilObject.ll15_dep; } }

        [XmlIgnore]
        [Units("mm")]
        public double[] air_dry_dep
        { get { return SoilObject.air_dry_dep; } }




        //ARRAYS AS FRACTIONS

        [XmlIgnore]
        [Bounds(Lower = 0.0, Upper = 1.0)]
        [Units("0-1")]
        public double[] sat
        { get { return SoilObject.sat; } }

        [XmlIgnore]
        [Bounds(Lower = 0.0, Upper = 1.0)]
        [Units("0-1")]
        public double[] DUL
        { get { return SoilObject.dul; } }

        [XmlIgnore]
        [Bounds(Lower = 0.0, Upper = 1.0)]
        [Units("0-1")]
        public double[] SW
            { 
            get { return SoilObject.sw; }
            set { SetWater_frac(value); } //TODO: remove this later, have manager scripts directly use SoilWater.SetWater_frac(amount) instead
            }

        [XmlIgnore]
        [Bounds(Lower = 0.0, Upper = 1.0)]
        [Units("0-1")]
        public double[] LL15
        { get { return SoilObject.ll15; } }

        [XmlIgnore]
        [Bounds(Lower = 0.0, Upper = 1.0)]
        [Units("0-1")]
        public double[] air_dry
        { get { return SoilObject.air_dry; } }



        [XmlIgnore]
        [Units("mm")]
        public double[] flow
        { get { return SoilObject.flow; } }

        [XmlIgnore]
        [Units("mm")]
        public double[] flux
        { get { return SoilObject.flux; } }

        [XmlIgnore]
        [Units("mm")]
        public double[] outflow_lat
        { get { return SoilObject.outflow_lat; } }




        //DELTA ARRAY FOR A SOLUTE

        [XmlIgnore]
        [Units("kg/ha")]
        public double[] flow_no3
        { get { return SoilObject.GetFlowArrayForASolute("NO3"); } }

        [XmlIgnore]
        [Units("kg/ha")]
        public double[] flow_nh4
        { get { return SoilObject.GetFlowArrayForASolute("NH4"); } }

        [XmlIgnore]
        [Units("kg/ha")]
        public double[] flow_urea
        { get { return SoilObject.GetFlowArrayForASolute("urea"); } }



        #endregion






        //MANAGER COMMANDS



        #region Reset

        public void Reset()
            {
            Summary.WriteMessage(this, "Resetting Soil Water Balance");
            SoilObject.ResetSoil(constants, Soil);          //reset the soil
            surface = surfaceFactory.GetSurface(SoilObject); //reset the surface
            }


        #endregion






        #region Tillage


        public void Tillage(string DefaultTillageName)
            {
            //****************
            //soilwat2_tillage
            //**************** <8-97 dms&pdv>
            //Mark Littleboy's tillage effect on runoff (used in PERFECT v2.0)
            //Littleboy, Cogle, Smith, Yule & Rao (1996)  Soil management and production
            //of alfisols in the SAT's I. Modelling the effects of soil management on runoff
            //and erosion.  Aust. J. Soil Res. 34: 91-102.

            //Tillage types that appear here must also be in residue2.ini under
            //[standard.residue2.tillage] !

            //Tillage reduces runoff potential (CN2) by g_tillage_cn_red (1st column below).
            //After tillage, CN2 increases linearly with cumulative rain since tillage until
            //g_tillage_cn_rain (column 2 below) has occured, ie roughness is smoothed out by rain.
            //Example parameter values (Littleboy et al) are given below for shallow & deep tillage.
            //Also, Nelsen et al (in press) had to reduce CN2 by 30 for ~ 30 days after tillage
            //during the wet season in wet tropical Philipines to mimic measured runoff.
            //-->


            SurfaceOrganicMatter.TillageTypesList defaultTypes = new SurfaceOrganicMatter.TillageTypesList();

            TillageType data = defaultTypes.GetTillageData(DefaultTillageName);

            if (data == null)
                {
                //! We have an unspecified tillage type

                string message = "Cannot find info for tillage:- " + data.Name;
                throw new Exception(message);
                }



            switch (surface.SurfaceType)
                {
                case Surfaces.NormalSurface:
                    NormalSurface normal = (NormalSurface)surface;
                    normal.UpdateTillageCnRedVars(data.cn_rain, data.cn_red);
                    normal.ResetCumWaterSinceTillage();
                    WriteTillageToSummaryFile(data.Name, data.cn_red, data.cn_rain);
                    return;

                case Surfaces.PondSurface:
                    PondSurface pond = (PondSurface)surface;
                    pond.UpdateTillageCnRedVars(data.cn_rain, data.cn_red);
                    pond.ResetCumWaterSinceTillage();
                    WriteTillageToSummaryFile(data.Name, data.cn_red, data.cn_rain);
                    return;

                default:
                    return;

                }


            }





        public void Tillage(TillageType Data)
            {
            //*     ===========================================================
            //      subroutine soilwat2_tillage ()
            //*     ===========================================================
            //*+  Purpose
            //*     Set up for CN reduction after tillage operation

            //*+  Notes
            //*       This code is borrowed from residue module.



            //*- Implementation Section ----------------------------------

            // cn_red is the reduction in the cn value, and cn_rain is the amount of rainfall after the tillage event that the reduction ceases to occur.

            //the event always gives us at least the type of tillage. Even if it does not give the cn_red and cn_rain.
            //if the event does not give us cn_red and cn_rain then use the type name to look up the values in the sim file (ini file).
            // ez - departs slightly from the Fortran version, where cn_red and cn_rain were optional arguments
            // They are always present here, but if the user sets the value to a negative number, we'll then
            // try to read the values from the initialisation data.



            //If the TillageData is not valid
            if ((Data.cn_red <= 0) || (Data.cn_rain <= 0))
                {

                string message = "tillage:- " + Data.Name + " has incorrect values for " + Environment.NewLine +
                    "CN reduction = " + Data.cn_red + Environment.NewLine + "Acc rain     = " + Data.cn_red;

                throw new Exception(message);
                }



            double reduction;

            //! Ensure cn equation won't go silly
            reduction = constants.bound(Data.cn_red, 0.0, Soil.SoilWater.CN2Bare);


            switch (surface.SurfaceType)
                {
                case Surfaces.NormalSurface:
                    NormalSurface normal = (NormalSurface)surface;
                    normal.UpdateTillageCnRedVars(Data.cn_rain, reduction);
                    normal.ResetCumWaterSinceTillage();
                    WriteTillageToSummaryFile("a User Specified TillageType", reduction, Data.cn_rain);
                    return;

                case Surfaces.PondSurface:
                    PondSurface pond = (PondSurface)surface;
                    pond.UpdateTillageCnRedVars(Data.cn_rain, reduction);
                    pond.ResetCumWaterSinceTillage();
                    WriteTillageToSummaryFile("a User Specified TillageType", reduction, Data.cn_rain);
                    return;

                default:
                    return;

                }


            }



        private void WriteTillageToSummaryFile(string TillageName, double CnReduction, double CnCumWater)
            {
            //sv- write what we are doing to the summary file.
            string line;
            line = String.Format("{0} {1} {2}                                        {3} {4:F} {5}                                        {6} {7:F}",
                                 "Soil tilled using ", TillageName, Environment.NewLine, "CN reduction = ", CnReduction, Environment.NewLine, "Acc rain     = ", CnCumWater);
            Summary.WriteMessage(this, line);
            }


        #endregion



        #region Irrigation

        [EventSubscribe("Irrigated")]
        private void OnIrrigated(object sender, Models.Soils.IrrigationApplicationType IrrigationData)
            {


            //TODO: need to zero the irrig object each day. 

            //see OnProcess event handler for where this irrigation is added to the soil water 
            irrig.irrigation = IrrigationData.Amount;  //! amount of irrigation (mm)    

            //Added on 5 Dec 2012 to allow irrigation to runoff like rain. 
            irrig.irrigation_will_runoff = IrrigationData.will_runoff;

            if ((IrrigationData.will_runoff) && (IrrigationData.Depth > 0.0))
                {
                irrig.irrigation_will_runoff = false;
                String warningText;
                warningText = "In the irrigation 'apply' command, 'will_runoff' was set to true" + "\n"
                + "If you specify irrigation depth > 0 (mm), " + "\n"
                 + "then you can not choose to have irrigation runoff like rain as well. ('will_runoff = true')" + "\n"
                 + "ie. Subsurface irrigations can not runoff like rain does. (Only surface irrigation can)" + "\n"
                 + "nb. Subsurface irrigations will cause runoff if ponding occurs though.";
                constants.IssueWarning(warningText);
                }


            //sv- added on 26 Nov 2012. Needed for subsurface irrigation. 
            //    Manager module sends "apply" command specifying depth as a argument to irrigation module.
            //    irrigation module sends "Irrigated" event with the depth. 
            //    Now need to turn depth into the specific subsurface layer that the irrigation is to go into.
            irrig.irrigation_layer = SoilObject.FindLayerNo(IrrigationData.Depth);


            //Solute amount in irrigation water.

            irrig.NO3 = IrrigationData.NO3;
            irrig.NH4 = IrrigationData.NH4;
            irrig.CL = IrrigationData.CL;

            }




        #endregion



        #region Set Max Pond (change depth of pond during a simulation)


        public void SetMaxPond(double NewDepth)
            {
            SoilObject.max_pond = NewDepth;

            //if the user changes max_pond after the OnSimulationCommencing event
            //you may need to change the surface either to or from a ponding surface.
            surface = surfaceFactory.GetSurface(SoilObject);
            }


        #endregion



        #region Set WaterTable


        public void SetWaterTable(double InitialDepth)
            {
            SoilObject.SetWaterTable(InitialDepth);
            }


        #endregion



        #region Add / Remove Water from the Soil



        public void SetWater_mm(double[] New_SW_dep)
            {
            SoilObject.SetWater_mm(New_SW_dep); 
            }


        public void SetWater_frac(double[] New_SW)
            {
            SoilObject.SetWater_frac(New_SW); 
            }


        //TODO: Change these delta properties into methods and change the manager scripts to call the methods instead.
        [XmlIgnore]
        [Units("mm")]
        public double[] dlt_sw_dep
            {
            set
                {
                SoilObject.DeltaWater_mm(value);
                }
            }

        [XmlIgnore]
        [Units("0-1")]
        public double[] dlt_sw
            {
            set
                {
                SoilObject.DeltaWater_frac(value);
                }
            }



        [EventSubscribe("WaterChanged")]
        private void OnWaterChanged(WaterChangedType WaterChanged)
            {

            //This event is Only used by Plant2 and AgPasture.
            //This event was added so that the Plant2 module could extract water via its roots from the SoilWater module.
            //At the time Plant2 was not advanced enough to be able to do a "Set" on another modules variables.
            //Plant2 still uses this method to extract water using its roots.

            //*+  Purpose
            //*     Another module wants to change our water


            foreach (Layer lyr in SoilObject.TopToX(WaterChanged.DeltaWater.Length))
                {
                lyr.sw_dep = lyr.sw_dep + WaterChanged.DeltaWater[lyr.number-1];
                SoilObject.CheckLayerForErrors(lyr.number);
                }

            }



        #endregion






        //LOCAL VARIABLES

        #region Local Variables



        //Constants
        private Constants constants;


        //Surface
        private SurfaceFactory surfaceFactory;
        private Surface surface;


        //Soil
        private SoilWaterSoil SoilObject;


        #endregion









        //DAILY INPUTS FROM OTHER MODULES


        #region Daily Input (Data Variables)

        //Met 
        private MetData met;


        //Irrigation
        private IrrigData irrig;


        //Canopy data from all the Crops in this Paddock.
        private CanopyData canopy;


        //SurfaceCover
        private SurfaceCoverData surfaceCover;



        #endregion 



        #region Optional Daily Input (Data Variables)


        //Runon can be specified in a met file or sparse data file or manager script
        //[Input(IsOptional = true)]
        [Units("mm/d")]
        private double runon;      //! external run-on of H2O (mm/d)


        //inflow_lat can be specified in a met file or sparse data file or manager script
        //[Input(IsOptional = true)]
        [Units("mm")]
        private double[] inflow_lat;       //! inflowing lateral water



        //interception can be specified in micromet aka microclimate module (not implemented yet)
        //used in runoff and in infilitration calculation

        //[Input(IsOptional = true)]
        [Units("mm")]
        private double interception;      //! canopy interception loss (mm)



        //residueinterception can be specified in surface organic matter module (not implemented yet)
        //used in runoff and in infilitration calculation

        //residueinterception is only used in ResiduesTrial.apsimx
        //[Input(IsOptional = true)]
        [Units("mm")]
        public double residueinterception;     //residue interception loss (mm)



        #endregion



        #region Get Variables from other Modules


        private void GetTodaysOptionalVariables()
            {
            //zero to get rid of yesterdays value in case there isn't one none today.
            runon = 0.0;
            //interception = 0.0;
            //residueinterception = 0.0;


            object objectRunon = Apsim.Get(this, "runon");
            if (objectRunon != null)
                runon = (double)objectRunon;

            object objectInflow = Apsim.Get(this, "inflow_lat");
            if (objectInflow != null)
                inflow_lat = objectInflow as double[];
            else
                inflow_lat = new double[SoilObject.num_layers];

            //object objectIntercept = Apsim.Get(this, "interception");
            //if (objectIntercept != null)
            //    interception = (double)objectIntercept;

            //object objectResIntercept = Apsim.Get(this, "residueinterception");
            //if (objectResIntercept != null)
            //    residueinterception = (double)objectResIntercept;

            }



        private void GetTodaysCanopyData()
            {
            //private void soilwat2_get_crop_variables()
            //{

            canopy.ZeroCanopyData();  //make all the arrays (from Yesterday) zero length, ready for the resize below (for Today).

            //Get an array of models that are crop models.
            List<IModel> models = Apsim.FindAll(paddock, typeof(ICrop));

            //foreach crop model in the simulation
            foreach (Model m in models)
                {
                    //add an extra element to each of the canopy arrays.
                    Array.Resize(ref canopy.cover_green, canopy.NumberOfCrops + 1);
                    Array.Resize(ref canopy.cover_tot, canopy.NumberOfCrops + 1);
                    Array.Resize(ref canopy.canopy_height, canopy.NumberOfCrops + 1);

                    //Cast the model to a Crop Model.
                    ICrop Crop = m as ICrop;

                    //if this crop model has Canopy Data
                    if (Crop.CanopyData != null)
                    {
                        //assign the data from this crop model to the extra element in the array you added.
                        canopy.cover_green[canopy.NumberOfCrops] = Crop.CanopyData.cover;
                        canopy.cover_tot[canopy.NumberOfCrops] = Crop.CanopyData.cover_tot;
                        canopy.canopy_height[canopy.NumberOfCrops] = Crop.CanopyData.height;
                    }
                    //if this crop model does not have any Canopy Data
                    else
                    {
                        //assign zero the extra element in the array you added.
                        canopy.cover_green[canopy.NumberOfCrops] = 0;
                        canopy.cover_tot[canopy.NumberOfCrops] = 0;
                        canopy.canopy_height[canopy.NumberOfCrops] = 0;
                    }
                    canopy.NumberOfCrops += 1;     //increment number of crops ready for next array resize in next iteration.
                }


            //foreach crop2 model in the simulation
            List<IModel> models2 = Apsim.FindAll(paddock, typeof(ICrop2));

            foreach (Model m in models2)
                {
                canopy.NumberOfCrops = 0;
                Array.Resize(ref canopy.cover_green, canopy.NumberOfCrops + 1);
                Array.Resize(ref canopy.cover_tot, canopy.NumberOfCrops + 1);
                Array.Resize(ref canopy.canopy_height, canopy.NumberOfCrops + 1);

                ICrop2 Crop2 = m as ICrop2;
                if (Crop2.CanopyProperties != null)
                    {
                    canopy.cover_green[canopy.NumberOfCrops] = Crop2.CanopyProperties.CoverGreen;
                    canopy.cover_tot[canopy.NumberOfCrops] = Crop2.CanopyProperties.CoverTot;
                    canopy.canopy_height[canopy.NumberOfCrops] = Crop2.CanopyProperties.CanopyHeight;
                    }
                else
                    {
                    canopy.cover_green[canopy.NumberOfCrops] = 0;
                    canopy.cover_tot[canopy.NumberOfCrops] = 0;
                    canopy.canopy_height[canopy.NumberOfCrops] = 0;
                    }
                canopy.NumberOfCrops += 1;
                }

            canopy.interception = interception;
         }




        private void GetTodaysSurfaceCover()
            {
            surfaceCover.ZeroSurfaceCover();

            surfaceCover.surfaceom_cover = SurfaceOM.surfaceom_cover;
            surfaceCover.residueinterception = residueinterception;
            }




        private void GetTodaysSoluteAmounts()
            {
            //private void soilwat2_get_solute_variables()
            //    {

            string propName;
            double[] value;
      
            //for the number of solutes that was read in by OnNewSolute event handler)
            foreach (SoluteInLayer sol in SoilObject.GetAllSolutesInALayer())
                {
                if (sol.ownerName != "")
                    propName = sol.ownerName + "." + sol.name;
                else
                    propName = sol.name;

                object objValue = Apsim.Get(this, propName);  //Get the amount array for the solute by asking the System for it. 

                if (objValue != null)
                    {
                   value = objValue as double[];
                   SoilObject.UpdateSoluteAmounts(sol.name, value);
                    }

                }

            }





        #endregion









        //EVENT HANDLERS




        #region NewSolute Event Handler



        //ToDo: Need to work out what the NewSolute event will be.

        [EventSubscribe("NewSolute")]
        private void OnNewSolute(NewSoluteType NewSolutes)
        {

            //*     ===========================================================
            //      subroutine soilwat2_on_new_solute ()
            //*     ===========================================================

            //"On New Solute" simply tells modules the name of a new solute, what module owns the new solute, and whether it is mobile or immobile.
            //       It alerts you at any given point in a simulation when a new solute is added. 
            //       It does NOT tell you the amount of the new solute in each of the layers. You have to ask the module owner for this separately.


            int counter;
            int numvals;             //! number of values returned

            string name;
            string ownerName;
            bool isMobile, isImmobile;


            //*- Implementation Section ----------------------------------
            numvals = NewSolutes.solutes.Length;

            for (counter = 0; counter < numvals; counter++)
            {
                name = NewSolutes.solutes[counter];
                ownerName = NewSolutes.OwnerFullPath;

                isMobile = (PositionInCharArray(name, mobile_solutes) >= 0);
                isImmobile = (PositionInCharArray(name, immobile_solutes) >= 0);

                if ( !isMobile && !isImmobile)
                    throw new Exception("No solute mobility information for " + name + " , please specify as mobile or immobile in the SoilWater ini file.");


                //Add the solute to each layer of the Soil
                foreach (Layer lyr in SoilObject)
                    {
                    SoluteInLayer newSolute = new SoluteInLayer(name, ownerName, isMobile);
                    if (lyr.GetASolute(name) == null)
                        {
                        lyr.AddSolute(newSolute);
                        }
                    }
            }
        }

        private int PositionInCharArray(string Name, string[] NameList)
        {
            //!+ Purpose
            //!     returns the index number of the first occurrence of specified value

            for (int i = 0; i < NameList.Length; i++)
                if (NameList[i].ToLower() == Name.ToLower())
                    return i;
            return -1;  // Not found
        }



        #endregion




        #region Clock Event Handlers


        private void SaveModuleConstants()
            {
            constants = new Constants();

            constants.Summary = (Summary)Summary;
            constants.thismodel = this;

            constants.min_crit_temp                  = min_crit_temp;          
            constants.max_crit_temp                  = max_crit_temp;          
            constants.max_albedo                     = max_albedo;             
            constants.A_to_evap_fact                 = A_to_evap_fact;         
            constants.canopy_eos_coef                = canopy_eos_coef;        
            constants.sw_top_crit                    = sw_top_crit;            
            constants.sumes1_max                     = sumes1_max;             
            constants.sumes2_max                     = sumes2_max;             
            constants.solute_flow_eff                = solute_flow_eff;        
            constants.solute_flux_eff                = solute_flux_eff;        
            constants.gravity_gradient               = gravity_gradient;       
            constants.specific_bd                    = specific_bd;            
            constants.hydrol_effective_depth         = hydrol_effective_depth; 
            constants.mobile_solutes                 = mobile_solutes;    
            constants.immobile_solutes               = immobile_solutes;  
            constants.canopy_fact                    = canopy_fact;       
            constants.canopy_fact_height             = canopy_fact_height;
            constants.canopy_fact_default            = canopy_fact_default;    
            constants.act_evap_method                = act_evap_method;           

            }



        [EventSubscribe("Loaded")]
        private void OnLoaded()
        {

        }


        [EventSubscribe("Commencing")]
        private void OnSimulationCommencing(object sender, EventArgs e)
        {

            SaveModuleConstants();

            //daily inputs
            met = new MetData();
            irrig = new IrrigData(irrigation_will_runoff, irrigation_layer);
            canopy = new CanopyData();
            surfaceCover = new SurfaceCoverData();

            //optional daily inputs
            runon = 0.0;      
            interception = 0.0;      
            residueinterception = 0.0; 


            if (Soil.Thickness != null)
                {
                SoilObject = new SoilWaterSoil(constants, Soil);
                surfaceFactory = new SurfaceFactory();
                surface = surfaceFactory.GetSurface(SoilObject);

                //optional inputs (array)
                inflow_lat = null; 
                }
            else
                {
                throw new Exception("SoilWater module has detected that the Soil has no layers.");
                }

        }



<<<<<<< HEAD
        [EventSubscribe("NewWeatherDataAvailable")]
        private void OnNewWeatherDataAvailable(object sender, EventArgs e)
        {
=======
            if (Soil.Thickness != null)
            {
                dlayer = Soil.Thickness;
                sat = Soil.SAT;
                DUL = Soil.DUL;
                SW = Soil.InitialWaterVolumetric;
                LL15 = Soil.LL15;
                air_dry = Soil.AirDry;
                ks = Water.KS;
                bd = Water.BD;
                SW = Soil.InitialWaterVolumetric;

                // some defaults.
                if (SWCON == null)
                {
                    SWCON = new double[dlayer.Length];
                    for (int i = 0; i < dlayer.Length; i++)
                        SWCON[i] = 0.3;
                }
                inflow_lat = null;
>>>>>>> 7fdf8ace

            met.radn = Weather.MetData.Radn;
            met.maxt = Weather.MetData.Maxt;
            met.mint = Weather.MetData.Mint;
            met.rain = Weather.MetData.Rain;

            constants.bound_check_real_var(met.radn, 0.0, 60.0, "radn");
            constants.bound_check_real_var(met.maxt, -50.0, 60.0, "maxt");
            constants.bound_check_real_var(met.mint, -50.0, 50.0, "mint");
            constants.bound_check_real_var(met.rain, 0.0, 5000.0, "rain");

        }




        [EventSubscribe("DoSoilWaterMovement")]
        private void OnDoSoilWaterMovement(object sender, EventArgs e)
        {


            //*     ===========================================================
            //      subroutine soilwat2_prepare
            //*     ===========================================================


            SoilObject.ZeroOutputs();

            GetTodaysOptionalVariables();

            GetTodaysCanopyData();
            
            GetTodaysSurfaceCover();

            GetTodaysSoluteAmounts();



            //*     ===========================================================
            //      subroutine soilwat2_process
            //*     ===========================================================

 
            double backedup;          //! water backed up from flux calculations that was unable to enter profile


            //*- Implementation Section ----------------------------------


            //Give the surface new information for today.
            surface.Clock = Clock;
            surface.Met = met;
            surface.Runon = runon;
            surface.Irrig = irrig;
            surface.Canopy = canopy;                //interception is in here
            surface.SurfaceCover = surfaceCover;    //residueinterception is in here
            surface.SoilObject = SoilObject;        //give it the current state of the soil.



            // LATERAL FLOW

            SoilObject.Do_Lateral_Flow(inflow_lat);



            // RUNOFF

            surface.CalcRunoff();



            // INFILTRATION
           
            surface.CalcInfiltration();

            //add infiltration to soil
            surface.AddInfiltrationToSoil(ref SoilObject);



            // SUBSURFACE IRRIGATION
            if (irrig.irrigation_layer > 1)
                SoilObject.AddSubSurfaceIrrig(irrig);


            //! save solutes from irrigation
            SoilObject.AddSolutesDueToIrrigation(irrig);
            /*
                  //! receive any solutes from rainfall
                  soilwat2_rainfall_solute();
            */
            //! NIH 180895
            //! in order to continue capturing irrigation information we zero
            //! the value here.  If we zero the value at the beginning of the day
            //! we may zero it after irrigation has already been specified and the
            //! information would be lost.  The safest way is to hold onto the
            //! information until it is used then reset the record.

            irrig.ZeroIrrigation(irrigation_will_runoff, irrigation_layer); 



            // SATURATED FLOW

            //calculate saturated flow
            backedup = SoilObject.Calc_Saturated_Flow();

            if (backedup > 0.0)
                surface.AddBackedUpWaterToSurface(backedup, ref SoilObject);

            //! move water down     (Saturated Flow - alter sw_dep values using flux calculation)
            SoilObject.Do_Saturated_Flow();         //also calculate drainage out the bottom layer.




            // SATURATED FLOW SOLUTE MOVEMENT

            //! now move the solutes with flux  
            //! flux -  flow > dul
            SoilObject.Do_Solutes_SatFlow();



            
            // EVAPORATION

            surface.CalcEvaporation();

            //! ** take away evaporation
            surface.RemoveEvaporationFromSoil(ref SoilObject);




            // UNSATURATED FLOW 

            //calculate unsaturated flow   
            SoilObject.Calc_Unsaturated_Flow();

            //! move water up          (Unsaturated Flow - alter sw_dep values using flow calculation)
            SoilObject.Do_Unsaturated_Flow();

            //! now check that the soil water is not silly
            SoilObject.CheckSoilForErrors();




            // WATER TABLE

            SoilObject.Calc_DepthToWaterTable();



            // UNSATURATED FLOW SOLUTE MOVEMENT

            //! now move the solutes with flow  
            SoilObject.Do_Solutes_UnsatFlow();




            // SEND EVENTS OUT

            SendNitrogenChangedEvent();


            //zero this here so it is not used tomorrow. 
            residueinterception = 0.0;

        }

        #endregion











        //EVENTS - SENDING



        #region Send Nitrogen Changed Event


        public event NitrogenChangedDelegate NitrogenChanged;


        private void SendNitrogenChangedEvent()
            {

            NitrogenChangedType NitrogenDeltas = new NitrogenChangedType();
            NitrogenDeltas.Sender = "SoilWater";
            NitrogenDeltas.SenderType = "WaterModule";

            NitrogenDeltas.DeltaUrea = SoilObject.GetDeltaArrayForASolute("urea");
            NitrogenDeltas.DeltaNH4 = SoilObject.GetDeltaArrayForASolute("NH4");
            NitrogenDeltas.DeltaNO3 = SoilObject.GetDeltaArrayForASolute("NO3");

            if (NitrogenChanged != null)
                NitrogenChanged.Invoke(NitrogenDeltas);


            }



        #endregion





    }

  }<|MERGE_RESOLUTION|>--- conflicted
+++ resolved
@@ -11,1379 +11,4354 @@
 using System.Runtime.Serialization;
 using Models.SurfaceOM;
 
-using Models.Soils.SoilWaterBackend;
-
-
 namespace Models.Soils
 {
 
-    ///<summary>
+    /// <summary>
     /// .NET port of the Fortran SoilWat model
     /// Ported by Shaun Verrall Mar 2011
     /// Extended by Eric Zurcher Mar 2012
-    ///</summary>
+    /// </summary>
     [Serializable]
     [ViewName("UserInterface.Views.ProfileView")]
     [PresenterName("UserInterface.Presenters.ProfilePresenter")]
     public class SoilWater : Model
     {
-
-
-        //GUI
-        //***
-
-        #region Needed for the GUI's "SoilWater" node (DO NOT USE THESE VARIABLES DIRECTLY)
-
-
-
-
-        //SOIL "Properties" (NOT LAYERED)
-        
-        //To use these variables you should use Soil.SoilWater.VariableName (eg. Soil.SoilWater.SummerCona)
-
-
-        //Evaporation
+        #region Links
+        /// <summary>The clock</summary>
+        [Link]
+        private Clock Clock = null;
+
+        //[Link]
+        /// <summary>The soil wat tillage type</summary>
+        private SoilWatTillageType SoilWatTillageType = null;
+
+        /// <summary>The paddock</summary>
+        [Link]
+        Simulation paddock = null;
+
+        /// <summary>The weather</summary>
+        [Link]
+        Weather Weather = null;
+
+        /// <summary>The soil</summary>
+        [Link]
+        private Soil Soil = null;
+
+        /// <summary>The water</summary>
+        [Link]
+        private Water Water = null;
+
+        /// <summary>The summary</summary>
+        [Link] ISummary Summary = null;
+
+        /// <summary>The surface om</summary>
+        [Link]
+        SurfaceOrganicMatter SurfaceOM = null;
+
+        #endregion
+
+        #region Constants
+
+        /// <summary>The precision_sw_dep</summary>
+        private const double precision_sw_dep = 1.0e-3; //!Precision for sw dep (mm)
+        /// <summary>The ritchie_method</summary>
+        private const int ritchie_method = 1;
+        /// <summary>The MM2M</summary>
+        private const double mm2m = 1.0 / 1000.0;      //! conversion of mm to m
+        /// <summary>The SM2SMM</summary>
+        private const double sm2smm = 1000000.0;       //! conversion of square metres to square mm
+        /// <summary>The error_margin</summary>
+        private const double error_margin = 0.0001;
+
+        #endregion
+
+        #region Module Constants (from SIM file but it gets from INI file)
+
+        /// <summary>The min_crit_temp</summary>
+        [Bounds(Lower = 0.0, Upper = 10.0)]
+        [Units("oC")]
+        [Description("Temperature below which eeq decreases")]
+        public double min_crit_temp = 5.0;             //! temperature below which eeq decreases (oC)
+
+
+        /// <summary>The max_crit_temp</summary>
+        [Bounds(Lower = 0.0, Upper = 50.0)]
+        [Units("oC")]
+        [Description("Temperature above which eeq increases")]
+        public double max_crit_temp = 35.0;             //! temperature above which eeq increases (oC)
+
+
+        /// <summary>The max_albedo</summary>
+        [Bounds(Lower = 0.0, Upper = 1.0)]
+        [Units("0-1")]
+        [Description("Maximum bare ground soil albedo")]
+        public double max_albedo = 0.23;                //! maximum bare ground soil albedo (0-1)
+
+
+        /// <summary>The a_to_evap_fact</summary>
+        [Bounds(Lower = 0.0, Upper = 1.0)]
+        [Units("0-1")]
+        [Description("Factor to convert 'A' to coefficient in Adam's type residue effect on Eos")]
+        public double A_to_evap_fact = 0.44;            //! factor to convert "A" to coefficient in Adam's type residue effect on Eos
+
+
+        /// <summary>The canopy_eos_coef</summary>
+        [Bounds(Lower = 0.0, Upper = 10.0)]
+        [Units("0-10")]
+        [Description("Coefficient in cover Eos reduction equation")]
+        public double canopy_eos_coef = 1.7;           //! coef in cover Eos reduction eqn
+
+
+        /// <summary>The sw_top_crit</summary>
+        [Bounds(Lower = 0.0, Upper = 1.0)]
+        [Units("0-1")]
+        [Description("Critical sw ratio in top layer below which stage 2 evaporation occurs")]
+        public double sw_top_crit = 0.9;               //! critical sw ratio in top layer below which stage 2 evaporation occurs
+
+
+        /// <summary>The sumes1_max</summary>
+        [Bounds(Lower = 0.0, Upper = 1000.0)]
+        [Units("mm")]
+        [Description("Upper limit of sumes1")]
+        public double sumes1_max = 100;                //! upper limit of sumes1
+
+
+        /// <summary>The sumes2_max</summary>
+        [Bounds(Lower = 0.0, Upper = 1000.0)]
+        [Units("mm")]
+        [Description("Upper limit of sumes2")]
+        public double sumes2_max = 25;                //! upper limit of sumes2
+
+
+        /// <summary>The solute_flow_eff</summary>
+        [Bounds(Lower = 0.0, Upper = 1.0)]
+        [Units("0-1")]
+        [Description("Efficiency of moving solute with unsaturated flow")]
+        public double[] solute_flow_eff = new double[] { 1.0 };          //sv- Unsaturated Flow   //! efficiency of moving solute with flow (0-1)
+        /// <summary>The num_solute_flow</summary>
+        private int num_solute_flow;   //bound_check_real_array() gives this a value in soilwat2_read_constants()
+
+
+        /// <summary>The solute_flux_eff</summary>
+        [Bounds(Lower = 0.0, Upper = 1.0)]
+        [Units("0-1")]
+        [Description("Efficiency of moving solute with flux (saturated flow)")]
+        public double[] solute_flux_eff = new double[] { 1.0 };         //sv- Drainage (Saturated Flow)   //! efficiency of moving solute with flux (0-1) 
+        /// <summary>The num_solute_flux</summary>
+        private int num_solute_flux; //bound_check_real_array() gives this a value in soilwat2_read_constants()
+
+
+        /// <summary>The gravity_gradient</summary>
+        [Bounds(Lower = 0.0, Upper = 1.0)]
+        [Units("0-1")]
+        [Description("Gradient due to hydraulic differentials")]
+        public double gravity_gradient = 0.00002;          //! gradient due to hydraulic differentials (0-1)
+
+
+        /// <summary>The specific_bd</summary>
+        [Bounds(Lower = 0.0, Upper = 3.0)]
+        [Units("g/cm^3")]
+        [Description("Specific bulk density")]
+        public double specific_bd = 2.65;               //! specific bulk density (g/cc)
+
+
+        /// <summary>The hydrol_effective_depth</summary>
+        [Bounds(Lower = 1.0, Upper = 1000.0)]
+        [Units("mm")]
+        [Description("Hydrologically effective depth for runoff")]
+        public double hydrol_effective_depth = 450;    //! hydrologically effective depth for runoff (mm)
+
+
+        /// <summary>The mobile_solutes</summary>
+        [Description("Names of all possible mobile solutes")]
+        public string[] mobile_solutes = new string[] {"NO3", "urea", "cl", "br", "org_n", "org_c_pool1", "org_c_pool2", 
+                                                   "org_c_pool3"};     //! names of all possible mobile solutes
+
+
+        /// <summary>The immobile_solutes</summary>
+        [Description("Names of all possible immobile solutes")]
+        public string[] immobile_solutes = new string[] { "NH4" };   //! names of all possible immobile solutes
+
+
+        /// <summary>The canopy_fact</summary>
+        [Bounds(Lower = 0.0, Upper = 1.0)]
+        [Units("0-1")]
+        [Description("Canopy factors for cover runoff effect")]
+        public double[] canopy_fact = new double[] { 1, 1, 0, 0 };        //! canopy factors for cover runoff effect ()
+
+
+        /// <summary>The canopy_fact_height</summary>
+        [Bounds(Lower = 0.0, Upper = 100000.0)]
+        [Units("mm")]
+        [Description("Heights for canopy factors")]
+        public double[] canopy_fact_height = new double[] { 0, 600, 1800, 30000 }; //! heights for canopy factors (mm)
+
+
+        /// <summary>The canopy_fact_default</summary>
+        [Bounds(Lower = 0.0, Upper = 1.0)]
+        [Units("0-1")]
+        [Description("Default canopy factor in absence of height")]
+        public double canopy_fact_default = 0.5;       //! default canopy factor in absence of height ()
+
+
+        /// <summary>The act_evap_method</summary>
+        [Description("Actual soil evaporation model being used")]
+        public string act_evap_method = "ritchie";           //! actual soil evaporation model being used //sv- hard wired to "ritchie" in the init event handler. 
+        /// <summary>The evap_method</summary>
+        private int evap_method;               //sv- integer representation of act_evap_method   
+
+
+        //On SendIrrigated Event
+        //**********************
+        //Irrigation Runoff
+        /// <summary>The irrigation_will_runoff</summary>
+        [Bounds(Lower = 0, Upper = 100)]
+        [Description("Irrigation will runoff (0 no runoff [default], 1 runoff like rain")]
+        public bool irrigation_will_runoff = false;
+
+        //Irrigation Layer
+        /// <summary>The irrigation_layer</summary>
+        [Bounds(Lower = 0, Upper = 100)]
+        [Description("Number of soil layer to which irrigation water is applied (where top layer == 1)")]
+        public int irrigation_layer = 0;      //! number of soil layer to which irrigation water is applied
+
+        #endregion
+
+
+        #region Soil "Property" (NOT layered): (Constants & Starting Values from SIM file), and the Outputs
+
+        /// <summary>The obsrunoff_name</summary>
+        [Description("System variable name of external observed runoff source")]
+        public string obsrunoff_name = "";    //! system name of observed runoff
+
+        /// <summary>The _eo_source</summary>
+        private string _eo_source = "";
+
+        /// <summary>Gets or sets the eo_source.</summary>
+        /// <value>The eo_source.</value>
+        [Description("System variable name of external eo source")]
+        public string eo_source      //! system variable name of external eo source
+        {
+            get { return _eo_source; }
+            set
+            {
+                _eo_source = value;
+            }
+        }
+
+        //sv- end of initial sw section
+
+
+
+
+        /// <summary>The _max_pond</summary>
+        private double _max_pond = 0.0;
+
+        /// <summary>Gets or sets the max_pond.</summary>
+        /// <value>The max_pond.</value>
+        [Bounds(Lower = 0.0, Upper = 1000.0)]
+        [Units("mm")]
+        [Description("Maximum water storage on soil surface")]
+        public double max_pond         //! maximum surface storage capacity of soil  //sv- used to store water from runoff on the surface.
+        {
+            get { return _max_pond; }
+            set
+            {
+                //* made settable to allow for erosion 'max_pond'
+                //*** dsg 280103  Added re-settable 'max-pond' for Shaun Lisson to simulate dam-break in rice cropping
+                if (!initDone)
+                {
+                    //if we are reading in the [Param], because this variable is "settable" it can be changed from this value, 
+                    //therefore store a copy so if there is a Reset event we can set it back to this value.
+                    reset_max_pond = value;
+                }
+                _max_pond = value;
+            }
+        }
+
+        /// <summary>The _u</summary>
+        [Bounds(Lower = 0.0001, Upper = 1.0)]
+        [Units("0-1")]
+
+
+        //Extra parameters for evaporation models (this module only has Ritchie Evaporation)  
+        //(see soilwat2_init() for which u and cona is used)
+
+        //same evap for summer and winter
+        private double _u = 6.0;
+
+        /// <summary>Gets or sets the u.</summary>
+        /// <value>The u.</value>
+        [Bounds(Lower = 0.0, Upper = 40.0)]
+        [Units("mm")]
+        [Description("Upper limit of stage 1 soil evaporation")]
+        private double u            //! upper limit of stage 1 soil evaporation (mm)
+        {
+            get { return _u; }
+            set { _u = value; }
+        }
+
+        /// <summary>The _cona</summary>
+        private double _cona = 3.0;
+
+        /// <summary>Gets or sets the cona.</summary>
+        /// <value>The cona.</value>
+        [Bounds(Lower = 0.0, Upper = 10.0)]
+        [Description("Stage 2 drying coefficient")]
+        private double cona         //! stage 2 drying coefficient
+        {
+            get { return _cona; }
+            set { _cona = value; }
+        }
 
         //different evap for summer and winter
         //summer
-        [Description("Date for start of summer evaporation (dd-mmm)")]
-        public string SummerDate { get; set; }
-
+
+        /// <summary>Gets or sets the summer cona.</summary>
+        /// <value>The summer cona.</value>
+        [Bounds(Lower = 0.0, Upper = 10.0)]
+        [Description("Stage 2 drying coefficient during summer")]
+        public double SummerCona { get; set; }
+
+        /// <summary>Gets or sets the summer u.</summary>
+        /// <value>The summer u.</value>
         [Bounds(Lower = 0.0, Upper = 40.0)]
         [Units("mm")]
-        [Description("Upper limit of stage 1 soil evaporation during summer (U)")]
+        [Description("Upper limit of stage 1 soil evaporation during summer")]
         public double SummerU { get; set; }
 
+        /// <summary>Gets or sets the summer date.</summary>
+        /// <value>The summer date.</value>
+        [Description("Date for start of summer evaporation (dd-mmm)")]
+        public string SummerDate { get; set; }       //! Date for start of summer evaporation (dd-mmm)
+
+        //winter
+
+        /// <summary>Gets or sets the winter cona.</summary>
+        /// <value>The winter cona.</value>
         [Bounds(Lower = 0.0, Upper = 10.0)]
-        [Description("Stage 2 drying coefficient during summer (Cona)")]
-        public double SummerCona { get; set; }
-
-
-
-
-        //winter
-
-        [Description("Date for start of winter evaporation (dd-mmm)")]
-        public string WinterDate { get; set; }
-
+        [Description("Stage 2 drying coefficient during winter")]
+        public double WinterCona { get; set; }
+
+        /// <summary>Gets or sets the winter u.</summary>
+        /// <value>The winter u.</value>
         [Bounds(Lower = 0.0, Upper = 10.0)]
         [Units("mm")]
-        [Description("Upper limit of stage 1 soil evaporation during winter (U)")]
+        [Description("Upper limit of stage 1 soil evaporation during winter")]
         public double WinterU { get; set; }
 
-        [Bounds(Lower = 0.0, Upper = 10.0)]
-        [Description("Stage 2 drying coefficient during winter (Cona)")]
-        public double WinterCona { get; set; }
-
-
-
-
-
+        /// <summary>Gets or sets the winter date.</summary>
+        /// <value>The winter date.</value>
+        [Description("Date for start of winter evaporation (dd-mmm)")]
+        public string WinterDate { get; set; }       //! Date for start of winter evaporation (dd-mmm)
+
+        /// <summary>Gets or sets the diffus constant.</summary>
+        /// <value>The diffus constant.</value>
         [Bounds(Lower = 0.0, Upper = 1000.0)]
-        [Description("Diffusivity constant for soil texture")]
-        public double DiffusConst { get; set; }
-
+        [Description("Diffusivity constant for soil testure")]
+        public double DiffusConst { get; set; }     //! diffusivity constant for soil testure
+
+        /// <summary>Gets or sets the diffus slope.</summary>
+        /// <value>The diffus slope.</value>
         [Bounds(Lower = 0.0, Upper = 100.0)]
         [Description("Slope for diffusivity/soil water content relationship")]
-        public double DiffusSlope { get; set; }
-
+        public double DiffusSlope { get; set; }     //! slope for diffusivity/soil water content relationship
+
+        /// <summary>Gets or sets the salb.</summary>
+        /// <value>The salb.</value>
         [Description("Bare soil albedo")]
-        public double Salb { get; set; }
-
-
-
-        //Runoff
-
-
+        public double Salb { get; set; }           //! bare soil albedo (unitless)
+
+        /// <summary>The _cn2_bare</summary>
+        private double _cn2_bare = 73.0;
+
+        /// <summary>Gets or sets the c n2 bare.</summary>
+        /// <value>The c n2 bare.</value>
         [Bounds(Lower = 1.0, Upper = 100.0)]
-        [Units("0-100")]
-        [Description("Runoff Curve Number of bare soil with average moisture (cn2_bare)")]
-        public double CN2Bare { get; set; }
-
+        [Description("Curve number input used to calculate daily runoff")]
+        public double CN2Bare         //! curve number input used to calculate daily runoff
+        {
+            get { return _cn2_bare; }
+            set
+            {
+                if (!initDone)
+                {
+                    //if we are reading in the [Param], because this variable is "settable" it can be changed from this value, 
+                    //therefore store a copy so if there is a Reset event we can set it back to this value.
+                    reset_cn2_bare = value;
+                }
+                _cn2_bare = value;
+            }
+        }
+
+        /// <summary>The _cn_red</summary>
+        private double _cn_red = 20.0;
+
+        /// <summary>Gets or sets the cn red.</summary>
+        /// <value>The cn red.</value>
         [Bounds(Lower = 0.0, Upper = 100.0)]
-        [Units("0-100")]
-        [Description("Maximum reduction in cn2_bare due to cover (cn_red)")]
-        public double CNRed { get; set; }
-
+        [Description("Maximum reduction in cn2_bare due to cover")]
+        public double CNRed           //! maximum reduction in cn2_bare due to cover
+        {
+            get { return _cn_red; }
+            set
+            {
+                if (!initDone)
+                {
+                    //if we are reading in the [Param], because this variable is "settable" it can be changed from this value, 
+                    //therefore store a copy so if there is a Reset event we can set it back to this value.
+                    reset_cn_red = value;
+                }
+                _cn_red = value;
+            }
+        }
+
+        /// <summary>The _cn_cov</summary>
+        private double _cn_cov = 0.8;
+
+        /// <summary>Gets or sets the cn cov.</summary>
+        /// <value>The cn cov.</value>
         [Bounds(Lower = 0.0, Upper = 1.0)]
         [Units("0-1")]
-        [Description("Cover at which cn_red occurs (cn_cov)")]
-        public double CNCov { get; set; }
-
-
-
-        //Lateral flow
-
+        [Description("Cover at which cn_red occurs")]
+        public double CNCov           //! cover at which cn_red occurs
+        {
+            get { return _cn_cov; }
+            set
+            {
+                if (!initDone)
+                {
+                    //if we are reading in the [Param], because this variable is "settable" it can be changed from this value, 
+                    //therefore store a copy so if there is a Reset event we can set it back to this value.
+                    reset_cn_cov = value;
+                }
+                _cn_cov = value;
+            }
+        }
+
+
+        //end of Extra parameters for evaporation models
+
+
+        //sv- Lateral flow properties  //sv- also from Lateral_read_param()
+
+        /// <summary>The slope</summary>
         [Bounds(Lower = 0.0, Upper = 1.0)]
         [Units("0-1")]
         [Description("Slope")]
-        public double slope { get; set; }
-
+        public double slope = Double.NaN;
+
+        /// <summary>The discharge_width</summary>
         [Bounds(Lower = 0.0, Upper = 1.0e8F)]     //1.0e8F = 100000000
         [Units("m")]
         [Description("Basal width of discharge area")]
-        public double discharge_width { get; set; }
-
+        public double discharge_width = Double.NaN;  //! basal width of discharge area (m)
+
+        /// <summary>The catchment_area</summary>
         [Bounds(Lower = 0.0, Upper = 1.0e8F)]     //1.0e8F = 100000000
         [Units("m^2")]
         [Description("Area over which lateral flow is occuring")]
-        public double catchment_area { get; set; }
-
-
-
-        //Ponding
-
-        [Bounds(Lower = 0.0, Upper = 1000.0)]
+        public double catchment_area = Double.NaN;   //! area over which lateral flow is occuring (m2)
+
+        //sv- end of Lateral flow properties
+
+
+
+        //sv- PURE OUTPUTS
+
+
+        /// <summary>Total es</summary>
+        /// <value>The es.</value>
         [Units("mm")]
-        [Description("Maximum water storage on soil surface")]
-        public double max_pond { get; set; }
-
-
-
-
-
-
-        // SOIL "Profile" (LAYERED)
-
-        //To see these variables you can use Soil.VariableName (eg. Soil.SWCON)
-
-        //Adding variables below will automatically add them to Soil.SoilWater.VariableName
-        //BUT you will also need to add them to Soil.cs and use the layer converter functions, so that you can then use them by Soil.VariableName
-
-        //Do not use these by using Soil.SoilWater, because the layer thicknesses under the SoilWater node can be in a different layer thicknesses to the standard layer thicknesses.
-        //Instead use Soil.VariableName and access them from the top level 
-
-        // Variables with different layer structure
-        //------------------------------------------
-        // The 4 variables below (Thickness, SWCON, MWCON and KLAT) may be specified in the GUI in different layer thicknesses 
-        // to the standardised thicknesses used in the top level Soil.
-        // So instead of using these 4 variables you should ask the top level Soil for the value of SWCON, MWCON etc as they will then be mapped into a standardised layer thicknesses.
-        // The "standardised" layer thicknesses in the top level Soil uses the layer thicknesses specified in the "Water" node of the GUI (aka. sub class Soil.Water).
-
-        // nb. To see the "Water" node values from the GUI use Soil.Water.VariableName  (or Link to it) (eg. Soil.Water.SAT), 
-        //     to see these variables below from "SoilWater" node use Soil.SoilWater.VariableName  (eg.Soil.SoilWater.SWCON)
-        //     to ask the Soil for the variables for these values below use Soil.VariableName (eg. Soil.SWCON which is mapped to standard layer thicknesses)
-
-
-        /// <summary>
-        /// Thicknesses specified in "SoilWater" node of GUI (in mm as double).
-        /// This is the NON standard layer thickness.
-        /// </summary>
+        [Description("Daily soil water evaporation (mm)")]
+        public double Es                      //! total es
+        { get { return Utility.Math.Sum(es_layers); } }
+
+        /// <summary>Daily effective rainfall</summary>
+        /// <value>The eff_rain.</value>
         [Units("mm")]
-        [Description("Thicknesses specified in SoilWater node of GUI")]
-        public double[] Thickness { get; set; }
-
-
-
-        /// <summary>
-        /// This "Depth" variable is only needed for the "Depth" column in the "SoilWater" node of the GUI.
-        /// Just converts back and forth between "Depth" (in cm as string) AND "Thickness" (in mm as double).
-        /// </summary>
+        private double eff_rain                  //! daily effective rainfall (mm)
+        { get { return rain + runon - Runoff - Drainage; } }
+
+        /// <summary>Potential extractable sw in profile</summary>
+        /// <value>The esw.</value>
+        [Units("mm")]
+        public double ESW                       //! potential extractable sw in profile  
+        {
+            get
+            {
+                if (_dlayer == null)
+                    return 0;
+                int num_layers = _dlayer.Length;
+                double result = 0.0;
+                for (int layer = 0; layer < num_layers; layer++)
+                    result += Math.Max(_sw_dep[layer] - _ll15_dep[layer], 0.0);
+                return result;
+            }
+        }
+
+        /// <summary>Effective total cover (0-1)</summary>
+        private double cover_surface_runoff;     //! effective total cover (0-1)   //residue cover + cover from any crops (tall or short)
+
+        /// <summary>time after which 2nd-stage soil evaporation begins</summary>
+        [Units("d")]
+        private double t;                        //! time after 2nd-stage soil evaporation begins (d)
+
+        /// <summary>Effective potential evapotranspiration</summary>
+        /// <value>The eo.</value>
+        [XmlIgnore]
+        [Units("mm")]
+        [Description("Daily potential evaporation (mm)")]
+        public double Eo { get; set; }                       //! effective potential evapotranspiration (mm)
+
+        /// <summary>The eos</summary>
+        [XmlIgnore]
+        [Units("mm")]
+        [Description("Daily potential soil water evaporation (mm)")]
+        public double Eos;                      //! pot sevap after modification for green cover & residue wt
+
+
+        /// <summary>The cn2_new</summary>
+        private double cn2_new;                  //! New cn2  after modification for crop cover & residue cover
+
+        /// <summary>Drainage rate from bottom layer</summary>
+        /// <value>The drain.</value>
+        [XmlIgnore]
+        [Units("mm")]
+        [Description("Daily water drainage from the soil profile (mm)")]
+        public double Drainage {get; set;}         //! drainage rate from bottom layer (cm/d) // I think this is in mm, not cm....
+
+        /// <summary>Drainage rate from bottom layer</summary>
+        /// <value>The leach n o3.</value>
+        [XmlIgnore]
+        [Units("kg/ha")]
+        public double LeachNO3 { get; set; }         //! Leaching from bottom layer (kg/ha) // 
+
+        /// <summary>Drainage rate from bottom layer</summary>
+        /// <value>The leach n h4.</value>
+        [XmlIgnore]
+        [Units("kg/ha")]
+        public double LeachNH4 { get; set; }         //! Leaching from bottom layer (kg/ha) // 
+
+        /// <summary>Drainage rate from bottom layer</summary>
+        /// <value>The leach urea.</value>
+        [XmlIgnore]
+        [Units("kg/ha")]
+        public double LeachUrea { get; set; }         //! Leaching from bottom layer (kg/ha) // 
+
+
+        /// <summary>Gets or sets the infiltration.</summary>
+        /// <value>The infiltration.</value>
+        [XmlIgnore]
+        [Units("mm")]
+        public double Infiltration { get; set; }     //! infiltration (mm)
+
+        /// <summary>Gets or sets the runoff.</summary>
+        /// <value>The runoff.</value>
+        [XmlIgnore]
+        [Units("mm")]
+        [Description("Daily surface water runoff (mm)")]
+        public double Runoff { get; set; }           //! runoff (mm)
+
+        /// <summary>Evaporation from the surface of the pond</summary>
+        /// <value>The pond_evap.</value>
+        [XmlIgnore]
+        [Units("mm")]
+        public double pond_evap { get; set; }       //! evaporation from the surface of the pond (mm)
+
+        /// <summary>Surface water ponding depth</summary>
+        /// <value>The pond.</value>
+        [XmlIgnore]
+        [Units("mm")]
+        public double pond { get; set; }           //! surface water ponding depth
+
+        //Soilwat2Globals
+
+
+
+        //taken from soilwat2_set_my_variable()
+
+
+        //nb. water_table is both an input and an output. 
+        //It is always is an output because a water table can always build up. (See soilwat_water_table())
+        //Sometimes it is an input when the user specifies a set command in a manager because they want to set the water_table at a specific height on a given day. (see SetWaterTable())
+
+        /// <summary>The _water_table</summary>
+        private double _water_table = Double.NaN;
+
+        /// <summary>Gets or sets the water_table.</summary>
+        /// <value>The water_table.</value>
+        [Units("mm")]
+        [Description("Water table depth (depth below the ground surface of the first saturated layer)")]
+        private double water_table     //! water table depth (depth below the ground surface of the first saturated layer)
+        {
+            get { return _water_table; }
+            set { SetWaterTable(value); }
+        }
+
+
+        //end of soilwat2_set_my_variable()
+        /// <summary>The water table initial</summary>
+        private double WaterTableInitial = double.NaN;
+        /// <summary>Gets or sets the water table.</summary>
+        /// <value>The water table.</value>
+        [XmlIgnore]
+        public double WaterTable
+        {
+            get
+            {
+                return WaterTableInitial;
+            }
+            set
+            {
+                WaterTableInitial = value;
+                water_table = WaterTableInitial;
+            }
+        }
+
+
+
+
+
+        #endregion
+
+
+        #region Soil "Profile" (layered): (Constants & Starting Values from SIM file), and the Outputs
+
+        //Has the soilwat_init() been done? If so, let the fractional soil arrays (eg. sw, sat, dul etc) check the profile
+        //layers when a "set" occurs. If not, save reset values so they can be applied if a reset event is sent.
+        /// <summary>The initialize done</summary>
+        bool initDone = false;
+        //If doing a reset, we don't want to check profile layer data until ALL the various values have been reset. This flag
+        //tells us whether we're doing a reset; if so, we can skip checking.
+        /// <summary>The in reset</summary>
+        bool inReset = false;
+
+        //SIM file gets them from .APSIM file
+
+        //Soilwat2Parameters   //sv- also from soilwat2_soil_profile_param()
+
+
+        /// <summary>The _dlayer</summary>
+        private double[] _dlayer = null;
+        /// <summary>Gets or sets the dlayer.</summary>
+        /// <value>The dlayer.</value>
+        [XmlIgnore]
+        [Bounds(Lower = 0.0, Upper = 10000.0)]
+        [Units("mm")]
+        public double[] dlayer    //! thickness of soil layer (mm)
+        {
+            get { return _dlayer; }
+            set
+            {
+                if (!initDone)
+                {
+                    //if we are reading in the [Param], because this variable is "settable" it can be changed from this value, 
+                    //therefore store a copy so if there is a Reset event we can set it back to this value.
+                    reset_dlayer = new double[value.Length];
+                    Array.Copy(value, reset_dlayer, value.Length);
+                }
+
+                int num_layers = value.Length;
+                //resize all the arrays if they changed the number of layers
+                if (_dlayer == null || num_layers != _dlayer.Length)
+                {
+                    Array.Resize(ref _air_dry_dep, num_layers);
+                    Array.Resize(ref _dul_dep, num_layers);
+                    Array.Resize(ref _ll15_dep, num_layers);
+                    Array.Resize(ref _sat_dep, num_layers);
+                    Array.Resize(ref _sw_dep, num_layers);
+                    Array.Resize(ref _dlayer, num_layers);
+                    Array.Resize(ref bd, num_layers);
+                    Array.Resize(ref es_layers, num_layers);
+                    Array.Resize(ref flow, num_layers);
+                    Array.Resize(ref flux, num_layers);
+                    Array.Resize(ref outflow_lat, num_layers);
+                    //also resize for all solutes in this simulation.
+                    for (int solnum = 0; solnum < num_solutes; solnum++)
+                    {
+                        Array.Resize(ref solutes[solnum].amount, num_layers);
+                        Array.Resize(ref solutes[solnum].leach, num_layers);
+                        Array.Resize(ref solutes[solnum].up, num_layers);
+                        Array.Resize(ref solutes[solnum].delta, num_layers);
+                    }
+                }
+
+                for (int layer = 0; layer < _dlayer.Length; layer++)
+                {
+                    //If you change the depths of the layer then you need to modify the water "_dep" variables by the same amount. (they are in mm too)
+                    //If you don't do this, you will have the same amount of water that is now in a shallower layer, 
+                    //therefore you will have a different fraction equivalent variables, the ones without the "_dep" eg. sw, dul.  
+                    double fract = Utility.Math.Divide(value[layer], _dlayer[layer], 0.0);
+                    _air_dry_dep[layer] = _air_dry_dep[layer] * fract;
+                    _dul_dep[layer] = _dul_dep[layer] * fract;
+                    _ll15_dep[layer] = _ll15_dep[layer] * fract;
+                    _sat_dep[layer] = _sat_dep[layer] * fract;
+                    _sw_dep[layer] = _sw_dep[layer] * fract;
+
+                    //_dlayer[layer] = value[layer];
+
+                    soilwat2_check_profile(layer);
+                }
+
+                Array.Copy(value, _dlayer, num_layers);
+            }
+        }
+
+        /// <summary>Gets or sets the sat.</summary>
+        /// <value>The sat.</value>
+        [XmlIgnore]
+        [Bounds(Lower = 0.0, Upper = 1.0)]
+        [Units("0-1")]
+        public double[] sat       //! saturated water content for layer  
+        {
+            get
+            {
+                if (_dlayer != null)
+                    {
+	                int num_layers = _dlayer.Length;
+	                double[] _sat = new double[num_layers];
+	                for (int layer = 0; layer < num_layers; layer++)
+	                    _sat[layer] = Utility.Math.Divide(_sat_dep[layer], _dlayer[layer], 0.0);
+	                return _sat;
+            		}
+                return null;
+            }
+            set
+            {
+                if (!initDone)
+                {
+                    //if we are reading in the [Param], because this variable is "settable" it can be changed from this value, 
+                    //therefore store a copy so if there is a Reset event we can set it back to this value.
+                    reset_sat = new double[value.Length];
+                    Array.Copy(value, reset_sat, value.Length);
+                }
+                //* made settable to allow for erosion
+                int num_layers = _dlayer.Length;
+                for (int layer = 0; layer < num_layers; layer++)
+                {
+                    _sat_dep[layer] = value[layer] * _dlayer[layer];   //change sat_dep NOT sat. The sat variable is just for inputting and outputting and is immediately converted to sw_dep.
+                    soilwat2_check_profile(layer);
+                }
+            }
+        }
+
+        /// <summary>Gets or sets the dul.</summary>
+        /// <value>The dul.</value>
+        [XmlIgnore]
+        [Bounds(Lower = 0.0, Upper = 1.0)]
+        [Units("0-1")]
+        public double[] DUL       //! drained upper limit soil water content for each soil layer 
+        {
+            get
+            {
+            if (_dlayer != null)
+                {
+                int num_layers = _dlayer.Length;
+                double[] _dul = new double[num_layers];
+                //* made settable to allow for erosion
+                for (int layer = 0; layer < num_layers; layer++)
+                    _dul[layer] = Utility.Math.Divide(_dul_dep[layer], _dlayer[layer], 0.0);
+                return _dul;
+            	}
+            return null;
+            }
+            set
+            {
+                if (!initDone)
+                {
+                    //if we are reading in the [Param], because this variable is "settable" it can be changed from this value, 
+                    //therefore store a copy so if there is a Reset event we can set it back to this value.
+                    reset_dul = new double[value.Length];
+                    Array.Copy(value, reset_dul, value.Length);
+                }
+                //* made settable to allow for erosion
+                int num_layers = _dlayer.Length;
+                for (int layer = 0; layer < num_layers; layer++)
+                {
+                    _dul_dep[layer] = value[layer] * _dlayer[layer];   //change dul_dep NOT dul. The dul variable is just for inputting and outputting and is immediately converted to sw_dep.
+                    soilwat2_check_profile(layer);
+                }
+            }
+        }
+
+        /// <summary>The numvals_sw</summary>
+        private int numvals_sw = 0;                        //! number of values returned for sw 
+        /// <summary>Gets or sets the sw.</summary>
+        /// <value>The sw.</value>
+        [Bounds(Lower = 0.0, Upper = 1.0)]
+#if COMPARISON
+    [Units("mm/mm")]
+#else
+        [Units("0-1")]
+#endif
+
+        [XmlIgnore]
+        public double[] SW        //! soil water content of layer
+        {
+            get
+            {
+                if (_dlayer != null)
+                {
+                    int num_layers = _dlayer.Length;
+                    double[] _sw = new double[num_layers];
+                    for (int layer = 0; layer < num_layers; layer++)
+                        _sw[layer] = Utility.Math.Divide(_sw_dep[layer], _dlayer[layer], 0.0);
+                    return _sw;
+                }
+                return null;
+            }
+            set
+            {
+                if (!initDone)
+                {
+                    //if we are reading in the [Param], because this variable is "settable" it can be changed from this value, 
+                    //therefore store a copy so if there is a Reset event we can set it back to this value.
+                    reset_numvals_sw = value.Length;
+                    reset_sw = new double[value.Length];
+                    Array.Copy(value, reset_sw, value.Length);
+                }
+
+                double[] sw_dep_old;
+                double sw_dep_lyr, sw_dep_delta_sum;
+                sw_dep_old = _sw_dep;
+                soilwat2_zero_default_variables();
+                int num_layers = _dlayer.Length;
+                sw_dep_delta_sum = 0.0;
+                for (int layer = 0; layer < num_layers; layer++)
+                {
+                    sw_dep_lyr = value[layer] * _dlayer[layer];   //sw_dep = sw * dlayer
+                    sw_dep_delta_sum = sw_dep_delta_sum + (sw_dep_lyr - sw_dep_old[layer]);   //accumulate the change in the entire soil profile.
+                    _sw_dep[layer] = sw_dep_lyr;  //change sw_dep NOT sw. The sw variable is just for inputting and outputting and is immediately converted to sw_dep.    
+                    soilwat2_check_profile(layer);
+                }
+                if (initDone)
+                    soilwat2_ExternalMassFlow(sw_dep_delta_sum);     //tell the "System Balance" module (if there is one) that the user has changed the water by this amount.
+                numvals_sw = value.Length;          //used in soilwat2_set_default()
+            }
+        }
+
+        /// <summary>Gets or sets the LL15.</summary>
+        /// <value>The LL15.</value>
+        [Bounds(Lower = 0.0, Upper = 1.0)]
+#if COMPARISON
+    [Units("mm/mm")]
+#else
+        [Units("0-1")]
+#endif
+        [XmlIgnore]
+        public double[] LL15      //! 15 bar lower limit of extractable soil water for each soil layer
+        {
+            get
+            {
+            if (_dlayer != null)
+                {
+                int num_layers = _dlayer.Length;
+                double[] _ll15 = new double[num_layers];
+                for (int layer = 0; layer < num_layers; layer++)
+                    _ll15[layer] = Utility.Math.Divide(_ll15_dep[layer], _dlayer[layer], 0.0);
+                return _ll15;
+            	}
+            return null;
+            }
+            set
+            {
+                if (!initDone)
+                {
+                    //if we are reading in the [Param], because this variable is "settable" it can be changed from this value, 
+                    //therefore store a copy so if there is a Reset event we can set it back to this value.
+                    reset_ll15 = new double[value.Length];
+                    Array.Copy(value, reset_ll15, value.Length);
+                }
+                //* made settable to allow for erosion
+                int num_layers = _dlayer.Length;
+                for (int layer = 0; layer < num_layers; layer++)
+                {
+                    _ll15_dep[layer] = value[layer] * _dlayer[layer];   //change ll15_dep NOT dul. The dll15 variable is just for inputting and outputting and is immediately converted to sw_dep.
+                    soilwat2_check_profile(layer);
+                }
+            }
+        }
+
+        /// <summary>Gets or sets the air_dry.</summary>
+        /// <value>The air_dry.</value>
+        [Bounds(Lower = 0.0, Upper = 1.0)]
+#if COMPARISON
+    [Units("mm/mm")]
+#else
+        [Units("0-1")]
+#endif
+        [XmlIgnore]
+        public double[] air_dry   //! air dry soil water content
+        {
+            get
+            {
+            if (_dlayer != null)
+                {
+                int num_layers = _dlayer.Length;
+                double[] _air_dry = new double[num_layers];
+                for (int layer = 0; layer < num_layers; layer++)
+                    _air_dry[layer] = Utility.Math.Divide(_air_dry_dep[layer], _dlayer[layer], 0.0);
+                return _air_dry;
+            	}
+            return null;
+            }
+            set
+            {
+                if (!initDone)
+                {
+                    //if we are reading in the [Param], because this variable is "settable" it can be changed from this value, 
+                    //therefore store a copy so if there is a Reset event we can set it back to this value.
+                    reset_air_dry = new double[value.Length];
+                    Array.Copy(value, reset_air_dry, value.Length);
+                }
+
+                //* made settable to allow for erosion  
+                int num_layers = _dlayer.Length;
+                for (int layer = 0; layer < num_layers; layer++)
+                {
+                    _air_dry_dep[layer] = value[layer] * _dlayer[layer];   //change air_dry_dep NOT dul. The air_dry variable is just for inputting and outputting and is immediately converted to sw_dep.
+                    soilwat2_check_profile(layer);
+                }
+            }
+        }
+
+        #region User interface variables.
+        // While the user specifies these variables in the user interface, this SoilWater model shouldn't use them
+        // while it is running. Instead it should ask Soil for the value of SWCON, MWCON etc as they will then
+        // be mapped into a standardised layer structure. The 4 variables below (Thickness, SWCON, MWCON and KLAT) 
+        // may be in a different layer structure.
+
+        /// <summary>Gets or sets the thickness.</summary>
+        /// <value>The thickness.</value>
+        public double[] Thickness { get; set; }     //! soil water conductivity constant (1/d) //! ie day**-1 for each soil layer
+
+        /// <summary>Gets or sets the depth.</summary>
+        /// <value>The depth.</value>
         [XmlIgnore]
         [Units("cm")]
         [Description("Depth")]
         public string[] Depth
-            {
+        {
             get
-                {
+            {
                 return Soil.ToDepthStrings(Thickness);
-                }
+            }
             set
-                {
+            {
                 Thickness = Soil.ToThickness(value);
-                }
-            }
-
-
-
-        /// <summary>
-        /// Between (SAT and DUL) soil water conductivity constant for each soil layer.
-        /// At thicknesses specified in "SoilWater" node of GUI.
-        /// Use Soil.SWCON for SWCON in standard thickness
-        /// </summary>
+            }
+        }
+
+        /// <summary>Gets or sets the swcon.</summary>
+        /// <value>The swcon.</value>
         [Bounds(Lower = 0.0, Upper = 1.0)]
         [Units("/d")]
         [Description("SWCON")]
-        public double[] SWCON { get; set; }
-
-
-        /// <summary>
-        /// Lateral flow soil water conductivity constant for each soil layer.
-        /// At thicknesses specified in "SoilWater" node of GUI.
-        /// Use Soil.KLAT for KLAT in standard thickness
-        /// </summary>
+        public double[] SWCON { get; set; }     //! soil water conductivity constant (1/d) //! ie day**-1 for each soil layer
+
+        /// <summary>Gets or sets the klat.</summary>
+        /// <value>The klat.</value>
         [Bounds(Lower = 0, Upper = 1.0e3F)] //1.0e3F = 1000
         [Units("mm/d")]
         [Description("KLAT")]
         public double[] KLAT { get; set; }
 
-
-
         #endregion
 
-
-
-
-
-
-        //MODEL
-        //*****
-
-
-        #region Links
-
-        /// <summary>The clock</summary>
-        [Link]
-        private Clock Clock = null;
-
-
-        /// <summary>The weather</summary>
-        [Link]
-        Weather Weather;
-
-
-        ////needed for "interception"
-        //[Link]
-        //MicroClimate MicroClimate;
-
-
-        /// <summary>The soil</summary>
-        [Link]
-        private Soil Soil = null;
-
-
-        ////Gives you access to the "Water" tab of the GUI. Don't use this, Use top level Soil to get values in the Default layer structure.
-        //[Link]
-        //private Water Water = null; 
-
-
-        //Paddock is needed to find all the Crops so you can work out Canopy data.
-        /// <summary>The paddock</summary>
-        [Link]
-        Simulation paddock;
-
-
-        //Needed for SurfaceCover
-        /// <summary>The surface om</summary>
-        [Link]
-        SurfaceOrganicMatter SurfaceOM = null;
-
-
-        /// <summary>The summary</summary>
-        [Link]
-        ISummary Summary = null;
-
-
-
-        #endregion
-
-
-
-        #region Module Constants (Default Values) (NOT specified in GUI)
-
-        [Bounds(Lower = 0.0, Upper = 10.0)]
-        [Units("oC")]
-        [Description("Temperature below which eeq decreases")]
-        public double min_crit_temp {get; set;}           
-
-
-        [Bounds(Lower = 0.0, Upper = 50.0)]
-        [Units("oC")]
-        [Description("Temperature above which eeq increases")]
-        public double max_crit_temp {get; set;}            
-
-
-        [Bounds(Lower = 0.0, Upper = 1.0)]
-        [Units("0-1")]
-        [Description("Maximum bare ground soil albedo")]
-        public double max_albedo {get; set;}           
-
-
-        [Bounds(Lower = 0.0, Upper = 1.0)]
-        [Units("0-1")]
-        [Description("Factor to convert 'A' to coefficient in Adam's type residue effect on Eos")]
-        public double A_to_evap_fact {get; set;}      
-
-
-        [Bounds(Lower = 0.0, Upper = 10.0)]
-        [Units("0-10")]
-        [Description("Coefficient in cover Eos reduction equation")]
-        public double canopy_eos_coef {get; set;}  
-
-
-        [Bounds(Lower = 0.0, Upper = 1.0)]
-        [Units("0-1")]
-        [Description("Critical sw ratio in top layer below which stage 2 evaporation occurs")]
-        public double sw_top_crit {get; set;}  
-
-
+        /// <summary>The using_ks</summary>
+        [Description("Flag to determine if Ks has been chosen for use")]
+        private bool using_ks;       //! flag to determine if Ks has been chosen for use. //sv- set in soilwat2_init() by checking if mwcon exists
+
+        /// <summary>The ks</summary>
         [Bounds(Lower = 0.0, Upper = 1000.0)]
+        [Units("mm/d")]
+        private double[] ks = null;        //! saturated conductivity (mm/d)
+
+        /// <summary>The bd</summary>
+        [XmlIgnore]
+        [Bounds(Lower = 0.01, Upper = 3.0)]
+        [Units("g/cm^3")]
+        public double[] bd;      //! moist bulk density of soil (g/cm^3) // ??? Is this "moist" or "dry"; how moist?
+
+
+        //sv- Lateral Flow profile   //sv- also from Lateral_read_param()
+
+        /// <summary>The _sat_dep</summary>
+        private double[] _sat_dep;
+        /// <summary>Gets or sets the sat_dep.</summary>
+        /// <value>The sat_dep.</value>
         [Units("mm")]
-        [Description("Upper limit of sumes1")]
-        public double sumes1_max {get; set;}  
-
-
-        [Bounds(Lower = 0.0, Upper = 1000.0)]
+        [XmlIgnore]
+        public double[] sat_dep   // sat * dlayer //see soilwat2_init() for initialisation
+        {
+            get { return _sat_dep; }
+            set
+            {
+                //* made settable to allow for erosion
+                _sat_dep = new double[value.Length];
+                Array.Copy(value, _sat_dep, value.Length);
+                int num_layers = _dlayer.Length;
+                for (int layer = 0; layer < num_layers; layer++)
+                {
+                    soilwat2_check_profile(layer);
+                }
+            }
+        }
+
+        /// <summary>The _dul_dep</summary>
+        private double[] _dul_dep;
+        /// <summary>Gets or sets the dul_dep.</summary>
+        /// <value>The dul_dep.</value>
         [Units("mm")]
-        [Description("Upper limit of sumes2")]
-        public double sumes2_max {get; set;}  
-
-
-        [Bounds(Lower = 0.0, Upper = 1.0)]
-        [Units("0-1")]
-        [Description("Efficiency of moving solute with unsaturated flow")]
-        public double[] solute_flow_eff {get; set;}  
-
-
-        [Bounds(Lower = 0.0, Upper = 1.0)]
-        [Units("0-1")]
-        [Description("Efficiency of moving solute with flux (saturated flow)")]
-        public double[] solute_flux_eff {get; set;}   
-
-
-        [Bounds(Lower = 0.0, Upper = 1.0)]
-        [Units("0-1")]
-        [Description("Gradient due to hydraulic differentials")]
-        public double gravity_gradient {get; set;}  
-
-
-        [Bounds(Lower = 0.0, Upper = 3.0)]
-        [Units("g/cm^3")]
-        [Description("Specific bulk density")]
-        public double specific_bd {get; set;}  
-
-
-        [Bounds(Lower = 1.0, Upper = 1000.0)]
-        [Units("mm")]
-        [Description("Hydrologically effective depth for runoff")]
-        public double hydrol_effective_depth {get; set;}  
-
-
-        [Description("Names of all possible mobile solutes")]
-        public string[] mobile_solutes {get; set;}  
-
-
-        [Description("Names of all possible immobile solutes")]
-        public string[] immobile_solutes {get; set;}  
-
-
-        [Bounds(Lower = 0.0, Upper = 1.0)]
-        [Units("0-1")]
-        [Description("Canopy factors for cover runoff effect")]
-        public double[] canopy_fact {get; set;}  
-
-
-        [Bounds(Lower = 0.0, Upper = 100000.0)]
-        [Units("mm")]
-        [Description("Heights for canopy factors")]
-        public double[] canopy_fact_height {get; set;}  
-
-
-        [Bounds(Lower = 0.0, Upper = 1.0)]
-        [Units("0-1")]
-        [Description("Default canopy factor in absence of height")]
-        public double canopy_fact_default {get; set;}  
-
-
-        [Description("Actual soil evaporation model being used")]
-        public string act_evap_method {get; set;}  
- 
-
-
-        #endregion
-
-
-
-        #region Manager Variables (Default Values) (can be altered in Manager Code) 
-
-
-        //TODO: put obsrunoff_name and eo_source into "Optional Daily Inputs" secion
-
-        //Two below, store the Apsim variable names that you ask the System to provide by doing a Variables.Get();
-        //The response can come from a Met file or Input File or Manager Script.
-
-        [Description("System variable name of external observed runoff source")]
-        public string obsrunoff_name {get; set;}   
-
-        [Description("System variable name of external eo source")]
-        public string eo_source { get; set; }    
-
-
-
-        //TODO: turn these into MANAGER COMMANDS by turning them into Set methods. Just like SetMaxPond
-        //maybe get rid of the set; and just leave a get; so they are still available as outputs
-
-        //Irrigation Command
-        //******************
-
-        [Bounds(Lower = 0, Upper = 100)]
-        [Description("Irrigation will runoff (0 no runoff [default], 1 runoff like rain")]
-        public bool irrigation_will_runoff {get; set;}
-
-        [Bounds(Lower = 0, Upper = 100)]
-        [Description("Number of soil layer to which irrigation water is applied (where top layer == 1)")]
-        public int irrigation_layer {get; set;}   
-
-
-
-        #endregion
-
-
-
-        #region Constructor
-
-
-
-        public SoilWater()
-            {
-
-            //GUI variables (Default values)
-
-            SummerDate = "not_read";
-            SummerU = Double.NaN;
-            SummerCona = Double.NaN;
-            WinterDate = "not_read";
-            WinterU = Double.NaN;
-            WinterCona = Double.NaN;
-            DiffusConst = 40.0;
-            DiffusSlope = 16.0;
-            Salb = Double.NaN;
-            CN2Bare = 73.0;
-            CNRed = 20.0;
-            CNCov = 0.8;
-            slope = Double.NaN;
-            discharge_width = Double.NaN;  
-            catchment_area = Double.NaN;   
-            max_pond = 0.0;
-
-
-
-
-
-            //Module Constants
-
-            min_crit_temp = 5.0;
-            max_crit_temp = 35.0;
-            max_albedo = 0.23;
-            A_to_evap_fact = 0.44;
-            canopy_eos_coef = 1.7;
-            sw_top_crit = 0.9;
-            sumes1_max = 100;
-            sumes2_max = 25;
-            solute_flow_eff = new double[] { 1.0 };
-            solute_flux_eff = new double[] { 1.0 };
-            gravity_gradient = 0.00002;
-            specific_bd = 2.65;
-            hydrol_effective_depth = 450;
-            mobile_solutes = new string[] { "NO3", "urea", "cl", "br", "org_n", "org_c_pool1", "org_c_pool2", "org_c_pool3" };
-            immobile_solutes = new string[] { "NH4" };
-            canopy_fact = new double[] { 1, 1, 0, 0 };
-            canopy_fact_height = new double[] { 0, 600, 1800, 30000 };
-            canopy_fact_default = 0.5;
-            act_evap_method = "ritchie";
-
-
-
-
-            //Manager Variables
-
-            obsrunoff_name = "";
-            eo_source = "";
-
-            irrigation_will_runoff = false;
-            irrigation_layer = 1;  //layer 1 is surface irrigation 
-
-
-            }
-
-
-
-
-        #endregion
-
-
-
-        #region Ouputs (NOT Layered)
-
-
-
-        /// <summary>
-        /// Effective potential evapotranspiration
-        /// </summary>
+        [XmlIgnore]
+        public double[] DULmm   // dul * dlayer  //see soilwat2_init() for initialisation
+        {
+            get { return _dul_dep; }
+            set
+            {
+                //* made settable to allow for erosion
+                _dul_dep = new double[value.Length];
+                Array.Copy(value, _dul_dep, value.Length);
+                int num_layers = _dlayer.Length;
+                for (int layer = 0; layer < num_layers; layer++)
+                {
+                    soilwat2_check_profile(layer);
+                }
+            }
+        }
+
+        /// <summary>The _sw_dep</summary>
+        private double[] _sw_dep;
+
+        /// <summary>Gets or sets the sw_dep.</summary>
+        /// <value>The sw_dep.</value>
         [XmlIgnore]
         [Units("mm")]
-        public double Eo { get{return surface.Eo;} }                     
-
-        /// <summary>
-        /// Pot evap after modification for green cover & residue wt
-        /// </summary>
+        [Description("Soil water content (mm)")]
+        public double[] SWmm    // sw * dlayer //see soilwat2_init() for initialisation
+        {
+            get { return _sw_dep; }
+            set
+            {
+                //do we need this now? It actually resets anything passed into sw_dep.
+    //            soilwat2_zero_default_variables();
+                numvals_sw = value.Length;          //used in soilwat2_set_default()
+                _sw_dep = new double[value.Length];
+                Array.Copy(value, _sw_dep, value.Length);
+                int num_layers = _dlayer.Length;
+                for (int layer = 0; layer < num_layers; layer++)
+                {
+                    soilwat2_check_profile(layer);
+                }
+
+                //TODO: External Mass Flow event should be triggered just like for sw. Same should go for dlt_sw and dlt_sw_dep.
+            }
+        }
+
+
+        /// <summary>The _ll15_dep</summary>
+        private double[] _ll15_dep;
+        /// <summary>Gets or sets the ll15_dep.</summary>
+        /// <value>The ll15_dep.</value>
+        [Units("mm")]
+        [XmlIgnore]
+        public double[] LL15mm  // ll15 * dlayer //see soilwat2_init() for initialisation
+        {
+            get { return _ll15_dep; }
+            set
+            {
+                //* made settable to allow for erosion
+                _ll15_dep = new double[value.Length];
+                Array.Copy(value, _ll15_dep, value.Length);
+                int num_layers = _dlayer.Length;
+                for (int layer = 0; layer < num_layers; layer++)
+                {
+                    soilwat2_check_profile(layer);
+                }
+            }
+        }
+
+
+        /// <summary>The _air_dry_dep</summary>
+        private double[] _air_dry_dep;
+        /// <summary>Gets or sets the air_dry_dep.</summary>
+        /// <value>The air_dry_dep.</value>
         [XmlIgnore]
         [Units("mm")]
-        public double Eos { get{return surface.Eos;} }
-
-
-        /// <summary>
-        /// Total es
-        /// </summary>
+        public double[] air_dry_dep  // air_dry * dlayer //see soilwat2_init() for initialisation
+        {
+            get { return _air_dry_dep; }
+            set
+            {
+                //* made settable to allow for erosion
+                _air_dry_dep = new double[value.Length];
+                Array.Copy(value, _air_dry_dep, value.Length);
+                int num_layers = _dlayer.Length;
+                for (int layer = 0; layer < num_layers; layer++)
+                {
+                    soilwat2_check_profile(layer);
+                }
+            }
+        }
+
+
+        /// <summary>Gets the SWS.</summary>
+        /// <value>The SWS.</value>
+        [Units("mm/mm")]
+        private double[] sws       //TODO: this appears to just be an output variable and is identical to sw. I think it should be removed.   //! temporary soil water array used in water_table calculation
+        {
+            get
+            {
+                int num_layers = _dlayer.Length;
+                double[] result = new double[num_layers];
+                for (int layer = 0; layer < num_layers; layer++)
+                    result[layer] = Utility.Math.Divide(_sw_dep[layer], _dlayer[layer], 0.0);
+                return result;
+            }
+        }
+
+        /// <summary>The flow</summary>
         [XmlIgnore]
         [Units("mm")]
-        public double Es { get { return surface.Es; } }
-
-        /// <summary>
-        /// time after 2nd-stage soil evaporation begins (d)
-        /// </summary>
-        [XmlIgnore]
-        [Units("d")]
-        public double t
-            {
-            get
-                {
-                switch (surface.SurfaceType)
-                    {
-                    case Surfaces.NormalSurface:
-                        NormalSurface normal = (NormalSurface)surface;
-                        return normal.t;
-
-                    case Surfaces.PondSurface:
-                        PondSurface pond = (PondSurface)surface;
-                        return pond.t;
-
-                    default:
-                        return Double.NaN;
-                    }
-                }
-
-            }
-
-        /// <summary>
-        /// New cn2 after modification for crop cover & residue cover
-        /// </summary>
-        [XmlIgnore]
-        public double cn2_new
-            {
-            get {
-                switch (surface.SurfaceType)
-                    {
-                    case Surfaces.NormalSurface :
-                        NormalSurface normal = (NormalSurface) surface;
-                        return normal.cn2_new;
-
-                    case Surfaces.PondSurface :
-                        PondSurface pond = (PondSurface) surface;
-                        return pond.cn2_new;
-
-                    default:
-                        return Double.NaN;
-                    }     
-                }
-
-            }
-
-        /// <summary>
-        /// Drainage rate from bottom layer
-        /// </summary>
+        public double[] flow;        //sv- Unsaturated Flow //! depth of water moving from layer i+1 into layer i because of unsaturated flow; (positive value indicates upward movement into layer i) (negative value indicates downward movement (mm) out of layer i)
+
+        /// <summary>The flux</summary>
         [XmlIgnore]
         [Units("mm")]
-        public double Drainage { get{return SoilObject.Drainage;} }
-
-
-
-        /// <summary>Drainage rate from bottom layer</summary>
-        /// <value>The leach n o3.</value>
-        [XmlIgnore]
-        [Units("kg/ha")]
-        public double LeachNO3 { get { return SoilObject.LeachNO3; } }         //! Leaching from bottom layer (kg/ha) // 
-
-        /// <summary>Drainage rate from bottom layer</summary>
-        /// <value>The leach n h4.</value>
-        [XmlIgnore]
-        [Units("kg/ha")]
-        public double LeachNH4 { get { return SoilObject.LeachNH4; } }         //! Leaching from bottom layer (kg/ha) // 
-
-        /// <summary>Drainage rate from bottom layer</summary>
-        /// <value>The leach urea.</value>
-        [XmlIgnore]
-        [Units("kg/ha")]
-        public double LeachUrea { get { return SoilObject.LeachUrea; } }         //! Leaching from bottom layer (kg/ha) // 
-
-
-
-
-        /// <summary>
-        /// Infiltration into top layer
-        /// </summary>
+        public double[] flux;       //sv- Drainage (Saturated Flow) //! initially, water moving downward into layer i (mm), then water moving downward out of layer i (mm)
+
+        /// <summary>Gets the flow_water.</summary>
+        /// <value>The flow_water.</value>
         [XmlIgnore]
         [Units("mm")]
-        public double Infiltration { get{return surface.Infiltration;} }     
-
-        /// <summary>
-        /// Runoff from top layer
-        /// </summary>
+        public double[] flow_water         //flow_water[layer] = flux[layer] - flow[layer] 
+        {
+            get
+            {
+                int num_layers = flow.Length;
+                double[] water_flow = new double[num_layers];
+                for (int layer = 0; layer < num_layers; layer++)
+                    water_flow[layer] = flux[layer] - flow[layer];
+                return water_flow;
+            }
+        }
+
+        //private double[] _flow2;
+        /// <summary>Gets or sets the flow2.</summary>
+        /// <value>The flow2.</value>
         [XmlIgnore]
         [Units("mm")]
-        public double Runoff { get{return surface.Runoff;} }           
+        public double[] flow2
+        {
+            get;
+            set;
+            /*   get { return _flow2; }
+               set
+               {
+                   flow2 = new double[value.Length];
+                   Array.Copy(value, _flow2, value.Length);
+               }*/
+        }
         
-        /// <summary>
-        /// Evaporation from the surface of the pond
-        /// </summary>
+       // private double[] _flux2;
+        /// <summary>Gets or sets the flux2.</summary>
+        /// <value>The flux2.</value>
         [XmlIgnore]
         [Units("mm")]
-        public double pond_evap
-            {
-            get {
-                if (surface.SurfaceType == Surfaces.PondSurface)
+        public double[] flux2
+        {
+            get;
+            set;
+            /* get { return _flux2; }
+            set
+            {
+                flux2 = new double[value.Length];
+                Array.Copy(value, _flux2, value.Length);
+            }*/
+        }
+
+        //Soilwat2Globals
+
+        //soilwat2_on_new_solute event handler
+
+        //Lateral Flow profile     //sv- also from Lateral_Send_my_variable()
+
+
+        /// <summary>The outflow_lat</summary>
+        [Units("mm")]
+        [XmlIgnore]
+        public double[] outflow_lat;   //! outflowing lateral water   //lateral outflow
+        //end
+
+
+        #endregion
+
+
+        #region Set My Variables (Let other modules change me) (these are sort of like a [Param]'s but after the start of the simulation)
+
+        //These are the sets for ficticious variables that actually set other variables.
+
+
+        /// <summary>Sets the dlt_dlayer.</summary>
+        /// <value>The dlt_dlayer.</value>
+        [Units("mm")]
+        public double[] dlt_dlayer
+        {
+            set
+            {
+                int num_layers = value.Length;
+                for (int layer = 0; layer < num_layers; layer++)
+                {
+                    //If you change the depths of the layer then you need to modify the water "_dep" variables by the same amount. (they are in mm too)
+                    //If you don't do this, you will have the same amount of water that is now in a shallower layer, 
+                    //therefore you will have a different fraction equivalent variables, the ones without the "_dep" eg. sw, dul.  
+                    double fract = Utility.Math.Divide((_dlayer[layer] + value[layer]), _dlayer[layer], 0.0);
+                    _air_dry_dep[layer] = _air_dry_dep[layer] * fract;
+                    _dul_dep[layer] = _dul_dep[layer] * fract;
+                    _ll15_dep[layer] = _ll15_dep[layer] * fract;
+                    _sat_dep[layer] = _sat_dep[layer] * fract;
+                    _sw_dep[layer] = _sw_dep[layer] * fract;
+
+                    _dlayer[layer] = _dlayer[layer] + value[layer];
+
+                    soilwat2_check_profile(layer);
+                }
+
+                //resize all the arrays if they changed the number of layers
+                if (num_layers != _dlayer.Length)
+                {
+                    Array.Resize(ref _air_dry_dep, num_layers);
+                    Array.Resize(ref _dul_dep, num_layers);
+                    Array.Resize(ref _ll15_dep, num_layers);
+                    Array.Resize(ref _sat_dep, num_layers);
+                    Array.Resize(ref _sw_dep, num_layers);
+                    Array.Resize(ref _dlayer, num_layers);
+                    Array.Resize(ref bd, num_layers);
+                    Array.Resize(ref es_layers, num_layers);
+                    Array.Resize(ref flow, num_layers);
+                    Array.Resize(ref flux, num_layers);
+                    Array.Resize(ref outflow_lat, num_layers);
+                    //also resize for all solutes in this simulation.
+                    for (int solnum = 0; solnum < num_solutes; solnum++)
                     {
-                    PondSurface pond = (PondSurface) surface;
-                    return pond.pond_evap;
+                        Array.Resize(ref solutes[solnum].amount, num_layers);
+                        Array.Resize(ref solutes[solnum].leach, num_layers);
+                        Array.Resize(ref solutes[solnum].up, num_layers);
+                        Array.Resize(ref solutes[solnum].delta, num_layers);
                     }
-                else
-                    {
-                    return Double.NaN;
-                    }     
-                }
-            }
-
-        /// <summary>
-        /// Surface water ponding depth
-        /// </summary>
+                }
+            }
+        }
+
+
+        /// <summary>Sets the DLT_SW.</summary>
+        /// <value>The DLT_SW.</value>
+        [Units("mm")]
+        public double[] dlt_sw
+        {
+            set
+            {
+                int num_layers = _dlayer.Length;
+                for (int layer = 0; layer < num_layers; layer++)
+                {
+                    //sw_dep = sw * dlayer
+                    _sw_dep[layer] = _sw_dep[layer] + (value[layer] * _dlayer[layer]);      //change sw_dep NOT sw. The sw variable is just for inputting and outputting and is immediately converted to sw_dep.
+                    soilwat2_check_profile(layer);
+                }
+            }
+        }
+
+
+        /// <summary>Sets the dlt_sw_dep.</summary>
+        /// <value>The dlt_sw_dep.</value>
+        [Units("mm")]
+        public double[] dlt_sw_dep
+        {
+            set
+            {
+                int num_layers = _dlayer.Length;
+                for (int layer = 0; layer < num_layers; layer++)
+                {
+                    _sw_dep[layer] = _sw_dep[layer] + value[layer];
+                    soilwat2_check_profile(layer);
+                }
+            }
+        }
+
+
+        #endregion
+
+
+        //DAILY INPUTS FROM OTHER MODULES
+
+        #region [INPUTS]
+
+        //taken from soilwat2_get_residue_variables()
+
+        //Removed because can address dirrectly from surfaceOM
+        //[Input(IsOptional = true)]
+        //[Units("0-1")]
+        //private double surfaceom_cover = 0.0;
+
+        //end of soilwat2_get_residue_variables()
+
+        //taken from soilwat2_get_environ_variables()
+
+        //from met module
+        //Runon is specified in a met file or sparse data file
+        //[Input(IsOptional = true)]
+        /// <summary>The runon</summary>
+        [Units("mm/d")]
+        private double runon = 0.0;      //! external run-on of H2O (mm/d)
+
+        ////[Input(IsOptional = true)]
+        //[Units("mm")]
+        //private double snow = 0.0;      //! water content of snow falling during the day
+
+        //from crop modules  
+        //used in runoff(as part of TotalInterception parameter) and in infilitration
+
+        //[Input(IsOptional = true)]
+        /// <summary>The interception</summary>
+        [Units("mm")]
+        private double interception = 0.0;      //! canopy interception loss (mm)
+
+        //from surface organic matter module
+        //used in runoff(as part of TotalInterception parameter) and in infilitration
+
+        //[Input(IsOptional = true)]
+        /// <summary>The residueinterception</summary>
         [XmlIgnore]
         [Units("mm")]
-        public double pond
-            {
-            get {
-                if (surface.SurfaceType == Surfaces.PondSurface)
-                    {
-                    PondSurface pond = (PondSurface) surface;
-                    return pond.pond;
-                    }
-                else
-                    {
-                    return Double.NaN;
-                    }     
-                }
-            }
-
-        /// <summary>
-        /// Water table depth 
-        /// (depth below the ground surface of the first saturated layer)
-        /// </summary>
-        [XmlIgnore]
-        [Units("mm")]
-        public double WaterTable
-            { 
-            get{return SoilObject.DepthToWaterTable;}
-            set { SetWaterTable(value); } //TODO: remove this later, have manager scripts directly use SoilWater.SetWaterTable(amount) instead
-            }
-
-
-        /// <summary>
-        /// Extractable Soil Water 
-        /// (sw - ll15) of each layer summed over the profile. 
-        /// </summary>
-        [XmlIgnore]
-        [Units("mm")]
-        public double ESW
-        { get { return SoilObject.esw; } }
-
-
-
-        #endregion
-
-
-
-        #region Outputs (Layered)
-
-
-        [XmlIgnore]
-        [Bounds(Lower = 0.0, Upper = 10000.0)]
-        [Units("mm")]
-        public double[] dlayer
-        { get { return SoilObject.dlayer; } }
-
-
-
-        //ARRAYS IN MILLIMETERS
-
-        [XmlIgnore]
-        [Units("mm")]
-        public double[] sat_dep
-        { get { return SoilObject.sat_dep; } }
-
-        [XmlIgnore]
-        [Units("mm")]
-        public double[] DULmm
-        { get { return SoilObject.dul_dep; } }
-
-        [XmlIgnore]
-        [Units("mm")]
-        public double[] SWmm
-            { 
-            get { return SoilObject.sw_dep; }
-            set { SetWater_mm(value); }  //TODO: remove this later, have manager scripts directly use SoilWater.SetWater_mm(amount) instead
-            }
-
-        [XmlIgnore]
-        [Units("mm")]
-        public double[] LL15mm
-        { get { return SoilObject.ll15_dep; } }
-
-        [XmlIgnore]
-        [Units("mm")]
-        public double[] air_dry_dep
-        { get { return SoilObject.air_dry_dep; } }
-
-
-
-
-        //ARRAYS AS FRACTIONS
-
-        [XmlIgnore]
-        [Bounds(Lower = 0.0, Upper = 1.0)]
-        [Units("0-1")]
-        public double[] sat
-        { get { return SoilObject.sat; } }
-
-        [XmlIgnore]
-        [Bounds(Lower = 0.0, Upper = 1.0)]
-        [Units("0-1")]
-        public double[] DUL
-        { get { return SoilObject.dul; } }
-
-        [XmlIgnore]
-        [Bounds(Lower = 0.0, Upper = 1.0)]
-        [Units("0-1")]
-        public double[] SW
-            { 
-            get { return SoilObject.sw; }
-            set { SetWater_frac(value); } //TODO: remove this later, have manager scripts directly use SoilWater.SetWater_frac(amount) instead
-            }
-
-        [XmlIgnore]
-        [Bounds(Lower = 0.0, Upper = 1.0)]
-        [Units("0-1")]
-        public double[] LL15
-        { get { return SoilObject.ll15; } }
-
-        [XmlIgnore]
-        [Bounds(Lower = 0.0, Upper = 1.0)]
-        [Units("0-1")]
-        public double[] air_dry
-        { get { return SoilObject.air_dry; } }
-
-
-
-        [XmlIgnore]
-        [Units("mm")]
-        public double[] flow
-        { get { return SoilObject.flow; } }
-
-        [XmlIgnore]
-        [Units("mm")]
-        public double[] flux
-        { get { return SoilObject.flux; } }
-
-        [XmlIgnore]
-        [Units("mm")]
-        public double[] outflow_lat
-        { get { return SoilObject.outflow_lat; } }
-
-
-
-
-        //DELTA ARRAY FOR A SOLUTE
-
-        [XmlIgnore]
-        [Units("kg/ha")]
-        public double[] flow_no3
-        { get { return SoilObject.GetFlowArrayForASolute("NO3"); } }
-
-        [XmlIgnore]
-        [Units("kg/ha")]
-        public double[] flow_nh4
-        { get { return SoilObject.GetFlowArrayForASolute("NH4"); } }
-
-        [XmlIgnore]
-        [Units("kg/ha")]
-        public double[] flow_urea
-        { get { return SoilObject.GetFlowArrayForASolute("urea"); } }
-
-
-
-        #endregion
-
-
-
-
-
-
-        //MANAGER COMMANDS
-
-
-
-        #region Reset
-
-        public void Reset()
-            {
-            Summary.WriteMessage(this, "Resetting Soil Water Balance");
-            SoilObject.ResetSoil(constants, Soil);          //reset the soil
-            surface = surfaceFactory.GetSurface(SoilObject); //reset the surface
-            }
-
-
-        #endregion
-
-
-
-
-
-
-        #region Tillage
-
-
-        public void Tillage(string DefaultTillageName)
-            {
-            //****************
-            //soilwat2_tillage
-            //**************** <8-97 dms&pdv>
-            //Mark Littleboy's tillage effect on runoff (used in PERFECT v2.0)
-            //Littleboy, Cogle, Smith, Yule & Rao (1996)  Soil management and production
-            //of alfisols in the SAT's I. Modelling the effects of soil management on runoff
-            //and erosion.  Aust. J. Soil Res. 34: 91-102.
-
-            //Tillage types that appear here must also be in residue2.ini under
-            //[standard.residue2.tillage] !
-
-            //Tillage reduces runoff potential (CN2) by g_tillage_cn_red (1st column below).
-            //After tillage, CN2 increases linearly with cumulative rain since tillage until
-            //g_tillage_cn_rain (column 2 below) has occured, ie roughness is smoothed out by rain.
-            //Example parameter values (Littleboy et al) are given below for shallow & deep tillage.
-            //Also, Nelsen et al (in press) had to reduce CN2 by 30 for ~ 30 days after tillage
-            //during the wet season in wet tropical Philipines to mimic measured runoff.
-            //-->
-
-
-            SurfaceOrganicMatter.TillageTypesList defaultTypes = new SurfaceOrganicMatter.TillageTypesList();
-
-            TillageType data = defaultTypes.GetTillageData(DefaultTillageName);
-
-            if (data == null)
-                {
-                //! We have an unspecified tillage type
-
-                string message = "Cannot find info for tillage:- " + data.Name;
-                throw new Exception(message);
-                }
-
-
-
-            switch (surface.SurfaceType)
-                {
-                case Surfaces.NormalSurface:
-                    NormalSurface normal = (NormalSurface)surface;
-                    normal.UpdateTillageCnRedVars(data.cn_rain, data.cn_red);
-                    normal.ResetCumWaterSinceTillage();
-                    WriteTillageToSummaryFile(data.Name, data.cn_red, data.cn_rain);
-                    return;
-
-                case Surfaces.PondSurface:
-                    PondSurface pond = (PondSurface)surface;
-                    pond.UpdateTillageCnRedVars(data.cn_rain, data.cn_red);
-                    pond.ResetCumWaterSinceTillage();
-                    WriteTillageToSummaryFile(data.Name, data.cn_red, data.cn_rain);
-                    return;
-
-                default:
-                    return;
-
-                }
-
-
-            }
-
-
-
-
-
-        public void Tillage(TillageType Data)
-            {
-            //*     ===========================================================
-            //      subroutine soilwat2_tillage ()
-            //*     ===========================================================
-            //*+  Purpose
-            //*     Set up for CN reduction after tillage operation
-
-            //*+  Notes
-            //*       This code is borrowed from residue module.
-
-
-
-            //*- Implementation Section ----------------------------------
-
-            // cn_red is the reduction in the cn value, and cn_rain is the amount of rainfall after the tillage event that the reduction ceases to occur.
-
-            //the event always gives us at least the type of tillage. Even if it does not give the cn_red and cn_rain.
-            //if the event does not give us cn_red and cn_rain then use the type name to look up the values in the sim file (ini file).
-            // ez - departs slightly from the Fortran version, where cn_red and cn_rain were optional arguments
-            // They are always present here, but if the user sets the value to a negative number, we'll then
-            // try to read the values from the initialisation data.
-
-
-
-            //If the TillageData is not valid
-            if ((Data.cn_red <= 0) || (Data.cn_rain <= 0))
-                {
-
-                string message = "tillage:- " + Data.Name + " has incorrect values for " + Environment.NewLine +
-                    "CN reduction = " + Data.cn_red + Environment.NewLine + "Acc rain     = " + Data.cn_red;
-
-                throw new Exception(message);
-                }
-
-
-
-            double reduction;
-
-            //! Ensure cn equation won't go silly
-            reduction = constants.bound(Data.cn_red, 0.0, Soil.SoilWater.CN2Bare);
-
-
-            switch (surface.SurfaceType)
-                {
-                case Surfaces.NormalSurface:
-                    NormalSurface normal = (NormalSurface)surface;
-                    normal.UpdateTillageCnRedVars(Data.cn_rain, reduction);
-                    normal.ResetCumWaterSinceTillage();
-                    WriteTillageToSummaryFile("a User Specified TillageType", reduction, Data.cn_rain);
-                    return;
-
-                case Surfaces.PondSurface:
-                    PondSurface pond = (PondSurface)surface;
-                    pond.UpdateTillageCnRedVars(Data.cn_rain, reduction);
-                    pond.ResetCumWaterSinceTillage();
-                    WriteTillageToSummaryFile("a User Specified TillageType", reduction, Data.cn_rain);
-                    return;
-
-                default:
-                    return;
-
-                }
-
-
-            }
-
-
-
-        private void WriteTillageToSummaryFile(string TillageName, double CnReduction, double CnCumWater)
-            {
-            //sv- write what we are doing to the summary file.
-            string line;
-            line = String.Format("{0} {1} {2}                                        {3} {4:F} {5}                                        {6} {7:F}",
-                                 "Soil tilled using ", TillageName, Environment.NewLine, "CN reduction = ", CnReduction, Environment.NewLine, "Acc rain     = ", CnCumWater);
-            Summary.WriteMessage(this, line);
-            }
-
-
-        #endregion
-
-
-
-        #region Irrigation
-
-        [EventSubscribe("Irrigated")]
-        private void OnIrrigated(object sender, Models.Soils.IrrigationApplicationType IrrigationData)
-            {
-
-
-            //TODO: need to zero the irrig object each day. 
-
-            //see OnProcess event handler for where this irrigation is added to the soil water 
-            irrig.irrigation = IrrigationData.Amount;  //! amount of irrigation (mm)    
-
-            //Added on 5 Dec 2012 to allow irrigation to runoff like rain. 
-            irrig.irrigation_will_runoff = IrrigationData.will_runoff;
-
-            if ((IrrigationData.will_runoff) && (IrrigationData.Depth > 0.0))
-                {
-                irrig.irrigation_will_runoff = false;
-                String warningText;
-                warningText = "In the irrigation 'apply' command, 'will_runoff' was set to true" + "\n"
-                + "If you specify irrigation depth > 0 (mm), " + "\n"
-                 + "then you can not choose to have irrigation runoff like rain as well. ('will_runoff = true')" + "\n"
-                 + "ie. Subsurface irrigations can not runoff like rain does. (Only surface irrigation can)" + "\n"
-                 + "nb. Subsurface irrigations will cause runoff if ponding occurs though.";
-                constants.IssueWarning(warningText);
-                }
-
-
-            //sv- added on 26 Nov 2012. Needed for subsurface irrigation. 
-            //    Manager module sends "apply" command specifying depth as a argument to irrigation module.
-            //    irrigation module sends "Irrigated" event with the depth. 
-            //    Now need to turn depth into the specific subsurface layer that the irrigation is to go into.
-            irrig.irrigation_layer = SoilObject.FindLayerNo(IrrigationData.Depth);
-
-
-            //Solute amount in irrigation water.
-
-            irrig.NO3 = IrrigationData.NO3;
-            irrig.NH4 = IrrigationData.NH4;
-            irrig.CL = IrrigationData.CL;
-
-            }
-
-
-
-
-        #endregion
-
-
-
-        #region Set Max Pond (change depth of pond during a simulation)
-
-
-        public void SetMaxPond(double NewDepth)
-            {
-            SoilObject.max_pond = NewDepth;
-
-            //if the user changes max_pond after the OnSimulationCommencing event
-            //you may need to change the surface either to or from a ponding surface.
-            surface = surfaceFactory.GetSurface(SoilObject);
-            }
-
-
-        #endregion
-
-
-
-        #region Set WaterTable
-
-
-        public void SetWaterTable(double InitialDepth)
-            {
-            SoilObject.SetWaterTable(InitialDepth);
-            }
-
-
-        #endregion
-
-
-
-        #region Add / Remove Water from the Soil
-
-
-
-        public void SetWater_mm(double[] New_SW_dep)
-            {
-            SoilObject.SetWater_mm(New_SW_dep); 
-            }
-
-
-        public void SetWater_frac(double[] New_SW)
-            {
-            SoilObject.SetWater_frac(New_SW); 
-            }
-
-
-        //TODO: Change these delta properties into methods and change the manager scripts to call the methods instead.
-        [XmlIgnore]
-        [Units("mm")]
-        public double[] dlt_sw_dep
-            {
-            set
-                {
-                SoilObject.DeltaWater_mm(value);
-                }
-            }
-
-        [XmlIgnore]
-        [Units("0-1")]
-        public double[] dlt_sw
-            {
-            set
-                {
-                SoilObject.DeltaWater_frac(value);
-                }
-            }
-
-
-
-        [EventSubscribe("WaterChanged")]
-        private void OnWaterChanged(WaterChangedType WaterChanged)
-            {
-
-            //This event is Only used by Plant2 and AgPasture.
-            //This event was added so that the Plant2 module could extract water via its roots from the SoilWater module.
-            //At the time Plant2 was not advanced enough to be able to do a "Set" on another modules variables.
-            //Plant2 still uses this method to extract water using its roots.
-
-            //*+  Purpose
-            //*     Another module wants to change our water
-
-
-            foreach (Layer lyr in SoilObject.TopToX(WaterChanged.DeltaWater.Length))
-                {
-                lyr.sw_dep = lyr.sw_dep + WaterChanged.DeltaWater[lyr.number-1];
-                SoilObject.CheckLayerForErrors(lyr.number);
-                }
-
-            }
-
-
-
-        #endregion
-
-
-
-
-
-
-        //LOCAL VARIABLES
-
-        #region Local Variables
-
-
-
-        //Constants
-        private Constants constants;
-
-
-        //Surface
-        private SurfaceFactory surfaceFactory;
-        private Surface surface;
-
-
-        //Soil
-        private SoilWaterSoil SoilObject;
-
-
-        #endregion
-
-
-
-
-
-
-
-
-
-        //DAILY INPUTS FROM OTHER MODULES
-
-
-        #region Daily Input (Data Variables)
-
-        //Met 
-        private MetData met;
-
-
-        //Irrigation
-        private IrrigData irrig;
-
-
-        //Canopy data from all the Crops in this Paddock.
-        private CanopyData canopy;
-
-
-        //SurfaceCover
-        private SurfaceCoverData surfaceCover;
-
-
-
-        #endregion 
-
-
-
-        #region Optional Daily Input (Data Variables)
-
-
-        //Runon can be specified in a met file or sparse data file or manager script
+        public double residueinterception = 0.0;     //residue interception loss (mm)
+
+        //end of soilwat2_get_environ_variables()
+
+
+        //taken from Lateral_process()
+
+        //from met module
+        //Inflow is specified in a met file or sparse data file
         //[Input(IsOptional = true)]
-        [Units("mm/d")]
-        private double runon;      //! external run-on of H2O (mm/d)
-
-
-        //inflow_lat can be specified in a met file or sparse data file or manager script
-        //[Input(IsOptional = true)]
+        /// <summary>The inflow_lat</summary>
         [Units("mm")]
         private double[] inflow_lat;       //! inflowing lateral water
 
-
-
-        //interception can be specified in micromet aka microclimate module (not implemented yet)
-        //used in runoff and in infilitration calculation
-
-        //[Input(IsOptional = true)]
-        [Units("mm")]
-        private double interception;      //! canopy interception loss (mm)
-
-
-
-        //residueinterception can be specified in surface organic matter module (not implemented yet)
-        //used in runoff and in infilitration calculation
-
-        //residueinterception is only used in ResiduesTrial.apsimx
-        //[Input(IsOptional = true)]
-        [Units("mm")]
-        public double residueinterception;     //residue interception loss (mm)
-
+        //end of Lateral_process()
 
 
         #endregion
 
 
-
-        #region Get Variables from other Modules
-
-
-        private void GetTodaysOptionalVariables()
-            {
-            //zero to get rid of yesterdays value in case there isn't one none today.
-            runon = 0.0;
-            //interception = 0.0;
-            //residueinterception = 0.0;
-
-
-            object objectRunon = Apsim.Get(this, "runon");
-            if (objectRunon != null)
-                runon = (double)objectRunon;
-
-            object objectInflow = Apsim.Get(this, "inflow_lat");
-            if (objectInflow != null)
-                inflow_lat = objectInflow as double[];
+        #region Get Variables from other Modules (if need to do stuff AFTER inputting)
+
+
+        /// <summary>Soilwat2_get_crop_variableses this instance.</summary>
+        private void soilwat2_get_crop_variables()
+        {
+            List<IModel> models = Apsim.FindAll(paddock, typeof(ICrop));
+
+            NumberOfCrops = 0;
+            foreach (Model m in models)
+            {
+                Array.Resize(ref cover_green, NumberOfCrops + 1);
+                Array.Resize(ref cover_tot, NumberOfCrops + 1);
+                Array.Resize(ref canopy_height, NumberOfCrops + 1);
+
+                ICrop Crop = m as ICrop;
+                if (Crop.CanopyData != null)
+                {
+                    cover_green[NumberOfCrops] = Crop.CanopyData.cover;
+                    cover_tot[NumberOfCrops] = Crop.CanopyData.cover_tot;
+                    canopy_height[NumberOfCrops] = Crop.CanopyData.height;
+                }
+                else
+                {
+                    cover_green[NumberOfCrops] = 0;
+                    cover_tot[NumberOfCrops] = 0;
+                    canopy_height[NumberOfCrops] = 0;
+                }
+                NumberOfCrops += 1;
+           }
+
+            List<IModel> models2 = Apsim.FindAll(paddock, typeof(ICrop2));
+        
+            foreach (Model m in models2)
+            {
+                NumberOfCrops = 0;
+                Array.Resize(ref cover_green, NumberOfCrops + 1);
+                Array.Resize(ref cover_tot, NumberOfCrops + 1);
+                Array.Resize(ref canopy_height, NumberOfCrops + 1);
+                
+                ICrop2 Crop2 = m as ICrop2;
+                if (Crop2.CanopyProperties != null)
+                {
+                    cover_green[NumberOfCrops] = Crop2.CanopyProperties.CoverGreen;
+                    cover_tot[NumberOfCrops] = Crop2.CanopyProperties.CoverTot;
+                    canopy_height[NumberOfCrops] = Crop2.CanopyProperties.CanopyHeight;
+                }
+                else
+                {
+                    cover_green[NumberOfCrops] = 0;
+                    cover_tot[NumberOfCrops] = 0;
+                    canopy_height[NumberOfCrops] = 0;
+                }
+                NumberOfCrops += 1;  
+            }
+         }
+
+
+
+        /// <summary>Soilwat2_get_solute_variableses this instance.</summary>
+        private void soilwat2_get_solute_variables()
+        {
+            //for the number of solutes that was read in by OnNewSolute event handler)
+            for (int solnum = 0; solnum < num_solutes; solnum++)
+            {
+                double[] Value;
+                string propName;
+                if (solutes[solnum].ownerName != "")
+                    propName = solutes[solnum].ownerName + "." + solutes[solnum].name;
+                else
+                    propName = solutes[solnum].name;
+                object objValue = Apsim.Get(this, propName);
+                if (objValue != null)
+                {
+                    Value = objValue as double[];
+                    // Should check array size here to be sure it matches...
+                    Array.Copy(Value, solutes[solnum].amount, Math.Min(Value.Length, solutes[solnum].amount.Length));
+                }
+            }
+        }
+
+        //this is called in the On Process event handler
+        //it just calls all the methods above.
+        /// <summary>Soilwat2_get_other_variableses this instance.</summary>
+        private void soilwat2_get_other_variables()
+        {
+
+            soilwat2_get_crop_variables();
+
+            soilwat2_get_solute_variables();
+
+        }
+
+        #endregion
+
+
+        #region Set Variables in other Modules (Solute model mainly)
+
+        /// <summary>To the float array.</summary>
+        /// <param name="D">The d.</param>
+        /// <returns></returns>
+        private float[] ToFloatArray(double[] D)
+        {
+            float[] f = new float[D.Length];
+            for (int i = 0; i < D.Length; i++)
+                f[i] = (float)D[i];
+            return f;
+        }
+
+
+        /// <summary>Sets the module solutes.</summary>
+        /// <exception cref="System.NotImplementedException">Cannot do a set for solute:  + solutes[solnum].name</exception>
+        private void SetModuleSolutes()
+        {
+            //taken from soilwat2_set_other_variables()
+
+            NitrogenChangedType NitrogenChanges = new NitrogenChangedType();
+            NitrogenChanges.Sender = "SoilWater";
+            NitrogenChanges.SenderType = "WateModule";
+            NitrogenChanges.DeltaUrea = new double[dlayer.Length];
+            NitrogenChanges.DeltaNH4 = new double[dlayer.Length];
+            NitrogenChanges.DeltaNO3 = new double[dlayer.Length];
+
+            //for all solutes in this simulation.
+            for (int solnum = 0; solnum < num_solutes; solnum++)
+            {
+                //convert to float array
+                float[] temp_dlt_solute = ToFloatArray(solutes[solnum].delta);
+
+                //set the change in solutes for the modules
+                if (solutes[solnum].name == "urea")
+                    NitrogenChanges.DeltaUrea = solutes[solnum].delta;
+                else if (solutes[solnum].name == "NH4")
+                    NitrogenChanges.DeltaNH4 = solutes[solnum].delta;
+                else if (solutes[solnum].name == "NO3")
+                    NitrogenChanges.DeltaNO3 = solutes[solnum].delta;
+                else
+                {
+                    throw new NotImplementedException("Cannot do a set for solute: " + solutes[solnum].name);
+
+                    //string propName;
+                    //if (solutes[solnum].ownerName != "")
+                    //    propName = solutes[solnum].ownerName + ".dlt_" + solutes[solnum].name;
+                    //else
+                    //    propName = "dlt_" + solutes[solnum].name;
+                    //MyPaddock.Set(propName, temp_dlt_solute);
+                }
+            }
+            if (NitrogenChanged != null)
+                NitrogenChanged.Invoke(NitrogenChanges);
+        }
+
+        //this is called in the On Process event handler
+        /// <summary>Soilwat2_set_other_variableses this instance.</summary>
+        private void soilwat2_set_other_variables()
+        {
+
+            SetModuleSolutes();
+
+            //! Send a runoff event to the system
+            if (Runoff > 0.0)
+            {
+                RunoffEventType r = new RunoffEventType(); //! structure holding runoff event
+                r.runoff = (float)Runoff;
+                if (RunoffDelegate != null)
+                    RunoffDelegate.Invoke(r);
+            }
+
+        }
+
+
+        #endregion
+
+
+
+        //LOCAL VARIABLES
+
+        #region Local Variables
+
+        //! ====================================================================
+        //!     soilwat2 constants
+        //! ====================================================================
+
+        //Soilwat2Globals
+
+
+        //MET
+        //sv- These met variables get assigned by the OnNewMet Event Handler
+        /// <summary>The rain</summary>
+        private double rain;         //! precipitation (mm/d)
+        /// <summary>The radn</summary>
+        private double radn;         //! solar radiation (mj/m^2/day)
+        /// <summary>The mint</summary>
+        private double mint;         //! minimum air temperature (oC)
+        /// <summary>The maxt</summary>
+        private double maxt;         //! maximum air temperature (oC)
+
+        //RUNOFF
+        //r double      cover_surface_runoff;
+        //r double runoff;
+        //who put this in? double      eff_rain; 
+        /// <summary>The runoff_pot</summary>
+        private double runoff_pot;       //! potential runoff with no pond(mm)
+        //private double obsrunoff;         //! observed runoff (mm)
+
+        //GET CROP VARIABLES
+        //private int[]       crop_module = new int[max_crops];             //! list of modules replying 
+        /// <summary>The cover_tot</summary>
+        private double[] cover_tot = null;     //! total canopy cover of crops (0-1)
+        /// <summary>The cover_green</summary>
+        private double[] cover_green = null;   //! green canopy cover of crops (0-1)
+        /// <summary>The canopy_height</summary>
+        private double[] canopy_height = null; //! canopy heights of each crop (mm)
+        /// <summary>The number of crops</summary>
+        private int NumberOfCrops = 0;                //! number of crops ()
+
+        //TILLAGE EVENT
+        /// <summary>The tillage_cn_red</summary>
+        private double tillage_cn_red;   //! reduction in CN due to tillage ()   //can either come from the manager module or from the sim file
+        /// <summary>The tillage_cn_rain</summary>
+        private double tillage_cn_rain;  //! cumulative rainfall below which tillage reduces CN (mm) //can either come from the manager module orh the sim file
+        /// <summary>The tillage_rain_sum</summary>
+        private double tillage_rain_sum; //! cumulative rainfall for tillage CN reduction (mm)
+
+        //EVAPORATION
+        /// <summary>The year</summary>
+        private int year;         //! year
+        /// <summary>The day</summary>
+        private int day;          //! day of year
+        /// <summary>The sumes1</summary>
+        private double sumes1;       //! cumulative soil evaporation in stage 1 (mm)
+        /// <summary>The sumes2</summary>
+        private double sumes2;       //! cumulative soil evaporation in stage 2 (mm)
+        //r double      t;
+        //private double eo_system;         //! eo from somewhere else in the system //sv- see eo_source
+        //r double eo;
+        /// <summary>The real_eo</summary>
+        private double real_eo;                  //! potential evapotranspiration (mm) 
+        //r double eos;
+        /// <summary>The es_layers</summary>
+        private double[] es_layers = null;     //! actual soil evaporation (mm)
+
+
+        //r double drain;
+        //r double infiltration;
+
+
+        //SOLUTES
+        //OnNewSolute
+        /// <summary>
+        /// 
+        /// </summary>
+        [Serializable]
+        private class Solute
+        {
+            /// <summary>The name</summary>
+            public string name = "";        // Name of the solute
+            /// <summary>The owner name</summary>
+            public string ownerName = "";    // FQN of the component handling this solute
+            /// <summary>The mobility</summary>
+            public bool mobility = false;      // Is the solute mobile?
+            /// <summary>The amount</summary>
+            public double[] amount;    // amount of solute in each layer (kg/ha)
+            /// <summary>The leach</summary>
+            public double[] leach;     // amount leached from each layer (kg/ha)
+            /// <summary>Up</summary>
+            public double[] up;        // amount "upped" from each layer (kg/ha)
+            /// <summary>The delta</summary>
+            public double[] delta;     // change in solute in each layer (kg/ha)
+            /// <summary>The rain_conc</summary>
+            public double rain_conc;   // concentration entering via rainfall (ppm)
+            /// <summary>The irrigation</summary>
+            public double irrigation;  // amount of solute in irrigation water (kg/ha)
+            /// <summary>The get_flow_id</summary>
+            public int get_flow_id = 0;    // registration ID for getting flow values
+            /// <summary>The get_leach_id</summary>
+            public int get_leach_id = 0;    // registration ID for getting leach value
+        };
+
+        /// <summary>The solutes</summary>
+        private Solute[] solutes = null;
+        /// <summary>The num_solutes</summary>
+        int num_solutes = 0;
+
+        //IRRIGATION
+        /// <summary>The irrigation</summary>
+        [XmlIgnore]
+        public double irrigation;       //! irrigation (mm)                                                 
+
+        //r double pond_evap;
+        //r double pond;
+        //r double water_table;
+        //r double[] sws;
+
+        /// <summary>The old sw dep</summary>
+        private double oldSWDep;
+
+
+        //end Soilwat2Globals
+
+        //The following are used for doing a Reset Event. 
+        //They are used to store the original values read in by the [Param] tags.
+        //They only apply to [Param] tags that are also "Settable" properties which can be changed by the user.
+        //Settable [Param]'s need to have their original values stored because the user can alter them and if a reset is done we need to set them back 
+        //to what was originally read in. The .NET infrastructure of APSIM does not really let you do this. You only get to read in from the .sim file once at the
+        //start of the simulation. So we use these variables to compensate.
+
+        //Soil Property
+        //initial starting soil water 
+        //runoff
+        /// <summary>The reset_cn2_bare</summary>
+        double reset_cn2_bare, reset_cn_red, reset_cn_cov;
+        //ponding 
+        /// <summary>The reset_max_pond</summary>
+        double reset_max_pond;
+
+        //Soil Profile
+        /// <summary>The reset_numvals_sw</summary>
+        int reset_numvals_sw;         //used in soilwat2_set_default()
+        /// <summary>The reset_dlayer</summary>
+        double[] reset_dlayer, reset_sat, reset_dul, reset_sw, reset_ll15, reset_air_dry;
+
+
+
+        #endregion
+
+
+        //MODEL
+
+        #region Functions to Zero Variables
+
+
+        /// <summary>Soilwat2_zero_variableses this instance.</summary>
+        private void soilwat2_zero_variables()
+        {
+
+            //You only really want to zero, 
+            // Ouputs, Local Variables, 
+            // and Settable Params (which you are using reset variables to store the original value in)
+            //You do not want to zero non Settable Params because there is no way to reread them back in again. 
+            //Plus they don't change during the simulation so why bother.  
+            //By definition you don't want to reset the module constants. ( except the ones changed in soilwat2_read_constants() )
+
+
+            //Settable Params
+            //! ie day**-1 for each soil layer
+            _max_pond = 0.0;                         //! maximum allowable surface storage (ponding) mm
+
+            numvals_sw = 0;                         //! number of values returned for sw
+
+            ZeroArray(ref _dlayer);                   //! thickness of soil layer i (mm)
+            ZeroArray(ref _sat_dep);                  //! saturated water content for layer l (mm water)
+            ZeroArray(ref _dul_dep);                  //! drained upper limit soil water content for each soil layer (mm water)
+            ZeroArray(ref _sw_dep);                   //! soil water content of layer l (mm)
+            ZeroArray(ref _ll15_dep);                 //! 15 bar lower limit of extractable soil water for each soil layer(mm water)
+            ZeroArray(ref _air_dry_dep);              //! air dry soil water content (mm water)
+
+            _water_table = 0.0;                      //! water table depth (mm)
+
+            //Outputs
+            Drainage = 0.0;                            //! drainage rate from bottom layer (cm/d)
+            Infiltration = 0.0;                     //! infiltration (mm)
+            Runoff = 0.0;                           //! runoff (mm)
+
+            pond = 0.0;                             //! surface ponding depth (mm)
+            pond_evap = 0.0;                        //! evaporation from the pond surface (mm)
+            Eo = 0.0;                               //! potential evapotranspiration (mm)
+            Eos = 0.0;                              //! pot sevap after modification for green cover & residue wt
+            t = 0.0;                                //! time after 2nd-stage soil evaporation begins (d)
+            cn2_new = 0.0;                          //! New cn2  after modification for crop cover & residue cover
+            cover_surface_runoff = 0.0;             //! effective total cover (0-1)
+            ZeroArray(ref flow);                     //! depth of water moving from layer l+1
+            //! into layer l because of unsaturated
+            //! flow; positive value indicates upward
+            //! movement into layer l, negative value
+            //! indicates downward movement (mm) out of layer l
+            ZeroArray(ref flux);                     //! initially, water moving downward into layer l (mm), 
+            //then water moving downward out of layer l (mm)
+            ZeroArray(ref es_layers);                //! actual soil evaporation (mm)
+
+            ZeroArray(ref outflow_lat);
+
+            //Local Variables
+
+            cover_tot = null;                //! total canopy cover of crops (0-1)
+            cover_green = null;              //! green canopy cover of crops (0-1)
+            canopy_height = null;            //! canopy heights of each crop (mm)
+            NumberOfCrops = 0;                          //! number of crops ()
+            sumes1 = 0.0;                           //! cumulative soil evaporation in stage 1 (mm)
+            sumes2 = 0.0;                           //! cumulative soil evaporation in stage 2 (mm)
+
+            for (int sol = 0; sol < num_solutes; sol++)
+            {
+                ZeroArray(ref solutes[sol].amount);
+                ZeroArray(ref solutes[sol].delta);
+                ZeroArray(ref solutes[sol].leach);  //! amount of solute leached from each layer (kg/ha)
+                ZeroArray(ref solutes[sol].up);     //! amount of solute upped from each layer (kg/ha)
+                solutes[sol].rain_conc = 0.0;
+                solutes[sol].irrigation = 0.0;
+            }
+
+            runoff_pot = 0.0;                       //! potential runoff with no pond(mm)  
+            irrigation = 0.0;                       //! irrigation (mm)
+
+            //obsrunoff = 0.0;                        //! observed runoff (mm)
+            tillage_cn_red = 0.0;                   //! reduction in CN due to tillage ()
+            tillage_cn_rain = 0.0;                  //! cumulative rainfall below which tillage reduces CN (mm)
+            tillage_rain_sum = 0.0;                 //! cumulative rainfall for tillage CN reduction (mm)
+            obsrunoff_name = "";                    //! system name of observed runoff
+
+            //eo_system = 0.0;                        //! eo from somewhere else in the system
+            _eo_source = "";                        //! system variable name of external eo source
+
+            real_eo = 0.0;                          //! eo determined before any ponded water is evaporated (mm)
+        }
+
+
+        /*
+        //TODO: this is used by the soilwat2_set_my_variables(). This allows other modules to set soilwat's variables.
+        // this is implememented in .NET by declaring a Property with Gets and Sets and making it an INPUT tag. Nb. that i think you have to use a local variable as a go between as well. See SoilNitrogen [Input] tags with get and set. Or maybet it is  tags.
+        */
+        /// <summary>Soilwat2_zero_default_variableses this instance.</summary>
+        private void soilwat2_zero_default_variables()
+        {
+
+            //*+  Mission Statement
+            //*     zero default soil water initialisation parameters      
+
+            numvals_sw = 0;
+            ZeroArray(ref _sw_dep);
+        }
+
+
+        /// <summary>Soilwat2_zero_daily_variableses this instance.</summary>
+        private void soilwat2_zero_daily_variables()
+        {
+
+            //sv- this is exectued in the Prepare event.
+
+            ZeroArray(ref flow);
+            ZeroArray(ref flux);
+            ZeroArray(ref es_layers);
+            cover_tot = null;
+            cover_green = null;
+            canopy_height = null;
+            //ZeroArray(ref crop_module, max_crops);
+
+            Eo = 0.0;
+            Eos = 0.0;
+            cn2_new = 0.0;
+            Drainage = 0.0;
+            Infiltration = 0.0;
+            Runoff = 0.0;
+            runoff_pot = 0.0;
+            NumberOfCrops = 0;
+            //obsrunoff = 0.0;
+            pond_evap = 0.0;                    //! evaporation from the pond surface (mm)
+            real_eo = 0.0;                      //! eo determined before any ponded water is evaporated (mm)
+
+
+            //! initialise all solute information
+            for (int solnum = 0; solnum < num_solutes; solnum++)
+            {
+                ZeroArray(ref solutes[solnum].amount);
+                ZeroArray(ref solutes[solnum].leach);
+                ZeroArray(ref solutes[solnum].up);
+                ZeroArray(ref solutes[solnum].delta);
+                solutes[solnum].rain_conc = 0.0;
+            }
+
+        }
+
+
+        /// <summary>Lateral_zero_daily_variableses this instance.</summary>
+        private void Lateral_zero_daily_variables()
+        {
+            ZeroArray(ref outflow_lat);
+        }
+
+
+        /// <summary>Zeroes the array.</summary>
+        /// <param name="A">a.</param>
+        private void ZeroArray(ref double[] A)
+        {
+            if (A != null)
+            {
+                for (int i = 0; i < A.Length; i++)
+                {
+                    A[i] = 0.0;
+                }
+            }
+        }
+
+        #endregion
+
+
+        #region Bounds checking and warning functions
+
+        /// <summary>Issues the warning.</summary>
+        /// <param name="warningText">The warning text.</param>
+        private void IssueWarning(string warningText)
+        {
+            Summary.WriteWarning(this, warningText);
+        }
+
+        /// <summary>Bounds the specified a.</summary>
+        /// <param name="A">a.</param>
+        /// <param name="Lower">The lower.</param>
+        /// <param name="Upper">The upper.</param>
+        /// <returns></returns>
+        private double bound(double A, double Lower, double Upper)
+        {
+            //force A to stay between the Lower and the Upper. Set A to the Upper or Lower if it exceeds them.
+            if (Lower > Upper)
+            {
+                IssueWarning("Lower bound " + Lower + " is > upper bound " + Upper + "\n"
+                                   + "        Variable is not constrained");
+                return A;
+            }
             else
-                inflow_lat = new double[SoilObject.num_layers];
-
-            //object objectIntercept = Apsim.Get(this, "interception");
-            //if (objectIntercept != null)
-            //    interception = (double)objectIntercept;
-
-            //object objectResIntercept = Apsim.Get(this, "residueinterception");
-            //if (objectResIntercept != null)
-            //    residueinterception = (double)objectResIntercept;
-
-            }
-
-
-
-        private void GetTodaysCanopyData()
-            {
-            //private void soilwat2_get_crop_variables()
-            //{
-
-            canopy.ZeroCanopyData();  //make all the arrays (from Yesterday) zero length, ready for the resize below (for Today).
-
-            //Get an array of models that are crop models.
-            List<IModel> models = Apsim.FindAll(paddock, typeof(ICrop));
-
-            //foreach crop model in the simulation
-            foreach (Model m in models)
-                {
-                    //add an extra element to each of the canopy arrays.
-                    Array.Resize(ref canopy.cover_green, canopy.NumberOfCrops + 1);
-                    Array.Resize(ref canopy.cover_tot, canopy.NumberOfCrops + 1);
-                    Array.Resize(ref canopy.canopy_height, canopy.NumberOfCrops + 1);
-
-                    //Cast the model to a Crop Model.
-                    ICrop Crop = m as ICrop;
-
-                    //if this crop model has Canopy Data
-                    if (Crop.CanopyData != null)
+                return Math.Max(Math.Min(A, Upper), Lower);
+        }
+
+
+        // Unlike u_bound and l_bound, this does not force the variable to be between the bounds. It just warns the user in the summary file.
+        /// <summary>Bound_check_real_vars the specified variable.</summary>
+        /// <param name="Variable">The variable.</param>
+        /// <param name="LowerBound">The lower bound.</param>
+        /// <param name="UpperBound">The upper bound.</param>
+        /// <param name="VariableName">Name of the variable.</param>
+        protected void bound_check_real_var(double Variable, double LowerBound, double UpperBound, string VariableName)
+        {
+            string warningMsg;
+            if (Variable > UpperBound)
+            {
+                warningMsg = "The variable: /'" + VariableName + "/' is above the expected upper bound of: " + UpperBound;
+                IssueWarning(warningMsg);
+            }
+            if (Variable < LowerBound)
+            {
+                warningMsg = "The variable: /'" + VariableName + "/' is below the expected lower bound of: " + LowerBound;
+                IssueWarning(warningMsg);
+            }
+        }
+
+        /// <summary>Bound_check_real_arrays the specified a.</summary>
+        /// <param name="A">a.</param>
+        /// <param name="LowerBound">The lower bound.</param>
+        /// <param name="UpperBound">The upper bound.</param>
+        /// <param name="ArrayName">Name of the array.</param>
+        /// <param name="ElementToStopChecking">The element to stop checking.</param>
+        protected void bound_check_real_array(double[] A, double LowerBound, double UpperBound, string ArrayName, int ElementToStopChecking)
+        {
+            for (int i = 0; i < ElementToStopChecking; i++)
+            {
+                bound_check_real_var(A[i], LowerBound, UpperBound, ArrayName + "(" + i + 1 + ")");
+            }
+        }
+
+        #endregion
+
+        #region Functions to Set Intial SW and Error Check Soil Profile
+
+
+        #region Set Initial SW values
+
+
+
+        //sv- DEAN SAYS THAT THE GUI ALWAYS SPECIFIES A SET OF SW VALUES. THEREFORE YOU DON'T NEED ANY OF THIS CODE TO SET DEFAULTS ANYMORE. ALL OF THIS IS DONE IN THE GUI NOW AND YOU JUST GET GIVE THE SW VALUES FOR EACH LAYER. SO DON'T NEED THIS ANYMORE.
+        //Had to uncomment this because it is called in the "set" for the "insoil" property. I don't think any simulation actually does a set on "insoil" though
+        //so perhaps I can comment it out and turn "insoil" just into a normal variable that is a [Param].
+        //TODO: see if I can comment out the soilwat2_set_default() as per the comments above.
+
+        /// <summary>Root_proportions the specified layer.</summary>
+        /// <param name="Layer">The layer.</param>
+        /// <param name="RootDepth">The root depth.</param>
+        /// <returns></returns>
+        private double root_proportion(int Layer, double RootDepth)
+        {
+
+            //integer    layer                 ! (INPUT) layer to look at
+            //real       root_depth            ! (INPUT) depth of roots
+
+            //!+ Purpose
+            //!       returns the proportion of layer that has roots in it (0-1).
+
+            //!+  Definition
+            //!     Each element of "dlayr" holds the height of  the
+            //!     corresponding soil layer.  The height of the top layer is
+            //!     held in "dlayr"(1), and the rest follow in sequence down
+            //!     into the soil profile.  Given a root depth of "root_depth",
+            //!     this function will return the proportion of "dlayr"("layer")
+            //!     which has roots in it  (a value in the range 0..1).
+
+            //!+  Mission Statement
+            //!      proportion of layer %1 explored by roots
+
+            double depth_to_layer_bottom;  //! depth to bottom of layer (mm)
+            double depth_to_layer_top;     //! depth to top of layer (mm)
+            double depth_to_root;          //! depth to root in layer (mm)
+            double depth_of_root_in_layer; //! depth of root within layer (mm)
+
+            depth_to_layer_bottom = Utility.Math.Sum(_dlayer, 0, Layer, 0.0);
+            depth_to_layer_top = depth_to_layer_bottom - _dlayer[Layer - 1];
+            depth_to_root = Math.Min(depth_to_layer_bottom, RootDepth);
+
+            depth_of_root_in_layer = Math.Max(depth_to_root - depth_to_layer_top, 0.0);
+            return Utility.Math.Divide(depth_of_root_in_layer, _dlayer[Layer - 1], 0.0);
+
+        }
+
+
+        //All the following function are used ONLY in soilwat2_init() no where else.
+
+        /// <summary>Soilwat2_read_constantses this instance.</summary>
+        /// <exception cref="System.Exception">No. of canopy_fact coeffs do not match the no. of canopy_fact_height coeffs.</exception>
+        private void soilwat2_read_constants()
+        {
+
+            //##################
+            //Constants    --> soilwat2_read_constants()
+            //##################
+
+
+            num_solute_flow = solute_flow_eff.Length;
+            num_solute_flux = solute_flux_eff.Length;
+
+
+            if (canopy_fact.Length != canopy_fact_height.Length)
+            {
+                throw new Exception("No. of canopy_fact coeffs do not match the no. of canopy_fact_height coeffs.");
+            }
+
+            //sv- the following test is removed from soilwat2_read_constants() too
+            switch (act_evap_method)
+            {
+                case "ritchie":
+                    evap_method = ritchie_method;  //ritchie_method = 1
+                    break;
+                case "bs_a":
+                    evap_method = 2;
+                    break;
+                case "bs_b":
+                    evap_method = 3;
+                    break;
+                case "bs_acs_jd":
+                    evap_method = 4;
+                    break;
+                case "rickert":
+                    evap_method = 5;
+                    break;
+                case "rwc":
+                    evap_method = 6;
+                    break;
+                default:
+                    evap_method = ritchie_method;
+                    break;
+            }
+
+
+            if (evap_method != ritchie_method)
+            {
+                evap_method = ritchie_method;
+                IssueWarning("Your ini file is set to use an evaporation method other than ritchie(act_evap_method=1)." + "\n"
+                                        + "This module: SoilWater can only use ritchie evaporation." + "\n"
+                                        + "Your evaporation method has therefore been reset to ritchie(act_evap_method=1).");
+            }
+
+
+            //##################
+            //End of Constants
+            //##################
+
+        }
+
+
+        /// <summary>Soilwat2_soil_property_params this instance.</summary>
+        /// <exception cref="System.Exception">
+        /// A single value for u OR BOTH values for summeru and winteru must be specified
+        /// or
+        /// A single value for cona OR BOTH values for summercona and wintercona must be specified
+        /// </exception>
+        private void soilwat2_soil_property_param()
+        {
+
+            //##################
+            //Soil Properties  --> soilwat2_soil_property_param()
+            //##################
+
+            //If this function has been called by a Reset Event
+            //then reset (all the variables that are "Settable" by the user) back to the original values read in by [Param]  
+            if (initDone)
+            {
+                //Soil Property
+
+
+                //runoff
+                _cn2_bare = reset_cn2_bare;
+                _cn_red = reset_cn_red;
+                _cn_cov = reset_cn_cov;
+
+                //ponding
+                _max_pond = reset_max_pond;
+
+            }
+
+            //sv- the following test is removed from soilwat2_soil_property_param()
+            if (_cn_red >= _cn2_bare)
+            {
+                _cn_red = _cn2_bare - 0.00009;
+            }
+
+
+            //****************
+            //U and Cona (used in Ritchie Evaporation)
+            //*****************
+
+            //sv- the following test is removed from soilwat2_soil_property_param()
+
+            //u - can either use (one value for summer and winter) or two different values.
+            //    (must also take into consideration where they enter two values [one for summer and one for winter] but they make them both the same)
+            if (!initDone)
+            {
+                if (Double.IsNaN(_u))
+                {
+                    if ((Double.IsNaN(SummerU) || (Double.IsNaN(WinterU))))
                     {
-                        //assign the data from this crop model to the extra element in the array you added.
-                        canopy.cover_green[canopy.NumberOfCrops] = Crop.CanopyData.cover;
-                        canopy.cover_tot[canopy.NumberOfCrops] = Crop.CanopyData.cover_tot;
-                        canopy.canopy_height[canopy.NumberOfCrops] = Crop.CanopyData.height;
+                        throw new Exception("A single value for u OR BOTH values for summeru and winteru must be specified");
                     }
-                    //if this crop model does not have any Canopy Data
+                    //if they entered two values but they made them the same
+                    if (SummerU == WinterU)
+                    {
+                        _u = SummerU;      //u is now no longer null. As if the user had entered a value for u.
+                    }
+                }
+                else
+                {
+                    //Hamish  Commented this out because was overwriting parameters from xml with default parameters from source code
+                    //SummerU = _u;
+                    //WinterU = _u;
+                }
+
+                //cona - can either use (one value for summer and winter) or two different values.
+                //       (must also take into consideration where they enter two values [one for summer and one for winter] but they make them both the same)
+                if (Double.IsNaN(_cona))
+                {
+                    if ((Double.IsNaN(SummerCona)) || (Double.IsNaN(WinterCona)))
+                    {
+                        throw new Exception("A single value for cona OR BOTH values for summercona and wintercona must be specified");
+                    }
+                    //if they entered two values but they made them the same.
+                    if (SummerCona == WinterCona)
+                    {
+                        _cona = SummerCona;   //cona is now no longer null. As if the user had entered a value for cona.
+                    }
+                }
+                else
+                {
+                    //Hamish  Commented this out because was overwriting parameters from xml with default parameters from source code
+                    //SummerCona = _cona;
+                    //WinterCona = _cona;
+                }
+
+                //summer and winter default dates.
+                if (SummerDate == "not_read")
+                {
+                    SummerDate = "1-oct";
+                }
+
+                if (WinterDate == "not_read")
+                {
+                    WinterDate = "1-apr";
+                }
+            }
+
+            //assign u and cona to either sumer or winter values
+            // Need to add 12 hours to move from "midnight" to "noon", or this won't work as expected
+            if (Utility.Date.WithinDates(WinterDate, Clock.Today, SummerDate))
+            {
+                _cona = WinterCona;
+                _u = WinterU;
+            }
+            else
+            {
+                _cona = SummerCona;
+                _u = SummerU;
+            }
+
+
+            //***************
+            //end U and Cona
+            //***************
+
+
+
+
+            //##################
+            //End of Soil Properties
+            //##################
+
+
+        }
+
+
+        /// <summary>Soilwat2_soil_profile_params this instance.</summary>
+        private void soilwat2_soil_profile_param()
+        {
+
+            //##################
+            //Soil Profile  -->  soilwat2_soil_profile_param()
+            //##################
+
+            //Initialise the Optional Array Parameters (if not read in).
+
+            if (!initDone) // If this is actual initialisation, establish whether we will use ks
+            {
+
+                //for (klat == null) see Lateral_init().
+
+
+                if (ks == null)
+                {
+                    using_ks = false;
+                    ks = new double[_dlayer.Length];
+                    ZeroArray(ref ks);
+                }
+                else
+                {
+                    using_ks = true;
+                }
+            }
+            else
+            //If this function has been called by a Reset Event
+            //then reset (all the variables that are "Settable" by the user) back to the original values read in by [Param]  
+            {
+                inReset = true; // Temporarily turn of profile checking, until we've reset all values
+                //soil profile
+                _dlayer = new double[reset_dlayer.Length];
+                Array.Copy(reset_dlayer, _dlayer, reset_dlayer.Length);
+                sat = reset_sat;
+                DUL = reset_dul;
+                numvals_sw = reset_numvals_sw;  //used in soilwat2_set_default();
+                SW = reset_sw;
+                LL15 = reset_ll15;
+                air_dry = reset_air_dry;
+                inReset = false;
+            }
+
+
+            //sv-end
+
+            //*****************
+            //End of Initial SW  
+            //*****************
+
+            //##################
+            //End of Soil Profile
+            //##################
+
+        }
+
+
+        /// <summary>Soilwat2_evap_inits this instance.</summary>
+        /// <exception cref="System.Exception">Tried to initialise unknown evaporation method</exception>
+        private void soilwat2_evap_init()
+        {
+
+            //##################
+            //Evap Init   --> soilwat2_evap_init (), soilwat2_ritchie_init()
+            //##################   
+
+            if (evap_method == ritchie_method)
+            {
+                //soilwat2_ritchie_init();
+                //*+  Mission Statement
+                //*       Initialise ritchie evaporation model
+
+                double swr_top;       //! stage 2 evaporation occurs ratio available sw potentially available sw in top layer
+
+                //! set up evaporation stage
+                swr_top = Utility.Math.Divide((_sw_dep[0] - LL15mm[0]), (_dul_dep[0] - _ll15_dep[0]), 0.0);
+                swr_top = bound(swr_top, 0.0, 1.0);
+
+                //! are we in stage1 or stage2 evap?
+                if (swr_top < sw_top_crit)
+                {
+                    //! stage 2 evap
+                    sumes2 = sumes2_max - (sumes2_max * Utility.Math.Divide(swr_top, sw_top_crit, 0.0));
+                    sumes1 = _u;
+                    t = Utility.Math.Sqr(Utility.Math.Divide(sumes2, _cona, 0.0));
+                }
+                else
+                {
+                    //! stage 1 evap
+                    sumes2 = 0.0;
+                    sumes1 = sumes1_max - (sumes1_max * swr_top);
+                    t = 0.0;
+                }
+            }
+            else
+            {
+                throw new Exception("Tried to initialise unknown evaporation method");
+            }
+
+            //##################
+            //End of Evap Init
+            //##################
+
+
+        }
+
+
+        /// <summary>Lateral_inits this instance.</summary>
+        private void Lateral_init()
+        {
+
+            //##################
+            //Lateral Init  --> lateral_init(lateral)
+            //##################
+
+
+            //sv- the following test is removed from Lateral_read_param()
+            //sv- Lateral variables are all optional so zero them if not entered by user.
+            //These are optional parameters and so they may have a default value of NaN(double vars) or null(array vars) if they were not read in.
+            //So set them to zero.
+
+            if (Double.IsNaN(slope))
+                slope = 0.0;
+
+            if (Double.IsNaN(discharge_width))
+                discharge_width = 0.0;
+
+            if (Double.IsNaN(catchment_area))
+                catchment_area = 0.0;
+
+            KLAT = new double[_dlayer.Length];
+
+            //taken from Lateral_zero_variables()
+            ZeroArray(ref outflow_lat);
+
+            //see Lateral_process() for where daily input inflow_lat[] is initialised if not read in.
+
+            //##################
+            //End of Lateral Init  
+            //##################
+        }
+
+
+        #endregion
+
+
+
+        #region Check a given layer for Errors
+
+
+        /// <summary>Soilwat2_layer_checks the specified layer.</summary>
+        /// <param name="layer">The layer.</param>
+        private void soilwat2_layer_check(int layer)
+        {
+
+            //sv- this function is only ever used in the function soilwat2_check_profile(int layer)
+
+            //*+  Purpose
+            //*       checks that layer lies in range of 1 - num_layers
+
+            //*+  Notes
+            //*             reports error if layer < min_layer
+            //*             or layer > num_layers
+
+            //*+  Mission Statement
+            //*     Check Soil Water Parameters for a given layer
+
+            int min_layer = 1;      //! lowest value for a layer number
+
+            string error_messg;
+            int num_layers;
+
+            num_layers = _dlayer.Length;
+
+            if (layer < min_layer)
+            {
+                error_messg = String.Format("{0} {1} {2} {3}",
+                                            " soil layer no. ", layer,
+                                            " is below mimimum of ", min_layer);
+                IssueWarning(error_messg);
+            }
+            else if (layer > num_layers)
+            {
+                error_messg = String.Format("{0} {1} {2} {3}",
+                                            " soil layer no. ", layer,
+                                            " is above maximum of ", num_layers);
+                IssueWarning(error_messg);
+            }
+        }
+
+        /// <summary>Soilwat2_check_profiles the specified layer.</summary>
+        /// <param name="layer">The layer.</param>
+        private void soilwat2_check_profile(int layer)
+        {
+            //*+  Purpose
+            //*       checks validity of soil water parameters for a soil profile layer
+
+            //*+  Notes
+            //*           reports an error if
+            //*           - g%ll15_dep, _dul_dep, and _sat_dep are not in ascending order
+            //*           - ll15 is below min_sw
+            //*           - sat is above max_sw
+            //*           - sw > sat or sw < min_sw      
+
+            if (inReset || !initDone)
+                return;
+
+            //Constant Values
+            double min_sw_local = 0.0;
+            double max_sw_margin = 0.01;
+
+            string err_messg;           //! error message
+
+            double dul_local;                 //! drained upper limit water content of layer (mm water/mm soil)
+            double dul_errmargin;       //! rounding error margin for dulc
+            double ll15_local;                //! lower limit at 15 bars water content of layer (mm water/mm soil)
+            double ll15_errmargin;      //! rounding error margin for ll15c
+            double air_dry_local;             //! lower limit at air dry water content of layer (mm water/mm soil)
+            double air_dry_errmargin;   //! rounding error margin for air_dryc
+            double sat_local;                 //! saturated water content of layer (mm water/mm soil)
+            double sat_errmargin;       //! rounding error margin for satc
+            double sw_local;                  //! soil water content of layer l (mm water/mm soil)
+            double sw_errmargin;        //! rounding error margin for swc
+
+            double max_sw_local;              //! largest acceptable value for sat (mm water/mm soil)
+
+            max_sw_local = 1.0 - Utility.Math.Divide(bd[layer], specific_bd, 0.0);  //ie. Total Porosity
+
+            sw_local = Utility.Math.Divide(_sw_dep[layer], _dlayer[layer], 0.0);
+            sat_local = Utility.Math.Divide(_sat_dep[layer], _dlayer[layer], 0.0);
+            dul_local = Utility.Math.Divide(_dul_dep[layer], _dlayer[layer], 0.0);
+            ll15_local = Utility.Math.Divide(_ll15_dep[layer], _dlayer[layer], 0.0);
+            air_dry_local = Utility.Math.Divide(_air_dry_dep[layer], _dlayer[layer], 0.0);
+
+            //TODO: where do these error_margins come from?
+            sw_errmargin = error_margin;
+            sat_errmargin = error_margin;
+            dul_errmargin = error_margin;
+            ll15_errmargin = error_margin;
+            air_dry_errmargin = error_margin;
+
+
+            if ((air_dry_local + air_dry_errmargin) < min_sw_local)
+            {
+                err_messg = String.Format("({0} {1:G}) {2} {3} {4} {5} {6:G})",
+                                           " Air dry lower limit of ",
+                                           air_dry_local,
+                                           " in layer ",
+                                           layer,
+                                           "\n",
+                                           "         is below acceptable value of ",
+                                           min_sw_local);
+                IssueWarning(err_messg);
+            }
+
+
+            if ((ll15_local + ll15_errmargin) < (air_dry_local - air_dry_errmargin))
+            {
+                err_messg = String.Format("({0} {1:G}) {2} {3} {4} {5} {6:G})",
+                                           " 15 bar lower limit of ",
+                                           ll15_local,
+                                           " in layer ",
+                                           layer,
+                                           "\n",
+                                           "         is below air dry value of ",
+                                           air_dry_local);
+                IssueWarning(err_messg);
+            }
+
+
+
+            if ((dul_local + dul_errmargin) <= (ll15_local - ll15_errmargin))
+            {
+                err_messg = String.Format("({0} {1:G}) {2} {3} {4} {5} {6:G})",
+                                           " drained upper limit of ",
+                                           dul_local,
+                                           " in layer ",
+                                           layer,
+                                           "\n",
+                                           "         is at or below lower limit of ",
+                                           ll15_local);
+                IssueWarning(err_messg);
+            }
+
+            if ((sat_local + sat_errmargin) <= (dul_local - dul_errmargin))
+            {
+                err_messg = String.Format("({0} {1:G}) {2} {3} {4} {5} {6:G})",
+                                           " saturation of ",
+                                           sat_local,
+                                           " in layer ",
+                                           layer,
+                                           "\n",
+                                           "         is at or below drained upper limit of ",
+                                           dul_local);
+                IssueWarning(err_messg);
+            }
+
+            if ((sat_local - sat_errmargin) > (max_sw_local + max_sw_margin))
+            {
+                err_messg = String.Format("({0} {1:G}) {2} {3} {4} {5} {6:G} {7} {8} {9:G} {10} {11} {12:G})",
+                                           " saturation of ",
+                                           sat_local,
+                                           " in layer ",
+                                           layer,
+                                           "\n",
+                                           "         is above acceptable value of ",
+                                           max_sw_local,
+                                           "\n",
+                                           "You must adjust bulk density (bd) to below ",
+                                           (1.0 - sat_local) * specific_bd,
+                                           "\n",
+                                           "OR saturation (sat) to below ",
+                                           max_sw_local);
+                IssueWarning(err_messg);
+            }
+
+
+            if (sw_local - sw_errmargin > sat_local + sat_errmargin)
+            {
+                err_messg = String.Format("({0} {1:G}) {2} {3} {4} {5} {6:G}",
+                                           " soil water of ",
+                                           sw_local,
+                                           " in layer ",
+                                           layer,
+                                           "\n",
+                                           "         is above saturation of ",
+                                           sat_local);
+                IssueWarning(err_messg);
+            }
+
+            if (sw_local + sw_errmargin < air_dry_local - air_dry_errmargin)
+            {
+                err_messg = String.Format("({0} {1:G}) {2} {3} {4} {5} {6:G}",
+                                           " soil water of ",
+                                           sw_local,
+                                           " in layer ",
+                                           layer,
+                                           "\n",
+                                           "         is below air-dry value of ",
+                                           air_dry_local);
+                IssueWarning(err_messg);
+            }
+
+        }
+
+
+        #endregion
+
+
+        #endregion
+
+
+        #region Soil Science Functions
+
+        /// <summary>Finds the layer no.</summary>
+        /// <param name="Depth">The depth.</param>
+        /// <returns></returns>
+        private int FindLayerNo(double Depth)
+        {
+            // Find the soil layer in which the indicated depth is located
+            // NOTE: The returned layer number is 0-based
+            // If the depth is not reached, the last element is used
+            double depth_cum = 0.0;
+            for (int i = 0; i < _dlayer.Length; i++)
+            {
+                depth_cum = depth_cum + _dlayer[i];
+                if (depth_cum >= Depth)
+                    return i;
+            }
+            return _dlayer.Length - 1;
+        }
+
+
+        #region Runoff
+
+
+        /// <summary>Soilwat2_runoffs the specified rain.</summary>
+        /// <param name="Rain">The rain.</param>
+        /// <param name="Runon">The runon.</param>
+        /// <param name="TotalInterception">The total interception.</param>
+        /// <param name="Runoff">The runoff.</param>
+        private void soilwat2_runoff(double Rain, double Runon, double TotalInterception, ref double Runoff)
+        {
+            Runoff = 0.0;  //zero the return parameter
+
+            if ((Rain + Runon - TotalInterception) > 0.0)
+            {
+                if (obsrunoff_name == "")
+                {
+                    soilwat2_scs_runoff(Rain, Runon, TotalInterception, ref Runoff);
+                }
+                else
+                {
+                    //obsrunoff = Double.NaN;
+                    //if (My.Get(obsrunoff_name, out obsrunoff) && !Double.IsNaN(obsrunoff))
+                    //    runoff = obsrunoff;
+                    //else
+                    {
+                        //          write (line, '(a,i4,a,i3,a)')
+                        string line = String.Format("{0} {1} {2} {3} {4}",
+                                                   "Year = ",
+                                                   year,
+                                                   ", day = ",
+                                                   day,
+                                                   ", Using predicted runoff for missing observation");
+
+                        IssueWarning(line);
+                        soilwat2_scs_runoff(Rain, Runon, TotalInterception, ref Runoff);
+                    }
+                }
+
+                //The reduction in the runoff as a result of doing a tillage (tillage_cn_red) ceases after a set amount of rainfall (tillage_cn_rain).
+                //this function works out the accumulated rainfall since last tillage event, and turns off the reduction if it is over the amount of rain specified.
+                soilwat2_tillage_addrain(Rain, Runon, TotalInterception); //! Update rain since tillage accumulator. ! NB. this needs to be done _after_ cn calculation.
+            }
+        }
+
+
+
+        /// <summary>Soilwat2_scs_runoffs the specified rain.</summary>
+        /// <param name="Rain">The rain.</param>
+        /// <param name="Runon">The runon.</param>
+        /// <param name="TotalInterception">The total interception.</param>
+        /// <param name="Runoff">The runoff.</param>
+        private void soilwat2_scs_runoff(double Rain, double Runon, double TotalInterception, ref double Runoff)
+        {
+            double cn;                                 //! scs curve number
+            double cn1;                                //! curve no. for dry soil (antecedant) moisture
+            double cn3;                                //! curve no. for wet soil (antecedant) moisture
+            double cover_fract;                        //! proportion of maximum cover effect on runoff (0-1)
+            double cnpd;                               //! cn proportional in dry range (dul to ll15)
+            int layer;                              //! layer counter
+            int num_layers;                         //! number of layers
+            double s;                                  //! potential max retention (surface ponding + infiltration)
+            double xpb;                                //! intermedite variable for deriving runof
+            double[] runoff_wf;                        //! weighting factor for depth for each la
+            double dul_fraction;                       // if between (0-1) not above dul, if (1-infinity) above dul 
+            double tillage_reduction;                  //! reduction in cn due to tillage
+
+            num_layers = _dlayer.Length;
+            runoff_wf = new double[num_layers];
+
+            soilwat2_runoff_depth_factor(ref runoff_wf);
+
+            cnpd = 0.0;
+            for (layer = 0; layer < num_layers; layer++)
+            {
+                dul_fraction = Utility.Math.Divide((_sw_dep[layer] - _ll15_dep[layer]), (_dul_dep[layer] - _ll15_dep[layer]), 0.0);
+                cnpd = cnpd + dul_fraction * runoff_wf[layer];
+            }
+            cnpd = bound(cnpd, 0.0, 1.0);
+
+
+            //reduce cn2 for the day due to the cover effect
+            //nb. cover_surface_runoff should really be a parameter to this function
+            cover_fract = Utility.Math.Divide(cover_surface_runoff, _cn_cov, 0.0);
+            cover_fract = bound(cover_fract, 0.0, 1.0);
+            cn2_new = _cn2_bare - (_cn_red * cover_fract);
+
+
+            //tillage reduction on cn
+            //nb. tillage_cn_red, tillage_cn_rain, and tillage_rain_sum, should really be parameters to this function
+            if (tillage_cn_rain > 0.0)
+            {
+                tillage_reduction = tillage_cn_red * (Utility.Math.Divide(tillage_rain_sum, tillage_cn_rain, 0.0) - 1.0);
+                cn2_new = cn2_new + tillage_reduction;
+            }
+            else
+            {
+                //nothing
+            }
+
+
+            //! cut off response to cover at high covers if p%cn_red < 100.
+            cn2_new = bound(cn2_new, 0.0, 100.0);
+
+            cn1 = Utility.Math.Divide(cn2_new, (2.334 - 0.01334 * cn2_new), 0.0);
+            cn3 = Utility.Math.Divide(cn2_new, (0.4036 + 0.005964 * cn2_new), 0.0);
+            cn = cn1 + (cn3 - cn1) * cnpd;
+
+            // ! curve number will be decided from scs curve number table ??dms
+            s = 254.0 * (Utility.Math.Divide(100.0, cn, 1000000.0) - 1.0);
+            xpb = (Rain + Runon - TotalInterception) - 0.2 * s;
+            xpb = Math.Max(xpb, 0.0);
+
+            //assign the output variable
+            Runoff = Utility.Math.Divide(xpb * xpb, (Rain + Runon - TotalInterception + 0.8 * s), 0.0);
+
+            //bound check the ouput variable
+            bound_check_real_var(Runoff, 0.0, (Rain + Runon - TotalInterception), "runoff");
+        }
+
+        /// <summary>Add_covers the specified cover1.</summary>
+        /// <param name="cover1">The cover1.</param>
+        /// <param name="cover2">The cover2.</param>
+        /// <returns></returns>
+        private double add_cover(double cover1, double cover2)
+        {
+            //!+ Sub-Program Arguments
+            //   real       cover1                ! (INPUT) first cover to combine (0-1)
+            //   real       cover2                ! (INPUT) second cover to combine (0-1)
+
+            //!+ Purpose
+            //!     Combines two covers
+
+            //!+  Definition
+            //!     "cover1" and "cover2" are numbers between 0 and 1 which
+            //!     indicate what fraction of sunlight is intercepted by the
+            //!     foliage of plants.  This function returns a number between
+            //!     0 and 1 indicating the fraction of sunlight intercepted
+            //!     when "cover1" is combined with "cover2", i.e. both sets of
+            //!     plants are present.
+
+            //!+  Mission Statement
+            //!     cover as a result of %1 and %2
+
+            double bare;     //! bare proportion (0-1)
+
+            bare = (1.0 - cover1) * (1.0 - cover2);
+            return (1.0 - bare);
+
+        }
+
+
+
+        /// <summary>Soilwat2_cover_surface_runoffs this instance.</summary>
+        private void soilwat2_cover_surface_runoff()
+        {
+
+            //This does NOT calculate runoff. It calculates an effective cover that is used for runoff.
+            //In the process event this is called before the soilwat2_runoff.
+
+            //*+  Purpose
+            //*       calculate the effective runoff cover
+
+            //*+  Assumptions
+            //*       Assumes that if canopy height is negative it is missing.
+
+            //*+  Mission Statement
+            //*     Calculate the Effective Runoff surface Cover
+
+            double canopyfact;             //! canopy factor (0-1)
+            int crop;                   //! crop number
+            double effective_crop_cover;   //! effective crop cover (0-1)
+            double cover_surface_crop;     //! efective total cover (0-1)
+
+            //! cover cn response from perfect   - ML  & dms 7-7-95
+            //! nb. perfect assumed crop canopy was 1/2 effect of mulch
+            //! This allows the taller canopies to have less effect on runoff
+            //! and the cover close to ground to have full effect (jngh)
+
+            //! weight effectiveness of crop canopies
+            //!    0 (no effect) to 1 (full effect)
+
+            cover_surface_crop = 0.0;
+            for (crop = 0; crop < NumberOfCrops; crop++)
+            {
+                if (canopy_height[crop] >= 0.0)
+                {
+                    bool bDidInterpolate;
+                    canopyfact = Utility.Math.LinearInterpReal(canopy_height[crop], canopy_fact_height, canopy_fact, out bDidInterpolate);
+                }
+                else
+                {
+                    canopyfact = canopy_fact_default;
+                }
+
+                effective_crop_cover = cover_tot[crop] * canopyfact;
+                cover_surface_crop = add_cover(cover_surface_crop, effective_crop_cover);
+            }
+
+            //! add cover known to affect runoff
+            //!    ie residue with canopy shading residue         
+            cover_surface_runoff = add_cover(cover_surface_crop, SurfaceOM.surfaceom_cover);
+        }
+
+
+
+        /// <summary>Soilwat2_runoff_depth_factors the specified runoff_wf.</summary>
+        /// <param name="runoff_wf">The runoff_wf.</param>
+        private void soilwat2_runoff_depth_factor(ref double[] runoff_wf)
+        {
+
+            //runoff_wf -> ! (OUTPUT) weighting factor for runoff
+
+            //*+  Purpose
+            //*      Calculate the weighting factor hydraulic effectiveness used
+            //*      to weight the effect of soil moisture on runoff.
+
+            //*+  Mission Statement
+            //*      Calculate soil moisture effect on runoff      
+
+            double profile_depth;             //! current depth of soil profile - for when erosion turned on     
+            double cum_depth;                 //! cumulative depth (mm)
+            double hydrol_effective_depth_local;    //! hydrologically effective depth for runoff (mm)
+            int hydrol_effective_layer;    //! layer number that the effective depth occurs in ()
+            int layer;                     //! layer counter
+            int num_layers;                //! number of layers
+            double scale_fact;                //! scaling factor for wf function to sum to 1
+            double wf_tot;                    //! total of wf ()
+            double wx;                        //! depth weighting factor for current total depth. intermediate variable for deriving wf (total wfs to current layer)
+            double xx;                        //! intermediate variable for deriving wf total wfs to previous layer
+
+            xx = 0.0;
+            cum_depth = 0.0;
+            wf_tot = 0.0;
+            num_layers = _dlayer.Length;
+            runoff_wf = new double[num_layers];
+
+            //! check if hydro_effective_depth applies for eroded profile.
+            profile_depth = Utility.Math.Sum(_dlayer);
+            hydrol_effective_depth_local = Math.Min(hydrol_effective_depth, profile_depth);
+
+            scale_fact = 1.0 / (1.0 - Math.Exp(-4.16));
+            hydrol_effective_layer = FindLayerNo(hydrol_effective_depth_local);
+
+            for (layer = 0; layer <= hydrol_effective_layer; layer++)
+            {
+                cum_depth = cum_depth + _dlayer[layer];
+                cum_depth = Math.Min(cum_depth, hydrol_effective_depth_local);
+
+                //! assume water content to c%hydrol_effective_depth affects runoff
+                //! sum of wf should = 1 - may need to be bounded? <dms 7-7-95>
+                wx = scale_fact * (1.0 - Math.Exp(-4.16 * Utility.Math.Divide(cum_depth, hydrol_effective_depth_local, 0.0)));
+                runoff_wf[layer] = wx - xx;
+                xx = wx;
+
+                wf_tot = wf_tot + runoff_wf[layer];
+            }
+
+            bound_check_real_var(wf_tot, 0.9999, 1.0001, "wf_tot");
+        }
+
+        #endregion
+
+
+        #region Tillage
+
+        /// <summary>Soilwat2_tillage_addrains the specified rain.</summary>
+        /// <param name="Rain">The rain.</param>
+        /// <param name="Runon">The runon.</param>
+        /// <param name="TotalInterception">The total interception.</param>
+        private void soilwat2_tillage_addrain(double Rain, double Runon, double TotalInterception)
+        {
+
+            //The reduction in the runoff as a result of doing a tillage (tillage_cn_red) ceases after a set amount of rainfall (tillage_cn_rain).
+            //This function works out the accumulated rainfall since last tillage event, and turns off the reduction if it is over the amount of rain specified.
+            //This  soilwat2_tillage_addrain() is only called in soilwat2_runoff() 
+
+            //sv- The Runoff is altered after a tillage event occurs.
+            //sv- This code calculates how much it should be altered based on the accumulated rainfall since the last tillage event. 
+            //sv- The zeroing of the tillage_rain_sum occurs in the tillage event.
+
+            //*+  Mission Statement
+            //*      Accumulate rainfall for tillage cn reduction 
+
+            //rain         -> ! (INPUT) today's rainfall (mm)
+            //runon        -> ! (INPUT) today's run on (mm)
+            //interception -> ! (INPUT) todays interception loss (mm)
+
+            string message;      //! message string
+
+            tillage_rain_sum = tillage_rain_sum + Rain + Runon - TotalInterception;
+
+            if ((tillage_cn_rain > 0.0) && (tillage_rain_sum > tillage_cn_rain))
+            {
+                //! This tillage has lost all effect on cn. CN reduction
+                //!  due to tillage is off until the next tillage operation.
+                tillage_cn_rain = 0.0;
+                tillage_cn_red = 0.0;
+
+                message = "Tillage CN reduction finished";
+                Summary.WriteMessage(this, message);
+
+            }
+
+        }
+
+        #endregion
+
+
+        #region Infiltration
+
+        /// <summary>Soilwat2_infiltrations this instance.</summary>
+        private void soilwat2_infiltration()
+        {
+
+            //TODO: I think this should be a ref for infiltration parameter.
+
+            //infiltration -> ! (OUTPUT) infiltration into top layer (mm)
+
+            //*+  Purpose
+            //*     infiltration into top layer after runoff.
+
+            //*+  Mission Statement
+            //*      Calculate infiltration into top layer
+
+            double infiltration_1;      //! amount of infiltration from rain, irrigation - runoff
+            double infiltration_2;      //! amount of infiltration from ponding
+
+            //! DSG 041200
+            //! with the addition of the ponding feature, infiltration is now
+            //! considered as consisting of two components - that from the (rain +
+            //! irrigation) and that from ponding.
+
+
+
+            if (irrigation_layer <= 1)      //if this is surface irrigation
+            {
+                infiltration_1 = rain + irrigation + runon - runoff_pot - interception - residueinterception;
+            }
+            else
+            {                           //if this is sub surface irrigation
+                infiltration_1 = rain + runon - runoff_pot - interception - residueinterception;
+            }
+
+
+
+            infiltration_2 = pond;
+            Infiltration = infiltration_1 + infiltration_2;
+
+            pond = 0.0;
+
+        }
+
+
+        #endregion
+
+
+        #region Evaporation
+
+        /// <summary>Soilwat2_pot_evapotranspirations this instance.</summary>
+        private void soilwat2_pot_evapotranspiration()
+        {
+            //*+  Purpose
+            //*       calculate potential evapotranspiration (eo) or get from another module
+
+            //*+  Notes
+            //*       Eventually eo will be in a separate module entirely, and
+            //*       will appear to soilwat when get_other_varaibles() runs.
+            //*       But, for now we either retrieve it "manually", or use priestly-taylor.
+
+            //eo_system = Double.NaN;
+#if (APSIMX == false)
+        if (_eo_source != "" && My.Get(_eo_source, out eo_system) && !Double.IsNaN(eo_system))
+        {
+            eo = eo_system;                     //! eo is provided by system
+        }
+        else
+        {
+            soilwat2_priestly_taylor();    //! eo from priestly taylor
+        }
+#else
+            soilwat2_priestly_taylor();    //! eo from priestly taylor
+#endif
+        }
+
+        /// <summary>Soilwat2_pot_evapotranspiration_effectives this instance.</summary>
+        private void soilwat2_pot_evapotranspiration_effective()
+        {
+            //*+  Notes
+            //*       Eventually eo will be in a separate module entirely, and
+            //*       will appear to soilwat when get_other_varaibles() runs.
+            //*       But, for now we use either priestly-taylor, or whatever
+            //*       the user specified.
+
+            //! dsg 270502  check to see if there is any ponding.  If there is, evaporate any potential (g%eos) straight out of it and transfer
+            //!             any remaining potential to the soil layer 1, as per usual.  Introduce new term g%pond_evap
+            //!             which is the daily evaporation from the pond.
+
+            if (pond > 0.0)
+            {
+                if (pond >= Eos)
+                {
+                    pond = pond - Eos;    //sv- the depth of water in the pond decreases by the amount of soil evaporation.
+                    pond_evap = Eos;
+                    Eos = 0.0;
+                }
+                else
+                {
+                    Eos = Eos - pond;
+                    pond_evap = pond;
+                    pond = 0.0;
+                }
+            }
+
+        }
+
+        /// <summary>Soilwat2_priestly_taylors this instance.</summary>
+        private void soilwat2_priestly_taylor()
+        {
+            double albedo;           //! albedo taking into account plant material
+            double cover_green_sum;  //! sum of crop green covers (0-1)
+            double eeq;              //! equilibrium evaporation rate (mm)
+            double wt_ave_temp;      //! weighted mean temperature for the day (oC)
+
+            //*  ******* calculate potential evaporation from soil surface (eos) ******
+
+            //                ! find equilibrium evap rate as a
+            //                ! function of radiation, albedo, and temp.
+
+            cover_green_sum = 0.0;
+            for (int crop = 0; crop < NumberOfCrops; ++crop)
+                cover_green_sum = 1.0 - (1.0 - cover_green_sum) * (1.0 - cover_green[crop]);
+
+            albedo = max_albedo - (max_albedo - Salb) * (1.0 - cover_green_sum);
+
+            // ! wt_ave_temp is mean temp, weighted towards max.
+            wt_ave_temp = (0.60 * maxt) + (0.40 * mint);
+
+            eeq = radn * 23.8846 * (0.000204 - 0.000183 * albedo) * (wt_ave_temp + 29.0);
+
+            //! find potential evapotranspiration (eo) from equilibrium evap rate
+            Eo = eeq * soilwat2_eeq_fac();
+        }
+
+
+
+        /// <summary>Soilwat2_eeq_facs this instance.</summary>
+        /// <returns></returns>
+        private double soilwat2_eeq_fac()
+        {
+            //*+  Mission Statement
+            //*     Calculate the Equilibrium Evaporation Rate
+
+            if (maxt > max_crit_temp)
+            {
+                //! at very high max temps eo/eeq increases
+                //! beyond its normal value of 1.1
+                return ((maxt - max_crit_temp) * 0.05 + 1.1);
+            }
+            else
+            {
+                if (maxt < min_crit_temp)
+                {
+                    //! at very low max temperatures eo/eeq
+                    //! decreases below its normal value of 1.1
+                    //! note that there is a discontinuity at tmax = 5
+                    //! it would be better at tmax = 6.1, or change the
+                    //! .18 to .188 or change the 20 to 21.1
+                    return (0.01 * Math.Exp(0.18 * (maxt + 20.0)));
+                }
+            }
+
+            return 1.1;  //sv- normal value of eeq fac (eo/eeq)
+        }
+
+
+        /// <summary>Soilwat2_evaporations this instance.</summary>
+        private void soilwat2_evaporation()
+        {
+            //eos   -> ! (output) potential soil evap after modification for crop cover & residue_wt
+            //esoil -> ! (output) actual soil evaporation (mm)
+
+            double asw1;    //! available soil water in top layer for actual soil evaporation (mm)
+
+            //1. get potential soil water evaporation
+            soilwat2_pot_soil_evaporation();
+
+            //2. get available soil water for evaporation
+            //   ! NB. ritchie + b&s evaporate from layer 1, but rickert
+            //   !     can evaporate from L1 + L2.
+            asw1 = _sw_dep[0] - _air_dry_dep[0];
+            asw1 = bound(asw1, 0.0, Eo);
+
+            //3. get actual soil water evaporation
+            soilwat2_soil_evaporation(asw1);
+        }
+
+
+        /// <summary>Soilwat2_pot_soil_evaporations this instance.</summary>
+        private void soilwat2_pot_soil_evaporation()
+        {
+            //eos -> ! (output) potential soil evap after modification for crop cover & residue_w
+
+            double cover_tot_sum;
+            double eos_canopy_fract;      //! fraction of potential soil evaporation limited by crop canopy (mm)
+            double eos_residue_fract;     //! fraction of potential soil evaporation limited by crop residue (mm)
+
+            //! 1. get potential soil water evaporation
+
+            //!---------------------------------------+
+            //! reduce Eo to that under plant CANOPY                    <DMS June 95>
+            //!---------------------------------------+
+
+            //!  Based on Adams, Arkin & Ritchie (1976) Soil Sci. Soc. Am. J. 40:436-
+            //!  Reduction in potential soil evaporation under a canopy is determined
+            //!  the "% shade" (ie cover) of the crop canopy - this should include th
+            //!  green & dead canopy ie. the total canopy cover (but NOT near/on-grou
+            //!  residues).  From fig. 5 & eqn 2.                       <dms June 95>
+            //!  Default value for c%canopy_eos_coef = 1.7
+            //!              ...minimum reduction (at cover =0.0) is 1.0
+            //!              ...maximum reduction (at cover =1.0) is 0.183.
+
+            cover_tot_sum = 0.0;
+            for (int i = 0; i < NumberOfCrops; i++)
+                cover_tot_sum = 1.0 - (1.0 - cover_tot_sum) * (1.0 - cover_tot[i]);
+            eos_canopy_fract = Math.Exp(-1 * canopy_eos_coef * cover_tot_sum);
+
+            //   !-----------------------------------------------+
+            //   ! reduce Eo under canopy to that under mulch            <DMS June 95>
+            //   !-----------------------------------------------+
+
+            //   !1a. adjust potential soil evaporation to account for
+            //   !    the effects of surface residue (Adams et al, 1975)
+            //   !    as used in Perfect
+            //   ! BUT taking into account that residue can be a mix of
+            //   ! residues from various crop types <dms june 95>
+
+            if (SurfaceOM.surfaceom_cover >= 1.0)
+            {
+                //! We test for 100% to avoid log function failure.
+                //! The algorithm applied here approaches 0 as cover approaches
+                //! 100% and so we use zero in this case.
+                eos_residue_fract = 0.0;
+            }
+            else
+            {
+                //! Calculate coefficient of residue_wt effect on reducing first
+                //! stage soil evaporation rate
+
+                //!  estimate 1st stage soil evap reduction power of
+                //!    mixed residues from the area of mixed residues.
+                //!    [DM. Silburn unpublished data, June 95 ]
+                //!    <temporary value - will reproduce Adams et al 75 effect>
+                //!     c%A_to_evap_fact = 0.00022 / 0.0005 = 0.44
+                eos_residue_fract = Math.Pow((1.0 - SurfaceOM.surfaceom_cover), A_to_evap_fact);
+            }
+
+            //! Reduce potential soil evap under canopy to that under residue (mulch)
+            Eos = Eo * eos_canopy_fract * eos_residue_fract;
+        }
+
+
+
+
+        /// <summary>Soilwat2_soil_evaporations the specified eos_max.</summary>
+        /// <param name="Eos_max">The eos_max.</param>
+        /// <exception cref="System.Exception">Undefined evaporation method</exception>
+        private void soilwat2_soil_evaporation(double Eos_max)
+        {
+            //es        -> ! (input) upper limit of soil evaporation (mm/day)
+            //eos       -> ! (input) potential rate of evaporation (mm/day)
+            //eos_max   -> ! (input) upper limit of soil evaporation (mm/day)
+
+            //*+  Purpose
+            //*     Wrapper for various evaporation models. Returns actual
+            //*     evaporation from soil surface (es).
+
+            //*+  Mission Statement
+            //*     Soil Evaporation from Soil Surface
+
+            //sv- Es is an array because some Evap methods do evaporation from every layer in the soil. 
+            //    Most only do the surface but I think one of them does every layer so you had to make es layered to cope with this one method.
+            //    That is why they created Esoil array.
+            //    You will note however with Ritchie evaporation we only pass the top layer to Es[0] to soilwat2_ritchie_evaporation()
+            //    so the ritchie method only alters the evaporation in the surface layer of this array.
+
+            ZeroArray(ref es_layers);
+
+            if (evap_method == ritchie_method)
+            {
+                soilwat2_ritchie_evaporation(Eos_max);
+            }
+            else
+            {
+                throw new Exception("Undefined evaporation method");
+            }
+
+        }
+
+        /// <summary>Soilwat2_ritchie_evaporations the specified eos_max.</summary>
+        /// <param name="Eos_max">The eos_max.</param>
+        private void soilwat2_ritchie_evaporation(double Eos_max)
+        {
+            //es        -> ! (output) actual evaporation (mm)
+            //eos       -> ! (input) potential rate of evaporation (mm/day)
+            //eos_max   -> ! (input) upper limit of soil evaporation (mm/day)
+
+            //*+  Purpose
+            //*          ****** calculate actual evaporation from soil surface (es) ******
+            //*          most es takes place in two stages: the constant rate stage
+            //*          and the falling rate stage (philip, 1957).  in the constant
+            //*          rate stage (stage 1), the soil is sufficiently wet for water
+            //*          be transported to the surface at a rate at least equal to the
+            //*          evaporation potential (eos).
+            //*          in the falling rate stage (stage 2), the surface soil water
+            //*          content has decreased below a threshold value, so that es
+            //*          depends on the flux of water through the upper layer of soil
+            //*          to the evaporating site near the surface.
+
+            //*+  Notes
+            //*       This changes globals - sumes1/2 and t.
+
+
+            double esoil1;     //! actual soil evap in stage 1
+            double esoil2;     //! actual soil evap in stage 2
+            double sumes1_max; //! upper limit of sumes1
+            double w_inf;      //! infiltration into top layer (mm)
+
+
+
+            // Need to add 12 hours to move from "midnight" to "noon", or this won't work as expected
+            if (Utility.Date.WithinDates(WinterDate, Clock.Today, SummerDate))
+            {
+                _cona = WinterCona;
+                _u = WinterU;
+            }
+            else
+            {
+                _cona = SummerCona;
+                _u = SummerU;
+            }
+
+            sumes1_max = _u;
+            w_inf = Infiltration;
+
+            //! if infiltration, reset sumes1
+            //! reset sumes2 if infil exceeds sumes1      
+            if (w_inf > 0.0)
+            {
+                sumes2 = Math.Max(0.0, (sumes2 - Math.Max(0.0, w_inf - sumes1)));
+                sumes1 = Math.Max(0.0, sumes1 - w_inf);
+
+                //! update t (incase sumes2 changed)
+                t = Utility.Math.Sqr(Utility.Math.Divide(sumes2, _cona, 0.0));
+            }
+            else
+            {
+                //! no infiltration, no re-set.
+            }
+
+            //! are we in stage1 ?
+            if (sumes1 < sumes1_max)
+            {
+                //! we are in stage1
+                //! set esoil1 = potential, or limited by u.
+                esoil1 = Math.Min(Eos, sumes1_max - sumes1);
+
+                if ((Eos > esoil1) && (esoil1 < Eos_max))
+                {
+                    //*           !  eos not satisfied by 1st stage drying,
+                    //*           !  & there is evaporative sw excess to air_dry, allowing for esoil1.
+                    //*           !  need to calc. some stage 2 drying(esoil2).
+
+                    //*  if g%sumes2.gt.0.0 then esoil2 =f(sqrt(time),p%cona,g%sumes2,g%eos-esoil1).
+                    //*  if g%sumes2 is zero, then use ritchie's empirical transition constant (0.6).            
+
+                    if (sumes2 > 0.0)
+                    {
+                        t = t + 1.0;
+                        esoil2 = Math.Min((Eos - esoil1), (_cona * Math.Pow(t, 0.5) - sumes2));
+                    }
                     else
                     {
-                        //assign zero the extra element in the array you added.
-                        canopy.cover_green[canopy.NumberOfCrops] = 0;
-                        canopy.cover_tot[canopy.NumberOfCrops] = 0;
-                        canopy.canopy_height[canopy.NumberOfCrops] = 0;
+                        esoil2 = 0.6 * (Eos - esoil1);
                     }
-                    canopy.NumberOfCrops += 1;     //increment number of crops ready for next array resize in next iteration.
-                }
-
-
-            //foreach crop2 model in the simulation
-            List<IModel> models2 = Apsim.FindAll(paddock, typeof(ICrop2));
-
-            foreach (Model m in models2)
-                {
-                canopy.NumberOfCrops = 0;
-                Array.Resize(ref canopy.cover_green, canopy.NumberOfCrops + 1);
-                Array.Resize(ref canopy.cover_tot, canopy.NumberOfCrops + 1);
-                Array.Resize(ref canopy.canopy_height, canopy.NumberOfCrops + 1);
-
-                ICrop2 Crop2 = m as ICrop2;
-                if (Crop2.CanopyProperties != null)
+                }
+                else
+                {
+                    //! no deficit (or esoil1.eq.eos_max,) no esoil2 on this day            
+                    esoil2 = 0.0;
+                }
+
+                //! check any esoil2 with lower limit of evaporative sw.
+                esoil2 = Math.Min(esoil2, Eos_max - esoil1);
+
+
+                //!  update 1st and 2nd stage soil evaporation.     
+                sumes1 = sumes1 + esoil1;
+                sumes2 = sumes2 + esoil2;
+                t = Utility.Math.Sqr(Utility.Math.Divide(sumes2, _cona, 0.0));
+            }
+            else
+            {
+                //! no 1st stage drying. calc. 2nd stage         
+                esoil1 = 0.0;
+
+                t = t + 1.0;
+                esoil2 = Math.Min(Eos, (_cona * Math.Pow(t, 0.5) - sumes2));
+
+                //! check with lower limit of evaporative sw.
+                esoil2 = Math.Min(esoil2, Eos_max);
+
+                //!   update 2nd stage soil evaporation.
+                sumes2 = sumes2 + esoil2;
+            }
+
+            es_layers[0] = esoil1 + esoil2;
+
+            //! make sure we are within bounds      
+            es_layers[0] = bound(es_layers[0], 0.0, Eos);
+            es_layers[0] = bound(es_layers[0], 0.0, Eos_max);
+        }
+
+        #endregion
+
+        #region Drainage (Saturated Flow)
+
+        /// <summary>Soilwat2_drainages the specified extra runoff.</summary>
+        /// <param name="ExtraRunoff">The extra runoff.</param>
+        private void soilwat2_drainage(ref double ExtraRunoff)
+        {
+
+            //*     ===========================================================
+            //subroutine soilwat2_drainage (flux,extra_runoff)
+            //*     ===========================================================
+
+
+            //*+  Function Arguments
+            //flux              //! (output) water moving out of
+            //extra_runoff      //! (output) water to add to runoff layer (mm)
+
+            //*+  Purpose       
+            //calculate flux - drainage from each layer. 
+            //sv- it just calculates. It does not change anything.
+
+            //*+  Constant Values
+            //character  my_name*(*);           //! name of subroutine
+            //parameter (my_name = 'soilwat2_drainage');
+
+            //*+  Local Variables
+
+            double add;                   //! water to add to layer
+            double backup;                //! water to backup
+            double excess;                //! amount above saturation(overflow)(mm)
+            double excess_down;           //! amount above saturation(overflow) that moves on down (mm)
+            double[] new_sw_dep;            //! record of results of sw calculations ensure mass balance. (mm)
+            int i;                     //! counter  //sv- this was "l" (as in the leter "L") but it looks too much like the number 1, so I changed it to "i". 
+            int layer;                 //! counter for layer no.
+            int num_layers;            //! number of layers
+            double w_drain;               //! water draining by gravity (mm)
+            double w_in;                  //! water coming into layer (mm)
+            double w_out;                 //! water going out of layer (mm)
+            double w_tot;                 //! total water in layer at start (mm)
+
+            //*- Implementation Section ----------------------------------
+
+            //! flux into layer 1 = infiltration (mm).
+
+            w_in = 0.0;
+            ExtraRunoff = 0.0;
+
+            //! calculate drainage and water
+            //! redistribution.
+
+            num_layers = _dlayer.Length;
+            flux = new double[num_layers];
+            new_sw_dep = new double[num_layers];
+
+            for (layer = 0; layer < num_layers; layer++)
+            {
+                //! get total water concentration in layer
+
+                w_tot = _sw_dep[layer] + w_in;
+
+                //! get excess water above saturation & then water left
+                //! to drain between sat and dul.  Only this water is
+                //! subject to swcon. The excess is not - treated as a
+                //! bucket model. (mm)
+
+                if (w_tot > _sat_dep[layer])
+                {
+                    excess = w_tot - _sat_dep[layer];
+                    w_tot = _sat_dep[layer];
+                }
+                else
+                {
+                    excess = 0.0;
+                }
+
+
+                if (w_tot > _dul_dep[layer])
+                {
+                    w_drain = (w_tot - _dul_dep[layer]) * Soil.SWCON[layer];
+                    //!w_drain = min(w_drain,p%Ks(layer))
+                }
+                else
+                {
+                    w_drain = 0.0;
+                }
+
+                //! get water draining out of layer (mm)
+
+                if (excess > 0.0)
+                {
+
+                    //! Calculate amount of water to backup and push down
+                    //! Firstly top up this layer (to saturation)
+                    add = Math.Min(excess, w_drain);
+                    excess = excess - add;
+                    new_sw_dep[layer] = _sat_dep[layer] - w_drain + add;
+
+                    //! partition between flow back up and flow down
+                    excess_down = Math.Min(ks[layer] - w_drain, excess);
+                    backup = excess - excess_down;
+
+                    w_out = excess_down + w_drain;
+                    flux[layer] = w_out;
+
+                    //! now back up to saturation for this layer up out of the
+                    //! backup water keeping account for reduction of actual
+                    //! flow rates (flux) for N movement.
+
+                    for (i = layer - 1; i >= 0; i--)
                     {
-                    canopy.cover_green[canopy.NumberOfCrops] = Crop2.CanopyProperties.CoverGreen;
-                    canopy.cover_tot[canopy.NumberOfCrops] = Crop2.CanopyProperties.CoverTot;
-                    canopy.canopy_height[canopy.NumberOfCrops] = Crop2.CanopyProperties.CanopyHeight;
+                        flux[i] = flux[i] - backup;
+                        add = Math.Min(_sat_dep[i] - new_sw_dep[i], backup);
+                        new_sw_dep[i] = new_sw_dep[i] + add;
+                        backup = backup - add;
                     }
+                    ExtraRunoff = ExtraRunoff + backup;
+                }
                 else
+                {
+                    //! there is no excess so do nothing
+                    w_out = w_drain;
+                    flux[layer] = w_out;
+                    new_sw_dep[layer] = _sw_dep[layer] + w_in - w_out;
+
+                }
+
+                //! drainage out of this layer goes into next layer down
+                w_in = w_out;
+            }
+
+            //call pop_routine (my_name);
+
+        }
+
+
+        /// <summary>Soilwat2_drainage_olds the specified extra runoff.</summary>
+        /// <param name="ExtraRunoff">The extra runoff.</param>
+        private void soilwat2_drainage_old(ref double ExtraRunoff)
+        {
+            //flux         -> (output) water moving out of
+            //extra_runoff -> (output) water to add to runoff layer (mm)
+
+            //*+  Purpose
+            //*       calculate flux - drainage from each layer
+
+            //*+  Mission Statement
+            //*     Calculate Drainage from each layer      
+
+            // double add;           //! water to add to layer
+            // double backup;        //! water to backup
+            double excess;        //! amount above saturation(overflow)(mm)
+            double[] new_sw_dep;    //! record of results of sw calculations ensure mass balance. (mm)
+            // int i;             //! counter //sv- this was "l" (as in the leter "L") but it looks too much like the number 1, so I changed it to "i". 
+            int layer;         //! counter for layer no.
+            int num_layers;    //! number of layers
+            double w_drain;       //! water draining by gravity (mm)
+            double w_in;          //! water coming into layer (mm)
+            double w_out;         //! water going out of layer (mm)
+            double w_tot;         //! total water in layer at start (mm)
+
+            //! flux into layer 1 = infiltration (mm).
+            w_in = 0.0;
+            ExtraRunoff = 0.0;
+
+
+            //! calculate drainage and water
+            //! redistribution.
+            num_layers = _dlayer.Length;
+            flux = new double[num_layers];
+            new_sw_dep = new double[num_layers];
+
+            for (layer = 0; layer < num_layers; layer++)
+            {
+                //! get total water concentration in layer
+                w_tot = _sw_dep[layer] + w_in;
+
+                //! get excess water above saturation & then water left
+                //! to drain between sat and dul.  Only this water is
+                //! subject to swcon. The excess is not - treated as a
+                //! bucket model. (mm)
+
+                if (w_tot > _sat_dep[layer])
+                {
+                    excess = w_tot - _sat_dep[layer];
+                    w_tot = _sat_dep[layer];
+                }
+                else
+                {
+                    excess = 0.0;
+                }
+
+                if (w_tot > _dul_dep[layer])
+                {
+                    w_drain = (w_tot - _dul_dep[layer]) * Soil.SWCON[layer];
+                }
+                else
+                {
+                    w_drain = 0.0;
+                }
+
+                //! get water draining out of layer (mm)
+                if (excess > 0.0)
+                {
+                        //! all this excess goes on down so do nothing
+                        w_out = excess + w_drain;
+                        new_sw_dep[layer] = _sw_dep[layer] + w_in - w_out;
+                        flux[layer] = w_out;
+
+                }
+                else
+                {
+                    //! there is no excess so do nothing
+                    w_out = w_drain;
+                    flux[layer] = w_out;
+                    new_sw_dep[layer] = _sw_dep[layer] + w_in - w_out;
+                }
+
+                //! drainage out of this layer goes into next layer down
+                w_in = w_out;
+
+            }
+
+        }
+
+        #endregion
+
+
+        #region Unsaturated Flow
+
+        /// <summary>Soilwat2_unsat_flows this instance.</summary>
+        private void soilwat2_unsat_flow()
+        {
+
+            //*+  Purpose
+            //*       calculate unsaturated flow below drained upper limit
+
+            //*+  Mission Statement
+            //*     Calculate Unsaturated Solute and Water Flow
+
+
+            double esw_dep1;            //! extractable soil water in current layer (mm)
+            double esw_dep2;            //! extractable soil water in next layer below (mm)
+            double dbar;                //! average diffusivity used to calc unsaturated flow between layers
+            int layer;               //! layer counter for current layer
+            int second_last_layer;   //! last layer for flow
+            int num_layers;          //! number of layers
+            int next_layer;          //! layer counter for next lower layer
+            double flow_max;            //! maximum flow to make gradient between layers equal zero
+            double theta1;              //! sw content above ll15 for current layer (cm/cm)
+            double theta2;              //! sw content above ll15 for next lower layer (cm/cm)
+            double w_out;               //! water moving up out of this layer (mm)
+            //! +ve = up to next layer
+            //! -ve = down into this layer
+            double this_layer_cap;      //! capacity of this layer to accept water from layer below (mm)
+            double next_layer_cap;      //! capacity of nxt layer to accept water from layer above (mm)
+            double sw1;                 //! sw for current layer (mm/mm)
+            double sw2;                 //! sw for next lower layer (mm/mm)
+            double gradient;            //! driving force for flow
+            double sum_inverse_dlayer;
+            double dlayer1;             //! depth of current layer (mm)
+            double dlayer2;             //! depth of next lower layer (mm)
+            double ave_dlayer;          //! average depth of current and next layers (mm)
+            double sw_dep1;             //! soil water depth in current layer (mm)
+            double sw_dep2;             //! soil water depth in next layer (mm)
+            double ll15_dep1;           //! 15 bar lower limit sw depth in current layer (mm)
+            double ll15_dep2;           //! 15 bar lower limit sw depth in next layer (mm)
+            double sat_dep1;            //! saturated sw depth in current layer (mm)
+            double sat_dep2;            //! saturated sw depth in next layer (mm)
+            double dul_dep1;            //! drained upper limit in current layer (mm)
+            double dul_dep2;            //! drained upper limit in next layer (mm)
+            double swg;                 //! sw differential due to gravitational pressure head (mm)
+
+            num_layers = _dlayer.Length;
+
+            //! *** calculate unsaturated flow below drained upper limit (flow)***   
+            flow = new double[num_layers];
+            
+            
+            //! second_last_layer is bottom layer but 1.
+            second_last_layer = num_layers - 1;
+
+
+            w_out = 0.0;
+            for (layer = 0; layer < second_last_layer; layer++)
+            {
+                next_layer = layer + 1;
+
+                dlayer1 = _dlayer[layer];
+                dlayer2 = _dlayer[next_layer];
+                ave_dlayer = (dlayer1 + dlayer2) * 0.5;
+
+                sw_dep1 = _sw_dep[layer];
+                sw_dep2 = _sw_dep[next_layer];
+
+                ll15_dep1 = _ll15_dep[layer];
+                ll15_dep2 = _ll15_dep[next_layer];
+
+                sat_dep1 = _sat_dep[layer];
+                sat_dep2 = _sat_dep[next_layer];
+
+                dul_dep1 = _dul_dep[layer];
+                dul_dep2 = _dul_dep[next_layer];
+
+                esw_dep1 = Math.Max((sw_dep1 - w_out) - ll15_dep1, 0.0);
+                esw_dep2 = Math.Max(sw_dep2 - ll15_dep2, 0.0);
+
+                //! theta1 is excess of water content above lower limit,
+                //! theta2 is the same but for next layer down.
+                theta1 = Utility.Math.Divide(esw_dep1, dlayer1, 0.0);
+                theta2 = Utility.Math.Divide(esw_dep2, dlayer2, 0.0);
+
+                //! find diffusivity, a function of mean thet.
+                dbar = DiffusConst * Math.Exp(DiffusSlope * (theta1 + theta2) * 0.5);
+
+                //! testing found that a limit of 10000 (as used in ceres-maize)
+                //! for dbar limits instability for flow direction for consecutive
+                //! days in some situations.
+
+                dbar = bound(dbar, 0.0, 10000.0);
+
+                sw1 = Utility.Math.Divide((sw_dep1 - w_out), dlayer1, 0.0);
+                sw1 = Math.Max(sw1, 0.0);
+
+                sw2 = Utility.Math.Divide(sw_dep2, dlayer2, 0.0);
+                sw2 = Math.Max(sw2, 0.0);
+
+                //    ! gradient is defined in terms of absolute sw content
+                //cjh          subtract gravity gradient to prevent gradient being +ve when flow_max is -ve, resulting in sw > sat.
+                gradient = Utility.Math.Divide((sw2 - sw1), ave_dlayer, 0.0) - gravity_gradient;
+
+
+                //!  flow (positive up) = diffusivity * gradient in water content
+                flow[layer] = dbar * gradient;
+
+                //! flow will cease when the gradient, adjusted for gravitational
+                //! effect, becomes zero.
+                swg = gravity_gradient * ave_dlayer;
+
+                //! calculate maximum flow
+                sum_inverse_dlayer = Utility.Math.Divide(1.0, dlayer1, 0.0) + Utility.Math.Divide(1.0, dlayer2, 0.0);
+                flow_max = Utility.Math.Divide((sw2 - sw1 - swg), sum_inverse_dlayer, 0.0);
+
+
+                //c dsg 260202
+                //c dsg    this code will stop a saturated layer difusing water into a partially saturated
+                //c        layer above for Water_table height calculations
+                if ((_sw_dep[layer] >= _dul_dep[layer]) && (_sw_dep[next_layer] >= _dul_dep[next_layer]))
+                {
+                    flow[layer] = 0.0;
+                }
+
+                if (flow[layer] < 0.0)
+                {
+                    //! flow is down to layer below
+                    //! check capacity of layer below for holding water from this layer
+                    //! and the ability of this layer to supply the water
+
+                    //!    next_layer_cap = l_bound (sat_dep2 - sw_dep2, 0.0)
+                    //!    dsg 150302   limit unsaturated downflow to a max of dul in next layer
+
+                    next_layer_cap = Math.Max(dul_dep2 - sw_dep2, 0.0);
+                    flow_max = Math.Max(flow_max, -1 * next_layer_cap);
+                    flow_max = Math.Max(flow_max, -1 * esw_dep1);
+                    flow[layer] = Math.Max(flow[layer], flow_max);
+                }
+                else
+                {
+                    if (flow[layer] > 0.0)
                     {
-                    canopy.cover_green[canopy.NumberOfCrops] = 0;
-                    canopy.cover_tot[canopy.NumberOfCrops] = 0;
-                    canopy.canopy_height[canopy.NumberOfCrops] = 0;
+                        //! flow is up from layer below
+                        //! check capacity of this layer for holding water from layer below
+                        //! and the ability of the layer below to supply the water
+
+                        //!            this_layer_cap = l_bound (sat_dep1 - (sw_dep1 - w_out), 0.0)
+                        //!    dsg 150302   limit unsaturated upflow to a max of dul in this layer
+                        this_layer_cap = Math.Max(dul_dep1 - (sw_dep1 - w_out), 0.0);
+                        flow_max = Math.Min(flow_max, this_layer_cap);
+                        flow_max = Math.Min(flow_max, esw_dep2);
+                        flow[layer] = Math.Min(flow[layer], flow_max);
                     }
-                canopy.NumberOfCrops += 1;
-                }
-
-            canopy.interception = interception;
-         }
-
-
-
-
-        private void GetTodaysSurfaceCover()
-            {
-            surfaceCover.ZeroSurfaceCover();
-
-            surfaceCover.surfaceom_cover = SurfaceOM.surfaceom_cover;
-            surfaceCover.residueinterception = residueinterception;
-            }
-
-
-
-
-        private void GetTodaysSoluteAmounts()
-            {
-            //private void soilwat2_get_solute_variables()
-            //    {
-
-            string propName;
-            double[] value;
-      
-            //for the number of solutes that was read in by OnNewSolute event handler)
-            foreach (SoluteInLayer sol in SoilObject.GetAllSolutesInALayer())
-                {
-                if (sol.ownerName != "")
-                    propName = sol.ownerName + "." + sol.name;
+                    else
+                    {
+                        // no flow
+                    }
+                }
+
+
+                //! For conservation of water, store amount of water moving
+                //! between adjacent layers to use for next pair of layers in profile
+                //! when calculating theta1 and sw1.
+                w_out = flow[layer];
+            }
+
+        }
+
+        #endregion
+
+
+        #region Solute
+
+        //sv- solute movement during Drainage (Saturated Flow)
+
+        /// <summary>Soilwat2_solute_fluxes the specified solute_out.</summary>
+        /// <param name="solute_out">The solute_out.</param>
+        /// <param name="solute_kg">The solute_kg.</param>
+        private void soilwat2_solute_flux(ref double[] solute_out, double[] solute_kg)
+        {
+
+            //solute_out   ->   ! (output) solute leaching out of each layer (kg/ha) 
+            //solute_kg    ->   ! (input) solute in each layer (kg/ha)
+
+            //*+  Purpose
+            //*         calculate the downward movement of solute with percolating water
+
+            //*+  Mission Statement
+            //*     Calculate the Solute Movement with Saturated Water Flux
+
+            double in_solute;        //! solute leaching into layer from above (kg/ha)
+            int layer;            //! layer counter
+            int num_layers;       //! number of layers in profile
+            double out_max;          //! max. solute allowed to leach out of layer (kg/ha)
+            double out_solute;       //! solute leaching out of layer (kg/ha)
+            double out_w;            //! water draining out of layer (mm)
+            double solute_kg_layer;  //! quantity of solute in layer (kg/ha)
+            double water;            //! quantity of water in layer (mm)
+            double solute_flux_eff_local;
+
+            num_layers = _dlayer.Length;
+            solute_out = new double[num_layers];
+            in_solute = 0.0;
+                
+            for (layer = 0; layer < num_layers; layer++)
+            {
+                //! get water draining out of layer and n content of layer includes that leaching down         
+                out_w = flux[layer];
+                flux2[layer] = flux[layer]; //Fixme.  HEB This is a nasty cludge to get APSIMX reporting Flux without needing to do major refactoring
+                solute_kg_layer = solute_kg[layer] + in_solute;
+
+                //! n leaching out of layer is proportional to the water draining out.
+                if (num_solute_flux == 1)
+                {
+                    //single value was specified in ini file (still gets put in an array with just one element)
+                    solute_flux_eff_local = solute_flux_eff[0];
+                }
                 else
-                    propName = sol.name;
-
-                object objValue = Apsim.Get(this, propName);  //Get the amount array for the solute by asking the System for it. 
-
-                if (objValue != null)
+                {
+                    //array was specified in ini file
+                    solute_flux_eff_local = solute_flux_eff[layer];
+                }
+                water = _sw_dep[layer] + out_w;
+                out_solute = solute_kg_layer * Utility.Math.Divide(out_w, water, 0.0) * solute_flux_eff_local;
+
+                //! don't allow the n to be reduced below a minimum level
+                out_max = Math.Max(solute_kg_layer, 0.0);
+                out_solute = bound(out_solute, 0.0, out_max);
+
+                //! keep the leaching and set the input for the next layer
+                solute_out[layer] = out_solute;
+                in_solute = out_solute;
+            }
+
+
+        }
+
+        //sv- solute movement during Unsaturated Flow
+
+        /// <summary>Soilwat2_solute_flows the specified solute_up.</summary>
+        /// <param name="solute_up">The solute_up.</param>
+        /// <param name="solute_kg">The solute_kg.</param>
+        private void soilwat2_solute_flow(ref double[] solute_up, double[] solute_kg)
+        {
+
+            //solute_up -> ! (output) solute moving upwards into each layer (kg/ha)
+            //solute_kg -> ! (input/output) solute in each layer (kg/ha)
+
+            //*+  Purpose
+            //*       movement of solute in response to differences in
+            //*       water content of adjacent soil layers when the soil water
+            //*       content is < the drained upper limit (unsaturated flow)
+
+            //*+  Notes
+            //*       170895 nih The variable names and comments need to be cleaned
+            //*                  up.  When this is done some references to no3 or
+            //*                  nitrogen need to be changed to 'solute'
+
+            //*+  Mission Statement
+            //*     Calculate the Solute Movement with Unsaturated Water Flow
+
+            double bottomw;             //! water movement to/from next layer (kg/ha)
+            double in_solute;           //! solute moving into layer from above (kg/ha)
+            int layer;               //! layer counter
+            double[] solute_down;         //! solute moving downwards out of each layer (kg/ha)
+            int num_layers;          //! number of layers
+            double out_solute;          //! solute moving out of layer (kg/ha)
+            double out_w;               //! water draining out of layer (mm)
+            double[] remain;              //! n remaining in each layer between movement up (kg/ha)
+            double solute_kg_layer;     //! quantity of solute in layer (kg/ha)
+            double top_w;               //! water movement to/from above layer (kg/ha)
+            double water;               //! quantity of water in layer (mm)
+            double solute_flow_eff_local;
+
+            //sv- initialise the local arrays declared above.
+
+            //! flow  up from lower layer:  + up, - down
+            //******************************************
+            //******************************************
+
+
+            //! + ve flow : upward movement. go from bottom to top layer   
+            //**********************************************************
+
+            num_layers = _dlayer.Length;
+            solute_up = new double[num_layers];
+            solute_down = new double[num_layers];
+            remain = new double[num_layers];
+
+            in_solute = 0.0;
+            for (layer = num_layers - 1; layer > 0; layer--)
+            {
+                //! keep the nflow upwards
+                solute_up[layer] = in_solute;
+
+                //! get water moving up and out of layer to the one above
+                out_w = flow[layer - 1];
+                flow2[layer] = flow[layer]; //Fixme.  HEB This is a nasty cludge to get APSIMX reporting Flux without needing to do major refactoring
+                if (out_w <= 0.0)
+                {
+                    out_solute = 0.0;
+                }
+                else
+                {
+                    //! get water movement between this and next layer
+                    bottomw = flow[layer];
+
+                    //! get n content of layer includes that moving from other layer
+                    solute_kg_layer = solute_kg[layer] + in_solute;
+                    water = _sw_dep[layer] + out_w - bottomw;
+
+                    //! n moving out of layer is proportional to the water moving out.
+                    if (num_solute_flow == 1)
                     {
-                   value = objValue as double[];
-                   SoilObject.UpdateSoluteAmounts(sol.name, value);
+                        solute_flow_eff_local = solute_flow_eff[0];
                     }
-
-                }
-
-            }
-
-
-
+                    else
+                    {
+                        solute_flow_eff_local = solute_flow_eff[layer];
+                    }
+                    out_solute = solute_kg_layer * Utility.Math.Divide(out_w, water, 0.0) * solute_flow_eff_local;
+
+                    //! don't allow the n to be reduced below a minimum level
+                    out_solute = bound(out_solute, 0.0, solute_kg_layer);
+                }
+                //! set the input for the next layer
+                in_solute = out_solute;
+            }
+
+            solute_up[0] = in_solute;
+            //! now get n remaining in each layer between movements
+            //! this is needed to adjust the n in each layer before calculating
+            //! downwards movement.  i think we shouldn't do this within a time
+            //! step. i.e. there should be no movement within a time step. jngh
+            remain[0] = solute_up[0];
+            for (layer = 1; layer < num_layers; layer++)
+            {
+                remain[layer] = solute_up[layer] - solute_up[layer - 1];
+            }
+
+
+
+
+            //! -ve flow - downward movement
+            //******************************
+
+            in_solute = 0.0;
+            top_w = 0.0;
+
+            for (layer = 0; layer < num_layers; layer++)
+            {
+                //! get water moving out of layer
+                out_w = -1 * flow[layer];
+                if (out_w <= 0.0)
+                {
+                    out_solute = 0.0;
+                }
+                else
+                {
+                    //! get n content of layer includes that moving from other layer
+                    solute_kg_layer = solute_kg[layer] + in_solute + remain[layer];
+                    water = _sw_dep[layer] + out_w - top_w;
+
+                    //! n moving out of layer is proportional to the water moving out.
+                    if (num_solute_flow == 1)
+                    {
+                        solute_flow_eff_local = solute_flow_eff[0];
+                    }
+                    else
+                    {
+                        solute_flow_eff_local = solute_flow_eff[layer];
+                    }
+
+                    out_solute = solute_kg_layer * Utility.Math.Divide(out_w, water, 0.0) * solute_flow_eff_local;
+
+                    //! don't allow the n to be reduced below a minimum level
+                    out_solute = Utility.Math.RoundToZero(out_solute);
+                    out_solute = bound(out_solute, 0.0, solute_kg_layer);
+                }
+                solute_down[layer] = out_solute;
+                in_solute = out_solute;
+                top_w = out_w;
+            }
+
+            for (layer = 0; layer < num_layers; layer++)
+            {
+                solute_up[layer] = solute_up[layer] - solute_down[layer];
+            }
+
+        }
+
+
+
+        /// <summary>Soilwat2_irrig_solutes this instance.</summary>
+        private void soilwat2_irrig_solute()
+        {
+            //*+  Mission Statement
+            //*      Add solutes with irrigation
+
+            int solnum;     //! solute number counter variable     
+            int layer;      //! soil layer
+
+            //sv- 11 Dec 2012. 
+            //Since I have allowed irrigations to runoff just like rain (using argument "will_runoff = 1" in apply command)
+            //I should really remove a proportion of the solutes that are lost due to some of the irrigation running off.
+            //Perhaps something like (irrigation / (rain + irrigation)) * runoff 
+            //to work out how much of the runoff is caused by irrigation and remove this proportion of solutes from the surface layer.
+            //HOWEVER, when rain causes runoff we don't remove solutes from the surface layer of the soil. 
+            //So why when irrigation causes runoff should we remove solutes.  
+
+            if (irrigation_layer == 0)   //sv- if user did not enter an irrigation_layer
+            {
+                //!addition at surface
+                layer = 0;
+            }
+            else
+            {
+                layer = irrigation_layer - 1;
+            }
+
+            for (solnum = 0; solnum < num_solutes; solnum++)
+            {
+                solutes[solnum].amount[layer] += solutes[solnum].irrigation;
+                solutes[solnum].delta[layer] += solutes[solnum].irrigation;
+            }
+
+        }
+
+        /*
+
+           private void soilwat2_rainfall_solute()
+              {
+              //*+  Mission Statement
+              //*      Add solutes from rainfall
+
+              int      solnum;        //! solute number counter variable
+              double   mass_rain;     //! mass of rainfall on this day (kg/ha)
+              double   mass_solute;   //! mass of solute in this rainfall (kg/ha)
+
+              //! 1mm of rain = 10000 kg/ha, therefore total mass of rainfall = g%rain * 10000 kg/ha
+              mass_rain = rain * 10000.0;
+
+              for(solnum=0; solnum<num_solutes; solnum++)
+                 {
+                 //!assume all rainfall goes into layer 1
+                 //! therefore mass_solute = mass_rain * g%solute_conc_rain (in ppm) / 10^6
+                 mass_solute = Utility.Math.Divide(mass_rain * solute_conc_rain[solnum], 1000000.0, 0.0);
+                 solute[solnum,0]   = solute[solnum,0] + mass_solute;
+                 dlt_solute[solnum,0] = dlt_solute[solnum,0] + mass_solute;
+                 }
+
+              }
+
+        */
+
+        /// <summary>Moves down real.</summary>
+        /// <param name="DownAmount">Down amount.</param>
+        /// <param name="A">a.</param>
+        private void MoveDownReal(double[] DownAmount, ref double[] A)
+        {
+
+            //!+ Sub-Program Arguments
+            //   real       array (*)             ! (INPUT/OUTPUT) amounts currently in
+            //                                    !   each layer
+            //   real       down (*)              ! (INPUT) amounts to move into each
+            //                                    !   layer from the one above
+
+            //!+ Purpose
+            //!     move amounts specified, downwards from one element to the next
+
+            //!+  Definition
+            //!     Each of the "nlayr" elements of "array" holds quantities
+            //!     for a given soil layer.  "array"(1) corresponds to the
+            //!     uppermost layer.   "array"(n) corresponds to the layer
+            //!     (n-1) layers down from the uppermost layer.  "down"(n)
+            //!     indicates a quantity to be moved from the layer
+            //!     corresponding to "array"(n) down into the layer
+            //!     corresponding to "array"(n+1).  This subroutine subtracts
+            //!     "down"(n) from "array"(n) and adds it to "array"(n+1) for
+            //!     n=1 .. ("nlayr"-1).  "down"("nlayr") is subtracted from
+            //!     "array"("nlayr").
+
+            //!+  Mission Statement
+            //!      Move amounts of %1 down array %2
+
+            //!+ Changes
+            //!       031091  jngh changed variable movedn to down - cr157
+
+            //!+ Local Variables
+            int layer;  //! layer number
+            double win;    //! amount moving from layer above to current layer
+            double wout;   //! amount moving from current layer to the one below
+
+            //!- Implementation Section ----------------------------------
+
+            win = 0.0;
+            for (layer = 0; layer < Math.Min(A.Length, DownAmount.Length); layer++)
+            {
+                wout = DownAmount[layer];
+                A[layer] = A[layer] + win - wout;
+                win = wout;
+            }
+        }
+
+        /// <summary>Soilwat2_move_solute_downs this instance.</summary>
+        private void soilwat2_move_solute_down()
+        {
+
+            //*+  Mission Statement
+            //*      Calculate downward movement of solutes
+
+            int num_layers;
+            int solnum;              //! solute number counter variable
+
+            num_layers = _dlayer.Length;
+
+            for (solnum = 0; solnum < num_solutes; solnum++)
+            {
+                if (solutes[solnum].mobility)     //this boolean array is created in new solute event handler.
+                {
+                    ZeroArray(ref solutes[solnum].leach);
+                    soilwat2_solute_flux(ref solutes[solnum].leach, solutes[solnum].amount);               //calc leaching
+                    MoveDownReal(solutes[solnum].leach, ref solutes[solnum].amount);      //use leaching to set new solute values
+                    MoveDownReal(solutes[solnum].leach, ref solutes[solnum].delta);       //use leaching to set new delta (change in) solute values
+
+                    if(solutes[solnum].name == "NO3")
+                        LeachNO3 = solutes[solnum].leach[num_layers - 1];
+                    if (solutes[solnum].name == "NH4")
+                        LeachNH4 = solutes[solnum].leach[num_layers - 1];
+                    if (solutes[solnum].name == "urea")
+                        LeachUrea = solutes[solnum].leach[num_layers - 1];
+                }
+            }
+
+            
+        }
+
+
+        /// <summary>Moves up real.</summary>
+        /// <param name="UpAmount">Up amount.</param>
+        /// <param name="A">a.</param>
+        private void MoveUpReal(double[] UpAmount, ref double[] A)
+        {
+            //move_up_real(leach, temp_solute, num_layers);
+
+
+            //!     ===========================================================
+            //   subroutine Move_up_real (up, array, nlayr)
+            //!     ===========================================================
+
+
+            //!+ Sub-Program Arguments
+            //eal        array (*)             //! (INPUT/OUTPUT) amounts currently in each layer
+            //int         nlayr                 //! (INPUT) number of layers
+            //real        up (*)                //! (INPUT) amounts to move into each layer from the one below
+
+            //!+ Purpose
+            //!       move amounts specified, upwards from one element to the next
+
+            //!+  Definition
+            //!     Each of the "nlayr" elements of "array" holds quantities
+            //!     for a given soil layer.  "array"(1) corresponds to the
+            //!     uppermost layer.   "array"(n) corresponds to the layer
+            //!     (n-1) layers down from the uppermost layer.  "up"(n)
+            //!     indicates a quantity to be moved from the layer
+            //!     corresponding to "array"(n+1) up into the layer
+            //!     corresponding to "array"(n).  This subroutine subtracts
+            //!     "up"(n) from "array"(n+1) and adds it to "array"(n) for
+            //!     n=1..("nlayr"-1).  "up"("nlayr") is added to "array"("nlayr").
+
+            //!+  Mission Statement
+            //!      Move amounts %1 up array %2
+
+            //!+ Changes
+            //!       031091  jngh renamed moveup to up - cr158
+            //!                    included description of variables in parameter list
+            //!                      - cr159
+            //!                    corrected description - cr160
+
+            //!+ Calls
+
+            //!+ Local Variables
+            int layer;                 //! layer number
+            double win;                   //! amount moving from layer below to current layer
+            double wout;                  //! amount moving from current layer to the one above
+
+            //!- Implementation Section ----------------------------------
+
+            wout = 0.0;
+            for (layer = 0; layer < Math.Min(A.Length, UpAmount.Length); layer++)
+            {
+                win = UpAmount[layer];
+                A[layer] = A[layer] + win - wout;
+                wout = win;
+            }
+        }
+
+        /// <summary>Soilwat2_move_solute_ups this instance.</summary>
+        private void soilwat2_move_solute_up()
+        {
+
+            //*+  Mission Statement
+            //*      Calculate upward movement of solutes
+
+            int num_layers;          //! number of layers
+            int solnum;              //! solute number counter variable
+
+            num_layers = _dlayer.Length;
+
+            for (solnum = 0; solnum < num_solutes; solnum++)
+            {
+                if (solutes[solnum].mobility)
+                {
+                    ZeroArray(ref solutes[solnum].up);
+                    soilwat2_solute_flow(ref solutes[solnum].up, solutes[solnum].amount);
+                    MoveUpReal(solutes[solnum].up, ref solutes[solnum].amount);
+                    MoveUpReal(solutes[solnum].up, ref solutes[solnum].delta);
+                }
+            }
+        }
 
 
         #endregion
 
 
 
-
+        #region Water Table
+
+        /// <summary>Soilwat_water_tables this instance.</summary>
+        /// <returns></returns>
+        private double soilwat_water_table()
+        {
+            //*+  Purpose
+            //*     Calculate the water table
+            // water table is just the depth (in mm) below the ground surface of the first layer which is above saturation.
+
+            int layer;
+            int num_layers;
+            int sat_layer;
+            double margin;      //! dsg 110302  allowable looseness in definition of sat
+            double saturated_fraction;
+            double saturated_fraction_above;
+            double drainable;
+            double drainable_capacity;
+            double bottom_depth;
+            double saturated;
+            bool layer_is_fully_saturated;
+            bool layer_is_saturated;
+            bool layer_above_is_saturated;
+
+
+            //sv- C# has a problem with these values being initialised inside of the final else clause of an if statement. You have to give them a default value.
+            sat_layer = -1;
+            saturated_fraction_above = 0.0;
+            layer_is_saturated = false;
+
+
+            num_layers = _dlayer.Length;
+
+
+            for (layer = 0; layer < num_layers; layer++)
+            {
+                margin = error_margin;
+
+                //Find the first layer that is above saturation or really close to it. 
+                //nb. sat_layer is a layer number not an index. Therefore it starts at 1 and not zero. So we need to convert it to a layer number from an index. "layer" variable is really an index not a layer number.
+                if ((_sat_dep[layer] - _sw_dep[layer]) <= margin)
+                {
+                    sat_layer = layer + 1;
+                    break;
+                }
+                else
+                {
+                    sat_layer = 0;   //if there is no saturated layer set it to 0
+                }
+            }
+
+            //If you found a saturated layer in the profile, 
+            if (sat_layer > 0)
+            {
+                //! saturated fraction of saturated layer
+                //calculate the saturation_fraction of current layer incase,
+                //there is no layer above
+                //or incase mwcon was set to impermeable and sw was above dul (so there are layers above but no saturated layers, the impermeable layer is just above dul which is the watertable) 
+                drainable = _sw_dep[sat_layer - 1] - _dul_dep[sat_layer - 1];
+                drainable_capacity = _sat_dep[sat_layer - 1] - _dul_dep[sat_layer - 1];
+                saturated_fraction = Utility.Math.Divide(drainable, drainable_capacity, 0.0);
+                //if it is not the top layer that is saturated (ie. there is a layer above the saturated layer)
+                //Then see if the layer above it is above dul and if so calculate the fraction so we can add this as extra millimeters to the water_table.
+                if (sat_layer > 1)
+                {
+                    //! saturated fraction of layer above saturated layer
+                    drainable = _sw_dep[sat_layer - 2] - _dul_dep[sat_layer - 2];
+                    drainable_capacity = _sat_dep[sat_layer - 2] - _dul_dep[sat_layer - 2];
+                    saturated_fraction_above = Utility.Math.Divide(drainable, drainable_capacity, 0.0);
+                }
+                else
+                {
+                    //! top layer fully saturated - no layer above it
+                    saturated_fraction_above = 0.0;
+                }
+            }
+            else
+            {
+                //! profile not saturated
+                saturated_fraction = 0.0;
+            }
+
+            //set some boolean flags based on the saturated fraction calculated above.
+            if (saturated_fraction >= 0.999999)
+            {
+                layer_is_fully_saturated = true;
+                layer_above_is_saturated = true;
+            }
+            else if (saturated_fraction > 0.0)
+            {
+                layer_is_fully_saturated = false;
+                layer_is_saturated = true;
+            }
+            else
+            {
+                layer_is_fully_saturated = false;
+                layer_is_saturated = false;
+            }
+
+
+            if (saturated_fraction_above > 0.0)
+            {
+                layer_above_is_saturated = true;
+            }
+            else
+            {
+                layer_above_is_saturated = false;
+            }
+
+
+            //Do the calculation of the water_table      
+            if (layer_is_fully_saturated && layer_above_is_saturated)
+            {
+                //! dsg 150302  saturated layer = layer, layer above is over dul
+                bottom_depth = Utility.Math.Sum(_dlayer, 0, sat_layer - 1, 0.0);
+                saturated = saturated_fraction_above * _dlayer[sat_layer - 2];
+                return (bottom_depth - saturated);
+            }
+            else if (layer_is_saturated)
+            {
+                //! dsg 150302  saturated layer = layer, layer above not over dul
+                bottom_depth = Utility.Math.Sum(_dlayer, 0, sat_layer, 0.0);
+                saturated = saturated_fraction * _dlayer[sat_layer - 1];
+                return (bottom_depth - saturated);
+            }
+            else
+            {
+                //! profile is not saturated
+                bottom_depth = Utility.Math.Sum(_dlayer);
+                return bottom_depth;
+            }
+
+        }
+
+
+        /// <summary>Sets the water table.</summary>
+        /// <param name="WaterTable">The water table.</param>
+        private void SetWaterTable(double WaterTable)
+        {
+            if (!double.IsNaN(WaterTable))
+            {
+                int layer;
+                int num_layers;
+                double top;
+                double bottom;
+                double fraction;
+                double drainable_porosity;
+
+                num_layers = _dlayer.Length;
+                top = 0.0;
+                bottom = 0.0;
+
+                for (layer = 0; layer < num_layers; layer++)
+                {
+                    top = bottom;
+                    bottom = bottom + _dlayer[layer];
+                    if (WaterTable >= bottom)
+                    {
+                        //do nothing;
+                    }
+                    else if (WaterTable > top)
+                    {
+                        //! top of water table is in this layer
+                        fraction = (bottom - WaterTable) / (bottom - top);
+                        drainable_porosity = _sat_dep[layer] - _dul_dep[layer];
+                        _sw_dep[layer] = _dul_dep[layer] + fraction * drainable_porosity;
+                    }
+                    else
+                    {
+                        _sw_dep[layer] = _sat_dep[layer];
+                    }
+                }
+
+                _water_table = WaterTable;
+            }
+        }
+
+
+
+        #endregion
+
+
+
+
+
+
+        #region Lateral Flow
+
+
+        /// <summary>Lateral_processes this instance.</summary>
+        private void Lateral_process()
+        {
+
+            int layer;
+            double d;  //depth of water table in a layer (mm)
+            double max_flow;
+
+
+            int num_layers = _dlayer.Length;
+
+
+            //TODO: This initialisation section should be in soilwat2_set_my_variable() not really here. But this is how SoilWat does it, so leave it here for now.
+            //inflow_lat is optional daily input so if it does not exist just create it and zero it.
+            if (inflow_lat == null)
+            {
+                inflow_lat = new double[_dlayer.Length];
+            }
+
+            //The user does not have have specify a value for ALL the layers in the soil. Just can specify the layers from the top down to whatever layer they like.
+            //Therefore we need to resize the array if they did not specify a value for every layer and then put in zero values for the layers they did not specify.
+            if (inflow_lat.Length < _dlayer.Length)
+            {
+                int startZeroingFromHere = inflow_lat.Length;  //seems stupid but do this incase one day change back to 1 based array again.
+                Array.Resize(ref inflow_lat, _dlayer.Length);
+                //This following is probably not necessary as the resize probably zeros it, but do it just incase.
+                for (int i = startZeroingFromHere; i < _dlayer.Length; i++)
+                {
+                    inflow_lat[i] = 0.0;
+                }
+            }
+
+
+
+            for (layer = 0; layer < num_layers; layer++)
+            {
+                //! dsg 150302   add the inflowing lateral water
+                _sw_dep[layer] = _sw_dep[layer] + inflow_lat[layer];
+                d = _dlayer[layer] * Utility.Math.Divide((_sw_dep[layer] - _dul_dep[layer]), (_sat_dep[layer] - _dul_dep[layer]), 0.0);
+                d = Math.Max(0.0, d);  //! water table depth in layer must be +ve
+
+                double i, j;
+                i = KLAT[layer] * d * (discharge_width / mm2m) * slope;
+                j = (catchment_area * sm2smm) * (Math.Pow((1.0 + Math.Pow(slope, 2)), 0.5));
+                outflow_lat[layer] = Utility.Math.Divide(i, j, 0.0);
+
+                //! Cannot drop sw below dul
+                max_flow = Math.Max(0.0, (_sw_dep[layer] - _dul_dep[layer]));
+
+                outflow_lat[layer] = bound(outflow_lat[layer], 0.0, max_flow);
+
+                _sw_dep[layer] = _sw_dep[layer] - outflow_lat[layer];
+            }
+
+        }
+
+
+        #endregion
+
+
+
+
+
+        #endregion
 
 
 
@@ -1391,163 +4366,133 @@
 
         //EVENT HANDLERS
 
-
-
-
-        #region NewSolute Event Handler
-
-
-
-        //ToDo: Need to work out what the NewSolute event will be.
-
-        [EventSubscribe("NewSolute")]
-        private void OnNewSolute(NewSoluteType NewSolutes)
-        {
-
-            //*     ===========================================================
-            //      subroutine soilwat2_on_new_solute ()
-            //*     ===========================================================
-
-            //"On New Solute" simply tells modules the name of a new solute, what module owns the new solute, and whether it is mobile or immobile.
-            //       It alerts you at any given point in a simulation when a new solute is added. 
-            //       It does NOT tell you the amount of the new solute in each of the layers. You have to ask the module owner for this separately.
-
-
-            int counter;
-            int numvals;             //! number of values returned
-
-            string name;
-            string ownerName;
-            bool isMobile, isImmobile;
-
-
-            //*- Implementation Section ----------------------------------
-            numvals = NewSolutes.solutes.Length;
-
-            for (counter = 0; counter < numvals; counter++)
-            {
-                name = NewSolutes.solutes[counter];
-                ownerName = NewSolutes.OwnerFullPath;
-
-                isMobile = (PositionInCharArray(name, mobile_solutes) >= 0);
-                isImmobile = (PositionInCharArray(name, immobile_solutes) >= 0);
-
-                if ( !isMobile && !isImmobile)
-                    throw new Exception("No solute mobility information for " + name + " , please specify as mobile or immobile in the SoilWater ini file.");
-
-
-                //Add the solute to each layer of the Soil
-                foreach (Layer lyr in SoilObject)
-                    {
-                    SoluteInLayer newSolute = new SoluteInLayer(name, ownerName, isMobile);
-                    if (lyr.GetASolute(name) == null)
-                        {
-                        lyr.AddSolute(newSolute);
-                        }
-                    }
-            }
-        }
-
-        private int PositionInCharArray(string Name, string[] NameList)
-        {
-            //!+ Purpose
-            //!     returns the index number of the first occurrence of specified value
-
-            for (int i = 0; i < NameList.Length; i++)
-                if (NameList[i].ToLower() == Name.ToLower())
-                    return i;
-            return -1;  // Not found
-        }
-
+        #region Functions used in Event Handlers (mainly in Init, Reset, UserInit, and Write Summary Report Event Handlers)
+
+        
+
+        //Init2, Reset, UserInit
+        /// <summary>Soilwat2_inits this instance.</summary>
+        private void soilwat2_init()
+        {
+            //*+  Purpose
+            //*       input initial values from soil water parameter files.
+
+            //*+  Mission Statement
+            //*       Initialise SoilWat module
+
+
+            soilwat2_read_constants();
+
+            soilwat2_soil_property_param();
+
+            soilwat2_soil_profile_param();
+
+            soilwat2_evap_init();
+
+            Lateral_init();
+
+            initDone = true;     //let the classes properties to now allow "sets"
+
+            for (int layer = 0; layer < _dlayer.Length; layer++)
+                soilwat2_check_profile(layer);
+        }
+
+
+        /// <summary>Soilwat2_save_states this instance.</summary>
+        private void soilwat2_save_state()
+        {
+            oldSWDep = soilwat2_total_sw_dep();
+        }
+
+
+        /// <summary>Soilwat2_delta_states this instance.</summary>
+        private void soilwat2_delta_state()
+        {
+            double dltSWDep;
+            double newSWDep;
+
+            newSWDep = soilwat2_total_sw_dep();
+            dltSWDep = newSWDep - oldSWDep;
+            soilwat2_ExternalMassFlow(dltSWDep);       //tell the "System Balance" module (if there is one) that the user has changed the water by this amount (by doing a Reset).
+        }
+
+
+        /// <summary>Soilwat2_total_sw_deps this instance.</summary>
+        /// <returns></returns>
+        private double soilwat2_total_sw_dep()
+        {
+            //only used above in save_state and delta_state
+            return Utility.Math.Sum(_sw_dep);
+        }
 
 
         #endregion
 
 
 
-
         #region Clock Event Handlers
 
-
-        private void SaveModuleConstants()
-            {
-            constants = new Constants();
-
-            constants.Summary = (Summary)Summary;
-            constants.thismodel = this;
-
-            constants.min_crit_temp                  = min_crit_temp;          
-            constants.max_crit_temp                  = max_crit_temp;          
-            constants.max_albedo                     = max_albedo;             
-            constants.A_to_evap_fact                 = A_to_evap_fact;         
-            constants.canopy_eos_coef                = canopy_eos_coef;        
-            constants.sw_top_crit                    = sw_top_crit;            
-            constants.sumes1_max                     = sumes1_max;             
-            constants.sumes2_max                     = sumes2_max;             
-            constants.solute_flow_eff                = solute_flow_eff;        
-            constants.solute_flux_eff                = solute_flux_eff;        
-            constants.gravity_gradient               = gravity_gradient;       
-            constants.specific_bd                    = specific_bd;            
-            constants.hydrol_effective_depth         = hydrol_effective_depth; 
-            constants.mobile_solutes                 = mobile_solutes;    
-            constants.immobile_solutes               = immobile_solutes;  
-            constants.canopy_fact                    = canopy_fact;       
-            constants.canopy_fact_height             = canopy_fact_height;
-            constants.canopy_fact_default            = canopy_fact_default;    
-            constants.act_evap_method                = act_evap_method;           
-
-            }
-
-
-
+        /// <summary>Initializes a new instance of the <see cref="SoilWater"/> class.</summary>
+        public SoilWater()
+        {
+            SummerCona = Double.NaN;
+            SummerU = Double.NaN;
+            SummerDate = "not_read"; 
+            WinterCona = Double.NaN;
+            WinterU = Double.NaN;
+            WinterDate = "not_read";      
+            DiffusConst = 40.0;     
+            DiffusSlope = 16.0;     
+        }
+
+        /// <summary>Called when [loaded].</summary>
         [EventSubscribe("Loaded")]
         private void OnLoaded()
         {
-
-        }
-
-
+            //Initialise();
+        }
+
+        /// <summary>Called when [simulation commencing].</summary>
+        /// <param name="sender">The sender.</param>
+        /// <param name="e">The <see cref="EventArgs"/> instance containing the event data.</param>
         [EventSubscribe("Commencing")]
         private void OnSimulationCommencing(object sender, EventArgs e)
         {
-
-            SaveModuleConstants();
-
-            //daily inputs
-            met = new MetData();
-            irrig = new IrrigData(irrigation_will_runoff, irrigation_layer);
-            canopy = new CanopyData();
-            surfaceCover = new SurfaceCoverData();
-
-            //optional daily inputs
-            runon = 0.0;      
-            interception = 0.0;      
-            residueinterception = 0.0; 
-
-
-            if (Soil.Thickness != null)
-                {
-                SoilObject = new SoilWaterSoil(constants, Soil);
-                surfaceFactory = new SurfaceFactory();
-                surface = surfaceFactory.GetSurface(SoilObject);
-
-                //optional inputs (array)
-                inflow_lat = null; 
-                }
-            else
-                {
-                throw new Exception("SoilWater module has detected that the Soil has no layers.");
-                }
-
-        }
-
-
-
-<<<<<<< HEAD
-        [EventSubscribe("NewWeatherDataAvailable")]
-        private void OnNewWeatherDataAvailable(object sender, EventArgs e)
-        {
-=======
+            Initialise();
+        }
+
+        /// <summary>Initialises this instance.</summary>
+        private void Initialise()
+        {
+            soilwat2_zero_variables();
+            soilwat2_zero_daily_variables();
+            solutes = null;
+            num_solutes = 0;
+
+            day = Clock.Today.DayOfYear;
+            year = Clock.Today.Year;
+
+            initDone = false;
+
+            //ApsimFile.Soil Soil = (ApsimFile.Soil) Paddock.Get("Soil");
+            //diffus_const = Soil.SoilWater.DiffusConst;
+            //diffus_slope = Soil.SoilWater.DiffusSlope;
+            //cn2_bare = Soil.SoilWater.CN2Bare;
+            //cn_red = Soil.SoilWater.CNRed;
+            //cn_cov = Soil.SoilWater.CNCov;
+            //if (!double.IsNaN(Soil.SoilWater.MaxPond))
+            //    max_pond = Soil.SoilWater.MaxPond;
+            //salb = Soil.SoilWater.Salb;
+            //summerdate = Soil.SoilWater.SummerDate;
+            //summeru = Soil.SoilWater.SummerU;
+            //summercona = Soil.SoilWater.SummerCona;
+            //winterdate = Soil.SoilWater.WinterDate;
+            //winteru = Soil.SoilWater.WinterU;
+            //wintercona = Soil.SoilWater.WinterCona;
+            //slope = Soil.SoilWater.Slope;
+            //discharge_width = Soil.SoilWater.DischargeWidth;
+            //catchment_area = Soil.SoilWater.CatchmentArea;
+
             if (Soil.Thickness != null)
             {
                 dlayer = Soil.Thickness;
@@ -1568,95 +4513,125 @@
                         SWCON[i] = 0.3;
                 }
                 inflow_lat = null;
->>>>>>> 7fdf8ace
-
-            met.radn = Weather.MetData.Radn;
-            met.maxt = Weather.MetData.Maxt;
-            met.mint = Weather.MetData.Mint;
-            met.rain = Weather.MetData.Rain;
-
-            constants.bound_check_real_var(met.radn, 0.0, 60.0, "radn");
-            constants.bound_check_real_var(met.maxt, -50.0, 60.0, "maxt");
-            constants.bound_check_real_var(met.mint, -50.0, 50.0, "mint");
-            constants.bound_check_real_var(met.rain, 0.0, 5000.0, "rain");
-
-        }
-
-
-
-
+
+                //Save State
+                soilwat2_save_state();
+
+                soilwat2_init();
+
+                //Change State
+                soilwat2_delta_state();
+            }
+            initDone = true;
+            flux2 = new double[_dlayer.Length]; //Fixme.  HEB This is a nasty cludge to get APSIMX reporting Flux without needing to do major refactoring
+            flow2 = new double[_dlayer.Length]; //Fixme.  HEB This is a nasty cludge to get APSIMX reporting Flux without needing to do major refactoring
+        }
+
+        /// <summary>Called when [do soil water movement].</summary>
+        /// <param name="sender">The sender.</param>
+        /// <param name="e">The <see cref="EventArgs"/> instance containing the event data.</param>
         [EventSubscribe("DoSoilWaterMovement")]
         private void OnDoSoilWaterMovement(object sender, EventArgs e)
         {
-
-
             //*     ===========================================================
             //      subroutine soilwat2_prepare
             //*     ===========================================================
 
-
-            SoilObject.ZeroOutputs();
-
-            GetTodaysOptionalVariables();
-
-            GetTodaysCanopyData();
-            
-            GetTodaysSurfaceCover();
-
-            GetTodaysSoluteAmounts();
+            //*+  Purpose
+            //*       Calculate potential evapotranspiration
+            //*
+            //*+  Mission Statement
+            //*     Perform all APSIM Timestep calculations
+
+            //*- Implementation Section ----------------------------------
+
+            day = Clock.Today.DayOfYear;
+            year = Clock.Today.Year;
+
+            soilwat2_zero_daily_variables();
+            Lateral_zero_daily_variables();     //sv- I added this from Lateral_prepare()
+            soilwat2_get_crop_variables();
+
+            //! potential: sevap + transpiration:
+            soilwat2_pot_evapotranspiration();
+            real_eo = Eo;  //! store for reporting
+
+            //Get variables from other modules
+            //taken from Main() 
+            soilwat2_get_other_variables();
+
+            //sv- I added everything above
 
 
 
             //*     ===========================================================
             //      subroutine soilwat2_process
             //*     ===========================================================
-
- 
-            double backedup;          //! water backed up from flux calculations that was unable to enter profile
-
+            //*+  Purpose
+            //*       simulates runoff, infiltration, flux (drainage), unsaturated flow,
+            //*       evaporation, solute movement, transpiration.
+
+            //*+  Local Variables
+
+            int layer;                 //! layer number counter variable
+            int num_layers;            //! number of layers
+            double extra_runoff;          //! water backed up from flux calculations that was unable to enter profile
 
             //*- Implementation Section ----------------------------------
 
 
-            //Give the surface new information for today.
-            surface.Clock = Clock;
-            surface.Met = met;
-            surface.Runon = runon;
-            surface.Irrig = irrig;
-            surface.Canopy = canopy;                //interception is in here
-            surface.SurfaceCover = surfaceCover;    //residueinterception is in here
-            surface.SoilObject = SoilObject;        //give it the current state of the soil.
-
-
+            num_layers = _dlayer.Length;
 
             // LATERAL FLOW
 
-            SoilObject.Do_Lateral_Flow(inflow_lat);
-
-
+            Lateral_process();
 
             // RUNOFF
 
-            surface.CalcRunoff();
-
-
+            soilwat2_cover_surface_runoff();
+
+            //c dsg 070302 added runon
+            //! NIH Need to consider if interception losses were already considered in runoff model calibration
+
+            if (irrigation_will_runoff)
+            {
+                soilwat2_runoff((rain+ irrigation), runon, (interception + residueinterception), ref runoff_pot);
+            }
+            else
+            {
+                //calculate runoff but allow irrigations to runoff just like rain.
+                soilwat2_runoff(rain, runon, (interception + residueinterception), ref runoff_pot);
+            }
+
+
+            //! DSG  041200
+            //! g%runoff_pot is the runoff which would have occurred without
+            //! ponding.  g%runoff is the ammended runoff after taking any
+            //! ponding into account
+
+            pond = pond + runoff_pot;
+            Runoff = Math.Max((pond - _max_pond), 0.0);
+            pond = Math.Min(pond, _max_pond);
 
             // INFILTRATION
-           
-            surface.CalcInfiltration();
-
-            //add infiltration to soil
-            surface.AddInfiltrationToSoil(ref SoilObject);
-
-
-
-            // SUBSURFACE IRRIGATION
-            if (irrig.irrigation_layer > 1)
-                SoilObject.AddSubSurfaceIrrig(irrig);
-
+
+            soilwat2_infiltration();
+
+            //! all infiltration and solutes(from irrigation)
+            //! go into the top layer.
+
+            _sw_dep[0] = _sw_dep[0] + Infiltration;
+
+            // IRRIGATION
+
+            if (irrigation_layer > 1)    //if this is a sub surface irrigation
+            {
+                //add the irrigation
+                _sw_dep[irrigation_layer - 1] = _sw_dep[irrigation_layer - 1] + irrigation;
+            }
 
             //! save solutes from irrigation
-            SoilObject.AddSolutesDueToIrrigation(irrig);
+            soilwat2_irrig_solute();
             /*
                   //! receive any solutes from rainfall
                   soilwat2_rainfall_solute();
@@ -1668,128 +4643,494 @@
             //! information would be lost.  The safest way is to hold onto the
             //! information until it is used then reset the record.
 
-            irrig.ZeroIrrigation(irrigation_will_runoff, irrigation_layer); 
-
-
-
-            // SATURATED FLOW
-
-            //calculate saturated flow
-            backedup = SoilObject.Calc_Saturated_Flow();
-
-            if (backedup > 0.0)
-                surface.AddBackedUpWaterToSurface(backedup, ref SoilObject);
-
-            //! move water down     (Saturated Flow - alter sw_dep values using flux calculation)
-            SoilObject.Do_Saturated_Flow();         //also calculate drainage out the bottom layer.
-
-
-
+            irrigation = 0.0;
+            for (int solnum = 0; solnum < num_solutes; solnum++)
+                solutes[solnum].irrigation = 0.0;
+
+            // SATURATED FLOW (flux calculation, aka Drainage) 
+
+            //sv- I added this
+            extra_runoff = 0.0;
+
+            if (using_ks)
+            {
+                soilwat2_drainage(ref extra_runoff);    //sv- this returns flux[] and extra_runoff  //nb. this only calculates the flux it does not move it or change any sw values. That is done in move_down_real() 
+            }
+            else
+            {
+                soilwat2_drainage_old(ref extra_runoff); //sv- this returns flux[] and extra_runoff //nb. this only calculates the flux it does not move it or change any sw values. That is done in move_down_real()
+            }
+
+            //"runoff" is caused by permeability of top layer(cn2Bare). This permeability is modified cover(cnCov, cnRed) and moisture content.   
+            //"extra_runoff" is caused by backing up of top layer due to inability of soil to drain. See soilwat2_drainage() above.
+
+            //Any extra_runoff then it becomes a pond. 
+            pond = Math.Min(extra_runoff, _max_pond);
+            //If there is too much for the pond handle then add the excess (ie. extra_runoff-pond) to normal runoff.
+            Runoff = Runoff + extra_runoff - pond;
+            //Deduct the extra_runoff from the infiltration because it did not infiltrate (because it backed up).
+            Infiltration = Infiltration - extra_runoff;
+
+            _sw_dep[0] = _sw_dep[0] - extra_runoff;   //sv- actually add the extra runoff to _sw_dep
+
+            //! move water down     (Saturated Flow - alter _sw_dep values using flux calculation)
+            MoveDownReal(flux, ref _sw_dep);
+
+            //! drainage out of bottom layer
+            Drainage = flux[num_layers - 1];
 
             // SATURATED FLOW SOLUTE MOVEMENT
 
             //! now move the solutes with flux  
             //! flux -  flow > dul
-            SoilObject.Do_Solutes_SatFlow();
-
-
-
-            
+            soilwat2_move_solute_down();
+
             // EVAPORATION
 
-            surface.CalcEvaporation();
+            //! actual soil evaporation:
+            soilwat2_evaporation();
+
+            //soilwat2_pot_evapotranspiration() is called in the prepare event. 
+            //This "_effective calculation()" just takes ponding into account.
+            //! potential: sevap + transpiration:
+            soilwat2_pot_evapotranspiration_effective();
 
             //! ** take away evaporation
-            surface.RemoveEvaporationFromSoil(ref SoilObject);
-
-
-
-
-            // UNSATURATED FLOW 
-
-            //calculate unsaturated flow   
-            SoilObject.Calc_Unsaturated_Flow();
-
-            //! move water up          (Unsaturated Flow - alter sw_dep values using flow calculation)
-            SoilObject.Do_Unsaturated_Flow();
+            for (layer = 0; layer < num_layers; layer++)
+            {
+                _sw_dep[layer] = _sw_dep[layer] - es_layers[layer];
+            }
+
+            // UNSATURATED FLOW (flow calculation)
+
+            //! get unsaturated flow   
+            soilwat2_unsat_flow();
+
+            //! move water up          (Unsaturated Flow - alter _sw_dep values using flow calculation)
+            MoveUpReal(flow, ref _sw_dep);
 
             //! now check that the soil water is not silly
-            SoilObject.CheckSoilForErrors();
-
-
-
+            for (layer = 0; layer < num_layers; layer++)
+            {
+                soilwat2_check_profile(layer);
+            }
 
             // WATER TABLE
 
-            SoilObject.Calc_DepthToWaterTable();
-
-
+            _water_table = soilwat_water_table();
 
             // UNSATURATED FLOW SOLUTE MOVEMENT
 
             //! now move the solutes with flow  
-            SoilObject.Do_Solutes_UnsatFlow();
-
-
-
-
-            // SEND EVENTS OUT
-
-            SendNitrogenChangedEvent();
-
-
-            //zero this here so it is not used tomorrow. 
-            residueinterception = 0.0;
-
+            soilwat2_move_solute_up();
+
+            //sv- I added everything below.
+
+            //Change the variables in other modules
+            //taken from Main() 
+            soilwat2_set_other_variables();
         }
 
         #endregion
 
 
-
-
-
-
-
-
-
+        #region Met, Irrig, Solute, Plants Event Handlers
+
+        /// <summary>Called when [new weather data available].</summary>
+        /// <param name="sender">The sender.</param>
+        /// <param name="e">The <see cref="EventArgs"/> instance containing the event data.</param>
+        [EventSubscribe("NewWeatherDataAvailable")]
+        private void OnNewWeatherDataAvailable(object sender, EventArgs e)
+        {
+            //*     ===========================================================
+            //      subroutine soilwat2_ONnewmet (variant)
+            //*     ===========================================================
+
+            //*+  Purpose
+            //*     Get new met data
+
+            //*+  Mission Statement
+            //*     Get new met data
+
+            //*- Implementation Section ----------------------------------
+
+            radn = Weather.MetData.Radn;
+            maxt = Weather.MetData.Maxt;
+            mint = Weather.MetData.Mint;
+            rain = Weather.MetData.Rain;
+
+            bound_check_real_var(radn, 0.0, 60.0, "radn");
+            bound_check_real_var(maxt, -50.0, 60.0, "maxt");
+            bound_check_real_var(mint, -50.0, 50.0, "mint");
+            bound_check_real_var(rain, 0.0, 5000.0, "rain");
+
+        }
+
+        //ToDo: Need to work out what the NewSolute event will be.
+
+        /// <summary>Called when [new solute].</summary>
+        /// <param name="newsolute">The newsolute.</param>
+        /// <exception cref="System.Exception">No solute mobility information for  + name +  , please specify as mobile or immobile in the SoilWater ini file.</exception>
+        [EventSubscribe("NewSolute")]
+        private void OnNewSolute(NewSoluteType newsolute)
+        {
+
+            //*     ===========================================================
+            //      subroutine soilwat2_on_new_solute ()
+            //*     ===========================================================
+
+            //"On New Solute" simply tells modules the name of a new solute, what module owns the new solute, and whether it is mobile or immobile.
+            //       It alerts you at any given point in a simulation when a new solute is added. 
+            //       It does NOT tell you the amount of the new solute in each of the layers. You have to ask the module owner for this separately.
+
+
+            int counter;
+            int numvals;             //! number of values returned
+            string name;
+
+            //*- Implementation Section ----------------------------------
+            numvals = newsolute.solutes.Length;
+
+            Array.Resize(ref solutes, num_solutes + numvals);
+
+            for (counter = 0; counter < numvals; counter++)
+            {
+                name = newsolute.solutes[counter];
+                solutes[num_solutes] = new Solute();
+                solutes[num_solutes].name = name;
+                solutes[num_solutes].ownerName = newsolute.OwnerFullPath;
+                solutes[num_solutes].mobility = PositionInCharArray(name, mobile_solutes) >= 0;
+                if (!solutes[num_solutes].mobility && PositionInCharArray(name, immobile_solutes) < 0)
+                    throw new Exception("No solute mobility information for " + name + " , please specify as mobile or immobile in the SoilWater ini file.");
+                int nLayers = _dlayer.Length;
+                // Create layer arrays for the new solute
+                solutes[num_solutes].amount = new double[nLayers];
+                solutes[num_solutes].delta = new double[nLayers];
+                solutes[num_solutes].leach = new double[nLayers];
+                solutes[num_solutes].up = new double[nLayers];
+                // Register new "flow" and "leach" outputs for these solutes
+                // See "getPropertyValue" function for the callback used to actually retrieve the values
+                num_solutes = num_solutes + 1;
+            }
+        }
+
+        /// <summary>Positions the in character array.</summary>
+        /// <param name="Name">The name.</param>
+        /// <param name="NameList">The name list.</param>
+        /// <returns></returns>
+        private int PositionInCharArray(string Name, string[] NameList)
+        {
+            //!+ Purpose
+            //!     returns the index number of the first occurrence of specified value
+
+            for (int i = 0; i < NameList.Length; i++)
+                if (NameList[i].ToLower() == Name.ToLower())
+                    return i;
+            return -1;  // Not found
+        }
+
+        /// <summary>Called when [irrigated].</summary>
+        /// <param name="sender">The sender.</param>
+        /// <param name="Irrigated">The irrigated.</param>
+        [EventSubscribe("Irrigated")]
+        private void OnIrrigated(object sender, Models.Soils.IrrigationApplicationType Irrigated)
+        {
+            int solnum;           //! solute no. counter variable               
+            double solute_amount = 0.0;
+
+            //see OnProcess event handler for where this irrigation is added to the soil water 
+            irrigation = Irrigated.Amount;  //! amount of irrigation (mm)    
+
+            //Added on 5 Dec 2012 to allow irrigation to runoff like rain. 
+            irrigation_will_runoff = Irrigated.will_runoff;
+
+            if ((irrigation_will_runoff) && (Irrigated.Depth > 0.0))
+            {
+                irrigation_will_runoff = false;
+                String warningText;
+                warningText = "In the irrigation 'apply' command in the line above, 'will_runoff' was set to false" + "\n"
+                + "If irrigation depth > 0 (mm), " + "\n"
+                 + "then you can not choose to have irrigation runoff like rain as well. ('will_runoff = true')" + "\n"
+                 + "ie. Subsurface irrigations can not runoff like rain does. (Only surface irrigation can)" + "\n"
+                 + "nb. Subsurface irrigations will cause runoff if ponding occurs though.";
+                IssueWarning(warningText);
+            }
+
+
+            //sv- added on 26 Nov 2012. Needed for subsurface irrigation. 
+            //    Manager module sends "apply" command specifying depth as a argument to irrigation module.
+            //    irrigation module sends "Irrigated" event with the depth. 
+            //    Now need to turn depth into the specific subsurface layer that the irrigation is to go into.
+            irrigation_layer = FindLayerNo(Irrigated.Depth) + 1;    //irrigation_layer is 1 based layer number but FindLayerNo() returns zero based layer number, so add 1.
+
+
+            //Solute amount in irrigation water.
+            for (solnum = 0; solnum < num_solutes; solnum++)
+            {
+                switch (solutes[solnum].name)
+                {
+                    case "NO3":
+                        solute_amount = Irrigated.NO3;
+                        break;
+                    case "NH4":
+                        solute_amount = Irrigated.NH4;
+                        break;
+                    case "cl":
+                        solute_amount = Irrigated.CL;
+                        break;
+                    default:
+                        solute_amount = 0.0;
+                        break;
+                }
+
+                //this irrigation_solute is added to the the soil solutes (solute 2D array) when soilwat2_irrig_solute() is called from OnProcess event handler.
+                solutes[solnum].irrigation += solute_amount;
+            }
+        }
+
+        /// <summary>Called when [water changed].</summary>
+        /// <param name="WaterChanged">The water changed.</param>
+        [EventSubscribe("WaterChanged")]
+        private void OnWaterChanged(WaterChangedType WaterChanged)
+        {
+
+            //This event is Only used by Plant2 and AgPasture.
+            //This event was added so that the Plant2 module could extract water via its roots from the SoilWater module.
+            //At the time Plant2 was not advanced enough to be able to do a "Set" on another modules variables.
+            //Plant2 still uses this method to extract water using its roots.
+
+            //*+  Purpose
+            //*     Another module wants to change our water
+
+
+            int layer;
+
+            for (layer = 0; layer < WaterChanged.DeltaWater.Length; layer++)
+            {
+                _sw_dep[layer] = _sw_dep[layer] + WaterChanged.DeltaWater[layer];
+                soilwat2_check_profile(layer);
+            }
+
+        }
+
+
+        #endregion
+
+
+        #region Manager Event Handlers
+
+        /// <summary>Resets this instance.</summary>
+        public void Reset()
+        {
+            Summary.WriteMessage(this, "Resetting Soil Water Balance");
+            //nb. this is the same as OnUserInit Event
+
+            //Save State
+            soilwat2_save_state();
+            soilwat2_zero_variables();
+            soilwat2_get_other_variables();
+            soilwat2_init();
+
+            //Change State
+            soilwat2_delta_state();
+
+        }
+
+
+        //OnUserInit is no longer supported. It has been replaced by the OnReset() above.
+
+
+        /// <summary>Tillages the specified tillage.</summary>
+        /// <param name="Tillage">The tillage.</param>
+        /// <exception cref="System.Exception"></exception>
+        public void Tillage(TillageType Tillage)
+        {
+            //*     ===========================================================
+            //      subroutine soilwat2_tillage ()
+            //*     ===========================================================
+            //*+  Purpose
+            //*     Set up for CN reduction after tillage operation
+
+            //*+  Notes
+            //*       This code is borrowed from residue module.
+
+            //*+  Mission Statement
+            //*       Calculate tillage effects
+
+            //*+  Local Variables
+            string message;             //! message string
+            string tillage_type;             //! name of implement used for tillage//! 1. Find which implement was used. eg. disc, burn, etc.
+
+
+            //*- Implementation Section ----------------------------------
+
+            // cn_red is the reduction in the cn value, and cn_rain is the amount of rainfall after the tillage event that the reduction ceases to occur.
+
+            //the event always gives us at least the type of tillage. Even if it does not give the cn_red and cn_rain.
+            //if the event does not give us cn_red and cn_rain then use the type name to look up the values in the sim file (ini file).
+            // ez - departs slightly from the Fortran version, where cn_red and cn_rain were optional arguments
+            // They are always present here, but if the user sets the value to a negative number, we'll then
+            // try to read the values from the initialisation data.
+
+            tillage_type = Tillage.Name;       //sv - the event always gives us at least this.
+
+            //sv- if the Tillage information did not come with the event.
+            if ((Tillage.cn_red <= 0) || (Tillage.cn_rain <= 0))
+            {
+                TillageType data = SoilWatTillageType.GetTillageData(tillage_type);
+
+                if (data == null)
+                {
+                    //sv- Event did not give us the tillage information and the sim file does not have the tillage information.
+                    //! We have an unspecified tillage type
+                    tillage_cn_red = 0.0;
+                    tillage_cn_rain = 0.0;
+
+                    message = "Cannot find info for tillage:- " + Tillage.Name;
+                    throw new Exception(message);
+                }
+                else
+                {
+                    //sv- Get the values from the sim file.
+                    tillage_type = "tillage specified in ini file.";
+                    if (Tillage.cn_red >= 0)
+                        tillage_cn_red = data.cn_red;
+
+                    if (Tillage.cn_rain >= 0)
+                        tillage_cn_rain = data.cn_rain;
+                }
+            }
+            else
+            {
+                tillage_cn_red = Tillage.cn_red;
+                tillage_cn_rain = Tillage.cn_rain;
+            }
+
+            //! Ensure cn equation won't go silly
+            tillage_cn_red = bound(tillage_cn_red, 0.0, _cn2_bare);
+
+            //sv- write what we are doing to the summary file.
+            string line;
+            line = String.Format("{0} {1} {2}                                        {3} {4:F} {5}                                        {6} {7:F}",
+                                 "Soil tilled using ", tillage_type, Environment.NewLine, "CN reduction = ", tillage_cn_red, Environment.NewLine, "Acc rain     = ", tillage_cn_rain);
+            Summary.WriteMessage(this, line);
+
+
+            //! 3. Reset the accumulator
+            tillage_rain_sum = 0.0;
+
+        }
+
+        #endregion
 
 
         //EVENTS - SENDING
 
-
-
-        #region Send Nitrogen Changed Event
-
-
+        #region Functions used to Publish Events sent by this module
+
+        /// <summary>Soilwat2_s the external mass flow.</summary>
+        /// <param name="sw_dep_delta_sum">The sw_dep_delta_sum.</param>
+        private void soilwat2_ExternalMassFlow(double sw_dep_delta_sum)
+        {
+
+        //    //*+  Mission Statement
+        //    //*     Update internal time record and reset daily state variables.
+
+        //    //External Mass Flow event is used for a model called "System Balance" which just keeps track of all the water, solutes etc in the model. 
+        //    //To make sure it all balances out and no water is being lost from the system. It is used for debugging purposes.
+        //    //Some times however the user will do something that will diliberately upset this, such as forcibly reseting a water content by doing a
+        //    //Reset command in a manager or by Setting a variable in the manager manually. When this happens the "System Balance" module's balance 
+        //    //no longer adds up. So when you do a Reset or Set a variable you must send an External Mass Flow Type event that alerts the "System Balance"
+        //    //module that the user has forced a change and the amount by which they have changed it, so that the "System Balance" module can add this
+        //    //amount to its balance so it's balance will work out correctly again. 
+
+        //    ExternalMassFlowType massBalanceChange = new ExternalMassFlowType();
+
+
+        //    if (sw_dep_delta_sum >= 0.0)
+        //    {
+        //        massBalanceChange.FlowType = "gain";
+        //    }
+        //    else
+        //    {
+        //        massBalanceChange.FlowType = "loss";
+        //    }
+
+        //    massBalanceChange.PoolClass = "soil";
+        //    massBalanceChange.DM = 0.0F;
+        //    massBalanceChange.C = 0.0F;
+        //    massBalanceChange.N = 0.0F;
+        //    massBalanceChange.P = 0.0F;
+        //    massBalanceChange.SW = Math.Abs((float)sw_dep_delta_sum);
+
+        //    if (ExternalMassFlow != null)
+        //        ExternalMassFlow.Invoke(massBalanceChange);
+
+        }
+
+        #endregion
+
+
+        #region Events sent by this Module
+
+        //Events
+        //public event ExternalMassFlowDelegate ExternalMassFlow;
+        /// <summary>Occurs when [runoff].</summary>
+        public event RunoffEventDelegate RunoffDelegate;
+        /// <summary>Occurs when [nitrogen changed].</summary>
         public event NitrogenChangedDelegate NitrogenChanged;
-
-
-        private void SendNitrogenChangedEvent()
-            {
-
-            NitrogenChangedType NitrogenDeltas = new NitrogenChangedType();
-            NitrogenDeltas.Sender = "SoilWater";
-            NitrogenDeltas.SenderType = "WaterModule";
-
-            NitrogenDeltas.DeltaUrea = SoilObject.GetDeltaArrayForASolute("urea");
-            NitrogenDeltas.DeltaNH4 = SoilObject.GetDeltaArrayForASolute("NH4");
-            NitrogenDeltas.DeltaNO3 = SoilObject.GetDeltaArrayForASolute("NO3");
-
-            if (NitrogenChanged != null)
-                NitrogenChanged.Invoke(NitrogenDeltas);
-
-
-            }
-
-
-
         #endregion
 
 
-
-
-
     }
 
-  }+    /// <summary>
+    /// 
+    /// </summary>
+    [Serializable]
+    public class SoilWatTillageType
+    {
+       // Dictionary<string, float[]> tillage_types;
+
+       // protected float[] strToArr(string str)
+       // {
+       //     string[] temp = str.Split(new char[] { ' ', '\t', ',', '\r', '\n' }, StringSplitOptions.RemoveEmptyEntries);
+       //     float[] result = new float[temp.Length];
+
+       //     for (int i = 0; i < result.Length; i++)
+       //         result[i] = float.Parse(temp[i]);
+
+       //     return result;
+       // }
+
+       // public System.Xml.XmlNode xe = null;
+
+       // [XmlAnyElement]
+       // public System.Xml.XmlElement[] Nodes = null;
+
+       // public void OnInitialised(object sender, EventArgs e)
+       // {
+       //     tillage_types = new Dictionary<string, float[]>();
+
+       //     foreach (System.Xml.XmlNode xnc in Nodes)
+       //         if (xnc.NodeType == System.Xml.XmlNodeType.Element)
+       //             tillage_types.Add(xnc.Name, strToArr(xnc.FirstChild.Value));
+       // }
+
+        /// <summary>Gets the tillage data.</summary>
+        /// <param name="name">The name.</param>
+        /// <returns></returns>
+        public TillageType GetTillageData(string name)
+        {
+       //     throw new NotImplementedException("SoilWatTillageType not implemented");
+       // //    return tillage_types.ContainsKey(name) ? new TillageType() { type = name, cn_red = tillage_types[name][0], cn_rain = tillage_types[name][1] } : null;
+            return null;
+        }
+
+       // public void GetObjectData(SerializationInfo info, StreamingContext context)
+       // {
+       //     throw new NotImplementedException();
+       // }
+    }
+
+}