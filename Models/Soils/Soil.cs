﻿// -----------------------------------------------------------------------
// <copyright file="Soil.cs" company="APSIM Initiative">
//     Copyright (c) APSIM Initiative
// </copyright>
// -----------------------------------------------------------------------
namespace Models.Soils
{
    using System;
    using System.Collections.Generic;
    using System.IO;
    using System.Linq;
    using System.Xml.Serialization;
    using Models.Core;

    /// <summary>
    /// The soil class encapsulates a soil characterisation and 0 or more soil samples.
    /// the methods in this class that return double[] always return using the 
    /// "Standard layer structure" i.e. the layer structure as defined by the Water child object.
    /// method. Mapping will occur to achieve this if necessary.
    /// To obtain the "raw", unmapped, values use the child classes e.g. SoilWater, Analysis and Sample.
    /// </summary>
    [Serializable]
    [ViewName("UserInterface.Views.GridView")]
    [PresenterName("UserInterface.Presenters.PropertyPresenter")]
    public class Soil : Model
    {
        /// <summary>Gets the water.</summary>
        private Water WaterNode { get { return Apsim.Child(this, typeof(Water)) as Water; } }

        /// <summary>Gets or sets the record number.</summary>
        [Summary]
        [Description("Record number")]
        public int RecordNumber { get; set; }

        /// <summary>Gets or sets the asc order.</summary>
        [Summary]
        [Description("Australian Soil Classification Order")]
        public string ASCOrder { get; set; }

        /// <summary>Gets or sets the asc sub order.</summary>
        [Summary]
        [Description("Australian Soil Classification Sub-Order")]
        public string ASCSubOrder { get; set; }

        /// <summary>Gets or sets the type of the soil.</summary>
        [Summary]
        [Description("Soil texture or other descriptor")]
        public string SoilType { get; set; }

        /// <summary>Gets or sets the name of the local.</summary>
        [Summary]
        [Description("Local name")]
        public string LocalName { get; set; }

        /// <summary>Gets or sets the site.</summary>
        [Summary]
        [Description("Site")]
        public string Site { get; set; }

        /// <summary>Gets or sets the nearest town.</summary>
        [Summary]
        [Description("Nearest town")]
        public string NearestTown { get; set; }

        /// <summary>Gets or sets the region.</summary>
        [Summary]
        [Description("Region")]
        public string Region { get; set; }

        /// <summary>Gets or sets the state.</summary>
        [Summary]
        [Description("State")]
        public string State { get; set; }

        /// <summary>Gets or sets the country.</summary>
        [Summary]
        [Description("Country")]
        public string Country { get; set; }

        /// <summary>Gets or sets the natural vegetation.</summary>
        [Summary]
        [Description("Natural vegetation")]
        public string NaturalVegetation { get; set; }

        /// <summary>Gets or sets the apsoil number.</summary>
        [Summary]
        [Description("APSoil number")]
        public string ApsoilNumber { get; set; }

        /// <summary>Gets or sets the latitude.</summary>
        [Summary]
        [Description("Latitude (WGS84)")]
        public double Latitude { get; set; }

        /// <summary>Gets or sets the longitude.</summary>
        [Summary]
        [Description("Longitude (WGS84)")]
        public double Longitude { get; set; }

        /// <summary>Gets or sets the location accuracy.</summary>
        [Summary]
        [Description("Location accuracy")]
        public string LocationAccuracy { get; set; }

        /// <summary>Gets or sets the data source.</summary>
        [Summary]
        [Description("Data source")]
        public string DataSource { get; set; }

        /// <summary>Gets or sets the comments.</summary>
        [Summary]
        [Description("Comments")]
        public string Comments { get; set; }

        /// <summary>Gets the soil water.</summary>
        [XmlIgnore] public SoilWater SoilWater { get; private set; }

        /// <summary>Gets the soil organic matter.</summary>
        [XmlIgnore] public SoilOrganicMatter SoilOrganicMatter { get; private set; }

        /// <summary>Gets the soil nitrogen.</summary>
        [XmlIgnore] public SoilNitrogen SoilNitrogen { get; private set; }
<<<<<<< HEAD
        /// <summary>Gets the analysis.</summary>
        /// <value>The analysis.</value>
        [XmlIgnore] public Analysis Analysis { get; private set; }
        /// <summary>Gets the initial water.</summary>
        /// <value>The initial water.</value>
        [XmlIgnore] public InitialWater InitialWater { get; private set; }
        /// <summary>Gets the phosphorus.</summary>
        /// <value>The phosphorus.</value>
        [XmlIgnore] public Phosphorus Phosphorus { get; private set; }
        /// <summary>Gets the swim.</summary>
        /// <value>The swim.</value>
        [XmlIgnore] public Swim3 Swim { get; private set; }
        /// <summary>Gets the layer structure.</summary>
        /// <value>The layer structure.</value>
        [XmlIgnore] public LayerStructure LayerStructure { get; private set; }
        /// <summary>Gets the soil temperature.</summary>
        /// <value>The soil temperature.</value>
        [XmlIgnore] public SoilTemperature SoilTemperature { get; private set; }
        /// <summary>Gets the soil temperature2.</summary>
        /// <value>The soil temperature2.</value>
        [XmlIgnore] public SoilTemperature2 SoilTemperature2 { get; private set; }

        /// <summary>Gets the samples.</summary>
        /// <value>The samples.</value>
        [XmlIgnore] public List<Sample> Samples { get; private set; }
        
        /// <summary>Constructor</summary>
        public Soil()
        {
            Name = "Soil";                
        }

        /// <summary>Create a soil object from the XML passed in.</summary>
        /// <param name="Xml">The XML.</param>
        /// <returns></returns>
        public static Soil Create(string Xml)
        {
            FixTempPathForSerializer();
            XmlSerializer x = new XmlSerializer(typeof(Soil));
            StringReader F = new StringReader(Xml);
            return x.Deserialize(F) as Soil;
        }
=======
>>>>>>> 7fdf8ace

        /// <summary>Called when [loaded].</summary>
        [EventSubscribe("Loaded")]
        private void OnLoaded()
        {
            FindChildren();
        }

        /// <summary>Called when [simulation commencing].</summary>
        /// <param name="sender">The sender.</param>
        /// <param name="e">The <see cref="EventArgs"/> instance containing the event data.</param>
        [EventSubscribe("Commencing")]
        private void OnSimulationCommencing(object sender, EventArgs e)
        {
            FindChildren();
        }

        /// <summary>Find our children.</summary>
        private void FindChildren()
        {
<<<<<<< HEAD
        Water = Apsim.Child(this, typeof(Water)) as Water;
        SoilWater = Apsim.Child(this, typeof(SoilWater)) as SoilWater;
        SoilOrganicMatter = Apsim.Child(this, typeof(SoilOrganicMatter)) as SoilOrganicMatter;
        SoilNitrogen = Apsim.Child(this, typeof(SoilNitrogen)) as SoilNitrogen;
        Analysis = Apsim.Child(this, typeof(Analysis)) as Analysis;
        InitialWater = Apsim.Child(this, typeof(InitialWater)) as InitialWater;
        Phosphorus = Apsim.Child(this, typeof(Phosphorus)) as Phosphorus;
        Swim = Apsim.Child(this, typeof(Swim3)) as Swim3;
        LayerStructure = Apsim.Child(this, typeof(LayerStructure)) as LayerStructure;
        SoilTemperature = Apsim.Child(this, typeof(SoilTemperature)) as SoilTemperature;
        SoilTemperature2 = Apsim.Child(this, typeof(SoilTemperature2)) as SoilTemperature2;

            if (Samples == null)
                Samples = new List<Sample>();
            Samples.Clear();
            foreach (Sample sample in Apsim.Children(this, typeof(Sample)))
                Samples.Add(sample);
        }

        /// <summary>
        /// The condor cluster execute nodes in Toowoomba (and elsewhere?) do not have permission 
        /// to write in the temp folder (c:\windows\temp). XmlSerializer needs to create files in
        /// the temp folder. The code below works around this. This code should be put somewhere
        /// else - but where? YieldProphet uses a manager2 component to create a soil object so
        /// the code needs to be in manager2, ApsimUI and ApsimToSim.
        /// </summary>
        private static void FixTempPathForSerializer()
        {
            if (!PathFixed)
            {
                PathFixed = true;
                try
                {
                    Directory.GetFiles(Path.GetTempPath());                    
                }
                catch (Exception)
                {
                    Environment.SetEnvironmentVariable("TEMP", Directory.GetCurrentDirectory());
                }
            }
        }

        /// <summary>Write soil to XML</summary>
        /// <returns></returns>
        public string ToXml()
        {
            XmlSerializerNamespaces ns = new XmlSerializerNamespaces();
            ns.Add("", "");
            XmlSerializer x = new XmlSerializer(typeof(Soil));

            StringWriter Out = new StringWriter();
            x.Serialize(Out, this, ns);
            string st = Out.ToString();
            if (st.Length > 5 && st.Substring(0, 5) == "<?xml")
            {
                // remove the first line: <?xml version="1.0"?>/n
                int posEol = st.IndexOf("\n");
                if (posEol != -1)
                    return st.Substring(posEol + 1);
=======
            SoilWater = Apsim.Child(this, typeof(SoilWater)) as SoilWater;
            SoilOrganicMatter = Apsim.Child(this, typeof(SoilOrganicMatter)) as SoilOrganicMatter;
            SoilNitrogen = Apsim.Child(this, typeof(SoilNitrogen)) as SoilNitrogen;
>>>>>>> 7fdf8ace
            }

        #region Water

        /// <summary>Return the soil layer thicknesses (mm)</summary>
        public double[] Thickness 
        {
            get
            {
                LayerStructure structure = Apsim.Child(this, typeof(LayerStructure)) as LayerStructure;
                if (structure != null)
                    return structure.Thickness;
                else
                    return WaterNode.Thickness;
            }
        }

        /// <summary>Gets the depth mid points (mm).</summary>
        public double[] DepthMidPoints { get { return Soil.ToMidPoints(Thickness); } }

        /// <summary>Gets the depths (mm) of each layer.</summary>
        [Description("Depth")]
        public string[] Depth
        {
            get
            {
                return Soil.ToDepthStrings(Thickness);
            }
        }

        /// <summary>Bulk density at standard thickness. Units: mm/mm</summary>
        internal double[] BD { get { return Map(WaterNode.BD, WaterNode.Thickness, Thickness, MapType.Concentration, WaterNode.BD.Last()); } }

        /// <summary>Soil water at standard thickness. Units: mm/mm</summary>
        public double[] InitialWaterVolumetric
        {
            get
            {
                return SWMapped(SWAtWaterThickness, WaterNode.Thickness, Thickness);
            }
        }

        /// <summary>Gets or sets the soil water for each layer (mm)</summary>
        public double[] Water
        {
            get
            {
                return SoilWater.SWmm;
            }

            set
            {
                SoilWater.SWmm = value;
            }
        }

        /// <summary>Calculate and return SW relative to the Water node thicknesses.</summary>
        private double[] SWAtWaterThickness
        {
            get
            {
                InitialWater initialWater = Apsim.Child(this, typeof(InitialWater)) as InitialWater;

                if (initialWater != null)
                    return initialWater.SW(WaterNode.Thickness, WaterNode.LL15, WaterNode.DUL, null);
                else
                {
                    foreach (Sample Sample in Apsim.Children(this, typeof(Sample)))
                    {
                        if (Utility.Math.ValuesInArray(Sample.SW))
                        {
                            return SWMapped(Sample.SWVolumetric, Sample.Thickness, WaterNode.Thickness);
                        }
                    }
                }
                return null;
            }
        }

        /// <summary>Return AirDry at standard thickness. Units: mm/mm</summary>
        public double[] AirDry { get { return Map(WaterNode.AirDry, WaterNode.Thickness, Thickness, MapType.Concentration); } }

        /// <summary>Return lower limit at standard thickness. Units: mm/mm</summary>
        public double[] LL15 { get { return Map(WaterNode.LL15, WaterNode.Thickness, Thickness, MapType.Concentration); } }

        /// <summary>Return drained upper limit at standard thickness. Units: mm/mm</summary>
        public double[] DUL { get { return Map(WaterNode.DUL, WaterNode.Thickness, Thickness, MapType.Concentration); } }

        /// <summary>Return saturation at standard thickness. Units: mm/mm</summary>
        public double[] SAT { get { return Map(WaterNode.SAT, WaterNode.Thickness, Thickness, MapType.Concentration); } }

        /// <summary>KS at standard thickness. Units: mm/mm</summary>
        internal double[] KS { get { return Map(WaterNode.KS, WaterNode.Thickness, Thickness, MapType.Concentration); } }

        /// <summary>SWCON at standard thickness. Units: 0-1</summary>
        internal double[] SWCON 
        { 
            get 
            {
                if (SoilWater == null) return null;
                return Map(SoilWater.SWCON, SoilWater.Thickness, Thickness, MapType.Concentration, 0); 
            } 
        }

        /// <summary>
        /// KLAT at standard thickness. Units: 0-1
        /// </summary>
        internal double[] KLAT
            {
            get
                {
                if (SoilWater == null) return null;
                return Map(SoilWater.KLAT, SoilWater.Thickness, Thickness, MapType.Concentration, 0);
                }
            }



        /// <summary>Return the plant available water CAPACITY at standard thickness. Units: mm/mm</summary>
        public double[] PAWC
        {
            get
            {
                return CalcPAWC(Thickness,
                                LL15,
                                DUL,
                                null);
            }
        }

        /// <summary>Gets unavailable water at standard thickness. Units:mm</summary>
        [Description("Unavailable LL15")]
        [Units("mm")]
        [Display(Format = "N0", ShowTotal = true)]
        public double[] Unavailablemm
        {
            get
            {
                return Utility.Math.Multiply(LL15, Thickness);
            }
        }

        /// <summary>Gets available water at standard thickness (SW-LL15). Units:mm</summary>
        [Description("Available SW-LL15")]
        [Units("mm")]
        [Display(Format = "N0", ShowTotal = true)]
        public double[] PAWTotalmm
        {
            get
            {
                return Utility.Math.Multiply(CalcPAWC(Thickness,
                                                      LL15,
                                                      InitialWaterVolumetric,
                                                      null),
                                             Thickness);
            }
        }

        /// <summary>
        /// Gets the maximum plant available water CAPACITY at standard thickness (DUL-LL15). Units: mm
        /// </summary>
        [Description("Max. available\r\nPAWC DUL-LL15")]
        [Units("mm")]
        [Display(Format = "N0", ShowTotal = true)]
        public double[] PAWCmm
        {
            get
            {
                return Utility.Math.Multiply(PAWC, Thickness);
            }
        }

        /// <summary>Gets the drainable water at standard thickness (SAT-DUL). Units: mm</summary>
        [Description("Drainable\r\nPAWC SAT-DUL")]
        [Units("mm")]
        [Display(Format = "N0", ShowTotal = true)]
        public double[] Drainablemm
        {
            get
            {
                return Utility.Math.Multiply(Utility.Math.Subtract(SAT, DUL), Thickness);
            }
        }

        /// <summary>Plant available water at standard thickness. Units:mm/mm</summary>
        public double[] PAW
        {
            get
            {
                return CalcPAWC(Thickness,
                                LL15,
                                InitialWaterVolumetric,
                                null);
            }
        }

        /// <summary>Return the plant available water CAPACITY at water node thickness. Units: mm/mm</summary>
        public double[] PAWCAtWaterThickness
        {
            get
            {
                return CalcPAWC(WaterNode.Thickness,
                                WaterNode.LL15,
                                WaterNode.DUL,
                                null);
            }
        }

        /// <summary>Return the plant available water CAPACITY at water node thickenss. Units: mm</summary>
        public double[] PAWCmmAtWaterThickness
        {
            get
            {
                return Utility.Math.Multiply(PAWCAtWaterThickness, WaterNode.Thickness);
            }
        }

        /// <summary>Plant available water at standard thickness at water node thickness. Units:mm/mm</summary>
        public double[] PAWAtWaterThickness
        {
            get
            {
                return CalcPAWC(WaterNode.Thickness,
                                WaterNode.LL15,
                                SWAtWaterThickness,
                                null);
            }
        }
        #endregion

        #region Crops

        /// <summary>A list of crop names.</summary>
        /// <value>The crop names.</value>
        [XmlIgnore]
        public string[] CropNames { get { return WaterNode.CropNames; } }

        /// <summary>Return a specific crop to caller. Will throw if crop doesn't exist.</summary>
        /// <param name="CropName">Name of the crop.</param>
        /// <returns></returns>
        /// <exception cref="System.Exception">Soil could not find crop:  + CropName</exception>
        public ISoilCrop Crop(string CropName)
            {
            if (!CropName.EndsWith("Soil"))
                CropName += "Soil";

<<<<<<< HEAD
            ISoilCrop MeasuredCrop = Water.Crop(CropName);
=======
            ISoilCrop MeasuredCrop = WaterNode.Crop(CropName); 
>>>>>>> 7fdf8ace
            if (MeasuredCrop != null)
                return MeasuredCrop;
            ISoilCrop Predicted = PredictedCrop(CropName);
            if (Predicted != null)
                return Predicted;
            throw new Exception("Soil could not find crop: " + CropName);
            }

        ///// <summary>
        ///// Crop lower limit mapped. Units: mm/mm
        ///// </summary>
        //public double[] LL(string CropName)
        //{
        //    return LLMapped(CropName, Thickness);
        //}

        ///// <summary>
        ///// KL mapped. Units: /day
        ///// </summary>
        //public double[] KL(string CropName)
        //{
        //    SoilCrop SoilCrop = Crop(CropName);
        //    if (SoilCrop.KL == null)
        //        return null;
        //    return Map(SoilCrop.KL, Water.Thickness, Thickness, MapType.Concentration, SoilCrop.KL.Last());
        //}

        ///// <summary>
        ///// XF mapped. Units: 0-1
        ///// </summary>
        //public double[] XF(string CropName)
        //{
        //    SoilCrop SoilCrop = Crop(CropName);
        //    if (SoilCrop.XF == null)
        //    {
        //        double[] XF = new double[Thickness.Length];
        //        for (int i = 0; i != XF.Length; i++)
        //            XF[i] = 1.0;
        //        return XF;
        //    }
        //    return Map(SoilCrop.XF, Water.Thickness, Thickness, MapType.Concentration, SoilCrop.XF.Last());
        //}


        ///// <summary>
        ///// Plant available water for the specified crop. Will throw if crop not found. Units: mm/mm
        ///// </summary>
        //public double[] PAWCrop(string CropName)
        //{
        //    return CalcPAWC(Thickness,
        //                    LL(CropName),
        //                    SW,
        //                    XF(CropName));
        //}
        //public double[] PAWmm(string CropName)
        //{
        //    return Utility.Math.Multiply(PAWCrop(CropName), Thickness);
        //}

        /// <summary>Return the plant available water CAPACITY at water node thickness. Units: mm/mm</summary>
        /// <param name="CropName">Name of the crop.</param>
        /// <returns></returns>
        public double[] PAWCCropAtWaterThickness(string CropName)
        {
            return CalcPAWC(WaterNode.Thickness,
                            LLMapped(CropName, WaterNode.Thickness),
                            DULMapped(WaterNode.Thickness),
                            XFMapped(CropName, WaterNode.Thickness));
        }

        /// <summary>
        /// Plant available water for the specified crop at water node thickness. Will throw if crop not found. Units: mm/mm
        /// </summary>
        /// <param name="CropName">Name of the crop.</param>
        /// <returns></returns>
        public double[] PAWCropAtWaterThickness(string CropName)
        {
            return CalcPAWC(WaterNode.Thickness,
                            LLMapped(CropName, WaterNode.Thickness),
                            SWAtWaterThickness,
                            XFMapped(CropName, WaterNode.Thickness));
        }

        /// <summary>
        /// Plant available water for the specified crop at water node thickness. Will throw if crop not found. Units: mm
        /// </summary>
        /// <param name="CropName">Name of the crop.</param>
        /// <returns></returns>
        public double[] PAWmmAtWaterThickness(string CropName)
        {
            return Utility.Math.Multiply(PAWCropAtWaterThickness(CropName), WaterNode.Thickness);
        }
        #endregion

        #region Predicted Crops
        /// <summary>The black vertosol crop list</summary>
        static string[] BlackVertosolCropList = new string[] { "Wheat", "Sorghum", "Cotton" };
        /// <summary>The grey vertosol crop list</summary>
        static string[] GreyVertosolCropList = new string[] { "Wheat", "Sorghum", "Cotton" };
        /// <summary>The predicted thickness</summary>
        static double[] PredictedThickness  = new double[] { 150, 150, 300, 300, 300, 300, 300 };
        /// <summary>The predicted xf</summary>
        static double[] PredictedXF = new double[] { 1.00, 1.00, 1.00, 1.00, 1.00, 1.00, 1.00 };
        /// <summary>The wheat kl</summary>
        static double[] WheatKL = new double[] { 0.06, 0.06, 0.06, 0.04, 0.04, 0.02, 0.01 };
        /// <summary>The sorghum kl</summary>
        static double[] SorghumKL = new double[] { 0.07, 0.07, 0.07, 0.05, 0.05, 0.04, 0.03 };
        /// <summary>The barley kl</summary>
        static double[] BarleyKL = new double[] { 0.07, 0.07, 0.07, 0.05, 0.05, 0.03, 0.02 };
        /// <summary>The chickpea kl</summary>
        static double[] ChickpeaKL = new double[] { 0.06, 0.06, 0.06, 0.06, 0.06, 0.06, 0.06 };
        /// <summary>The mungbean kl</summary>
        static double[] MungbeanKL = new double[] { 0.06, 0.06, 0.06, 0.04, 0.04, 0.00, 0.00 };
        /// <summary>The cotton kl</summary>
        static double[] CottonKL = new double[] { 0.10, 0.10, 0.10, 0.10, 0.09, 0.07, 0.05 };
        /// <summary>The canola kl</summary>
        static double[] CanolaKL = new double[] { 0.06, 0.06, 0.06, 0.04, 0.04, 0.02, 0.01 };
        /// <summary>The pigeon pea kl</summary>
        static double[] PigeonPeaKL = new double[] { 0.06, 0.06, 0.06, 0.05, 0.04, 0.02, 0.01 };
        /// <summary>The maize kl</summary>
        static double[] MaizeKL = new double[] { 0.06, 0.06, 0.06, 0.04, 0.04, 0.02, 0.01 };
        /// <summary>The cowpea kl</summary>
        static double[] CowpeaKL = new double[] { 0.06, 0.06, 0.06, 0.04, 0.04, 0.02, 0.01 };
        /// <summary>The sunflower kl</summary>
        static double[] SunflowerKL = new double[] { 0.01, 0.01, 0.08, 0.06, 0.04, 0.02, 0.01 };
        /// <summary>The fababean kl</summary>
        static double[] FababeanKL = new double[] { 0.08, 0.08, 0.08, 0.08, 0.06, 0.04, 0.03 };
        /// <summary>The lucerne kl</summary>
        static double[] LucerneKL = new double[] { 0.01, 0.01, 0.01, 0.01, 0.09, 0.09, 0.09 };
        /// <summary>The perennial kl</summary>
        static double[] PerennialKL = new double[] { 0.01, 0.01, 0.01, 0.01, 0.09, 0.07, 0.05 };

        /// <summary>
        /// 
        /// </summary>
        class BlackVertosol
        {
            /// <summary>The cotton a</summary>
            internal static double[] CottonA = new double[] { 0.832, 0.868, 0.951, 0.988, 1.043, 1.095, 1.151 };
            /// <summary>The sorghum a</summary>
            internal static double[] SorghumA = new double[] { 0.699, 0.802, 0.853, 0.907, 0.954, 1.003, 1.035 };
            /// <summary>The wheat a</summary>
            internal static double[] WheatA = new double[] { 0.124, 0.049, 0.024, 0.029, 0.146, 0.246, 0.406 };

            /// <summary>The cotton b</summary>
            internal static double CottonB = -0.0070;
            /// <summary>The sorghum b</summary>
            internal static double SorghumB = -0.0038;
            /// <summary>The wheat b</summary>
            internal static double WheatB = 0.0116;

        }
        /// <summary>
        /// 
        /// </summary>
        class GreyVertosol
        {
            /// <summary>The cotton a</summary>
            internal static double[] CottonA = new double[] { 0.853, 0.851, 0.883, 0.953, 1.022, 1.125, 1.186 };
            /// <summary>The sorghum a</summary>
            internal static double[] SorghumA = new double[] { 0.818, 0.864, 0.882, 0.938, 1.103, 1.096, 1.172 };
            /// <summary>The wheat a</summary>
            internal static double[] WheatA = new double[] { 0.660, 0.655, 0.701, 0.745, 0.845, 0.933, 1.084 };
            /// <summary>The barley a</summary>
            internal static double[] BarleyA = new double[] { 0.847, 0.866, 0.835, 0.872, 0.981, 1.036, 1.152 };
            /// <summary>The chickpea a</summary>
            internal static double[] ChickpeaA = new double[] { 0.435, 0.452, 0.481, 0.595, 0.668, 0.737, 0.875 };
            /// <summary>The fababean a</summary>
            internal static double[] FababeanA = new double[] { 0.467, 0.451, 0.396, 0.336, 0.190, 0.134, 0.084 };
            /// <summary>The mungbean a</summary>
            internal static double[] MungbeanA = new double[] { 0.779, 0.770, 0.834, 0.990, 1.008, 1.144, 1.150 };
            /// <summary>The cotton b</summary>
            internal static double CottonB = -0.0082;
            /// <summary>The sorghum b</summary>
            internal static double SorghumB = -0.007;
            /// <summary>The wheat b</summary>
            internal static double WheatB = -0.0032;
            /// <summary>The barley b</summary>
            internal static double BarleyB = -0.0051;
            /// <summary>The chickpea b</summary>
            internal static double ChickpeaB = 0.0029;
            /// <summary>The fababean b</summary>
            internal static double FababeanB = 0.02455;
            /// <summary>The mungbean b</summary>
            internal static double MungbeanB = -0.0034;
        }

        /// <summary>Return a list of predicted crop names or an empty string[] if none found.</summary>
        /// <value>The predicted crop names.</value>
        public string[] PredictedCropNames
        {
            get
            {
                if (SoilType != null)
                {
                    if (SoilType.Equals("Black Vertosol", StringComparison.CurrentCultureIgnoreCase))
                        return BlackVertosolCropList;
                    else if (SoilType.Equals("Grey Vertosol", StringComparison.CurrentCultureIgnoreCase))
                        return GreyVertosolCropList;
                }
                return new string[0];
            }
        }

        /// <summary>Return a predicted SoilCrop for the specified crop name or null if not found.</summary>
        /// <param name="CropName">Name of the crop.</param>
        /// <returns></returns>
        private ISoilCrop PredictedCrop(string CropName)
        {
            double[] A = null;
            double B = double.NaN;
            double[] KL = null;

            if (SoilType == null)
                return null;

            if (SoilType.Equals("Black Vertosol", StringComparison.CurrentCultureIgnoreCase))
            {
                if (CropName.Equals("Cotton", StringComparison.CurrentCultureIgnoreCase))
                {
                    A = BlackVertosol.CottonA;
                    B = BlackVertosol.CottonB;
                    KL = CottonKL;
                }
                else if (CropName.Equals("Sorghum", StringComparison.CurrentCultureIgnoreCase))
                {
                    A = BlackVertosol.SorghumA;
                    B = BlackVertosol.SorghumB;
                    KL = SorghumKL;
                }
                else if (CropName.Equals("Wheat", StringComparison.CurrentCultureIgnoreCase))
                {
                    A = BlackVertosol.WheatA;
                    B = BlackVertosol.WheatB;
                    KL = WheatKL;
                }
            }
            else if (SoilType.Equals("Grey Vertosol", StringComparison.CurrentCultureIgnoreCase))
            {
                if (CropName.Equals("Cotton", StringComparison.CurrentCultureIgnoreCase))
                {
                    A = GreyVertosol.CottonA;
                    B = GreyVertosol.CottonB;
                    KL = CottonKL;
                }
                else if (CropName.Equals("Sorghum", StringComparison.CurrentCultureIgnoreCase))
                {
                    A = GreyVertosol.SorghumA;
                    B = GreyVertosol.SorghumB;
                    KL = SorghumKL;
                }
                else if (CropName.Equals("Wheat", StringComparison.CurrentCultureIgnoreCase))
                {
                    A = GreyVertosol.WheatA;
                    B = GreyVertosol.WheatB;
                    KL = WheatKL;
                }
                else if (CropName.Equals("Barley", StringComparison.CurrentCultureIgnoreCase))
                {
                    A = GreyVertosol.BarleyA;
                    B = GreyVertosol.BarleyB;
                    KL = BarleyKL;
                }
                else if (CropName.Equals("Chickpea", StringComparison.CurrentCultureIgnoreCase))
                {
                    A = GreyVertosol.ChickpeaA;
                    B = GreyVertosol.ChickpeaB;
                    KL = ChickpeaKL;
                }
                else if (CropName.Equals("Fababean", StringComparison.CurrentCultureIgnoreCase))
                {
                    A = GreyVertosol.FababeanA;
                    B = GreyVertosol.FababeanB;
                    KL = FababeanKL;
                }
                else if (CropName.Equals("Mungbean", StringComparison.CurrentCultureIgnoreCase))
                {
                    A = GreyVertosol.MungbeanA;
                    B = GreyVertosol.MungbeanB;
                    KL = MungbeanKL;
                }
            }


            if (A == null)
                return null;

            double[] LL = PredictedLL(A, B);
            LL = Map(LL, PredictedThickness, WaterNode.Thickness, MapType.Concentration, LL.Last());
            KL = Map(KL, PredictedThickness, WaterNode.Thickness, MapType.Concentration, KL.Last());
            double[] XF = Map(PredictedXF, PredictedThickness, WaterNode.Thickness, MapType.Concentration, PredictedXF.Last());
            string[] Metadata = Utility.String.CreateStringArray("Estimated", WaterNode.Thickness.Length);

            SoilCrop soilCrop = new SoilCrop()
            {
                LL = LL,
                LLMetadata = Metadata,
                KL = KL,
                KLMetadata = Metadata,
                XF = XF,
                XFMetadata = Metadata
            };
            return soilCrop as ISoilCrop;
        }

        /// <summary>Calculate and return a predicted LL from the specified A and B values.</summary>
        /// <param name="A">a.</param>
        /// <param name="B">The b.</param>
        /// <returns></returns>
        private double[] PredictedLL(double[] A, double B)
        {
            double[] DepthCentre = ToMidPoints(PredictedThickness);
            double[] LL15 = LL15Mapped(PredictedThickness);
            double[] DUL = DULMapped(PredictedThickness);
            double[] LL = new double[PredictedThickness.Length];
            for (int i = 0; i != PredictedThickness.Length; i++)
            {
                double DULPercent = DUL[i] * 100.0;
                LL[i] = DULPercent * (A[i] + B * DULPercent);
                LL[i] /= 100.0;

                // Bound the predicted LL values.
                LL[i] = Math.Max(LL[i], LL15[i]);
                LL[i] = Math.Min(LL[i], DUL[i]);
            }

            //  make the top 3 layers the same as the the top 3 layers of LL15
            if (LL.Length >= 3)
            {
                LL[0] = LL15[0];
                LL[1] = LL15[1];
                LL[2] = LL15[2];
            }
            return LL;
        }

        #endregion

        #region Soil organic matter
        /// <summary>Organic carbon. Units: %</summary>
        /// <value>The oc.</value>
        public double[] OC
        {
            get
            {
                double[] SoilOC = SoilOrganicMatter.OCTotal;
                double[] SoilOCThickness = SoilOrganicMatter.Thickness;

                // Try and find a sample with OC in it.
                foreach (Sample Sample in Apsim.Children(this, typeof(Sample)))
                    if (OverlaySampleOnTo(Sample.OCTotal, Sample.Thickness, ref SoilOC, ref SoilOCThickness))
                        break;
                if (SoilOC == null)
                    return null;
                return Map(SoilOC, SoilOCThickness, Thickness,
                           MapType.Concentration, SoilOC.Last());
            }
        }

        /// <summary>FBiom. Units: 0-1</summary>
        /// <value>The f biom.</value>
        public double[] FBiom
        {
            get
            {
                if (SoilOrganicMatter.FBiom == null) return null;
                return Map(SoilOrganicMatter.FBiom, SoilOrganicMatter.Thickness, Thickness,
                           MapType.Concentration, LastValue(SoilOrganicMatter.FBiom));
            }
        }

        /// <summary>FInert. Units: 0-1</summary>
        /// <value>The f inert.</value>
        public double[] FInert
        {
            get
            {
                if (SoilOrganicMatter.FInert == null) return null;
                return Map(SoilOrganicMatter.FInert, SoilOrganicMatter.Thickness, Thickness,
                           MapType.Concentration, LastValue(SoilOrganicMatter.FInert));
            }
        }
        #endregion

        #region Analysis
        /// <summary>Rocks. Units: %</summary>
        /// <value>The rocks.</value>
        public double[] Rocks 
        { 
            get 
            {
                Analysis analysis = Apsim.Child(this, typeof(Analysis)) as Analysis;
                return Map(analysis.Rocks, analysis.Thickness, Thickness, MapType.Concentration);
            } 
        }

        /// <summary>Particle size sand</summary>
        /// <value>The particle size sand.</value>
        public double[] ParticleSizeSand
        {
            get
            {
                Analysis analysis = Apsim.Child(this, typeof(Analysis)) as Analysis;
                if (analysis.ParticleSizeSand == null) return null;
                return Map(analysis.ParticleSizeSand, analysis.Thickness, Thickness,
                           MapType.Concentration, LastValue(analysis.ParticleSizeSand));
            }
        }

        /// <summary>Particle size silt</summary>
        /// <value>The particle size silt.</value>
        public double[] ParticleSizeSilt
        {
            get
            {
                Analysis analysis = Apsim.Child(this, typeof(Analysis)) as Analysis;
                if (analysis.ParticleSizeSilt == null) return null;
                return Map(analysis.ParticleSizeSilt, analysis.Thickness, Thickness,
                           MapType.Concentration, LastValue(analysis.ParticleSizeSilt));
            }
        }

        /// <summary>Particle size silt</summary>
        /// <value>The particle size clay.</value>
        public double[] ParticleSizeClay
        {
            get
            {
                Analysis analysis = Apsim.Child(this, typeof(Analysis)) as Analysis;
                
                if (analysis.ParticleSizeClay == null) return null;
                return Map(analysis.ParticleSizeClay, analysis.Thickness, Thickness,
                           MapType.Concentration, LastValue(analysis.ParticleSizeClay));
            }
        }
        #endregion

        #region Sample

        /// <summary>Find the specified sample. Will throw if not found.</summary>
        /// <param name="SampleName">Name of the sample.</param>
        /// <returns></returns>
        /// <exception cref="System.Exception">Cannot find soil sample named:  + SampleName</exception>
        public Sample FindSample(string SampleName)
        {
            foreach (Sample Sample in Apsim.Children(this, typeof(Sample)))
                if (Sample.Name.Equals(SampleName, StringComparison.CurrentCultureIgnoreCase))
                    return Sample;
            throw new Exception("Cannot find soil sample named: " + SampleName);
        }

        /// <summary>Nitrate (ppm).</summary>
        public double[] InitialNO3N
        {
            get
            {
                foreach (Sample Sample in Apsim.Children(this, typeof(Sample)))
                {
                    if (Utility.Math.ValuesInArray(Sample.NO3ppm))
                    {
                        double[] Values = Sample.NO3ppm;
                        double[] Thicknesses = Sample.Thickness;                
                        return Map(Values, Thicknesses, Thickness, MapType.Concentration, 1.0);
                    }
                }
                return null;
            }
        }

        /// <summary>Gets or sets the nitrate N for each layer (kg/ha)</summary>
        public double[] NO3N { get { return SoilNitrogen.NO3; } set { SoilNitrogen.NO3 = value; } }

        /// <summary>Gets the ammonia N for each layer (kg/ha)</summary>
        public double[] NH4N { get { return SoilNitrogen.NH4; } }

        /// <summary>Gets the temperature of each layer</summary>
        public double[] Temperature { get { return SoilNitrogen.st; } }

        /// <summary>Ammonia (ppm).</summary>
        public double[] InitialNH4N
        {
            get
            {
                foreach (Sample Sample in Apsim.Children(this, typeof(Sample)))
                {
                    if (Utility.Math.ValuesInArray(Sample.NH4))
                    {
                        double[] Values = Sample.NH4ppm;
                        double[] Thicknesses = Sample.Thickness;                
                        return Map(Values, Thicknesses, Thickness, MapType.Concentration, 0.2);
                    }
                }
                return null;
            }
        }

        /// <summary>Cloride from either a sample or from Analysis. Units: mg/kg</summary>
        public double[] Cl
        {
            get
            {
                Analysis analysis = Apsim.Child(this, typeof(Analysis)) as Analysis;
                
                double[] Values = analysis.CL;
                double[] Thicknesses = analysis.Thickness;

                // Try and find a sample with CL in it.
                foreach (Sample Sample in Apsim.Children(this, typeof(Sample)))
                    if (OverlaySampleOnTo(Sample.CL, Sample.Thickness, ref Values, ref Thicknesses))
                        break;
                if (Values != null)
                    return Map(Values, Thicknesses, Thickness,
                               MapType.Concentration, 0.0);
                return Values;
            }
        }

        /// <summary>ESP from either a sample or from Analysis. Units: %</summary>
        public double[] ESP
        {
            get
            {
                Analysis analysis = Apsim.Child(this, typeof(Analysis)) as Analysis;
                
                double[] Values = analysis.ESP;
                double[] Thicknesses = analysis.Thickness;

                // Try and find a sample with ESP in it.
                foreach (Sample Sample in Apsim.Children(this, typeof(Sample)))
                    if (OverlaySampleOnTo(Sample.ESP, Sample.Thickness, ref Values, ref Thicknesses))
                        break;
                if (Values != null)
                    return Map(Values, Thicknesses, Thickness,
                               MapType.Concentration, LastValue(Values));
                return Values;
            }
        }

        /// <summary>EC from either a sample or from Analysis. Units: 1:5 dS/m</summary>
        public double[] EC
        {
            get
            {
                Analysis analysis = Apsim.Child(this, typeof(Analysis)) as Analysis;
                
                double[] Values = analysis.EC;
                double[] Thicknesses = analysis.Thickness;

                // Try and find a sample with EC in it.
                foreach (Sample Sample in Apsim.Children(this, typeof(Sample)))
                    if (OverlaySampleOnTo(Sample.EC, Sample.Thickness, ref Values, ref Thicknesses))
                        break;
                if (Values != null)
                    return Map(Values, Thicknesses, Thickness,
                               MapType.Concentration, LastValue(Values));
                return null;
            }
        }

        /// <summary>PH from either a sample or from Analysis. Units: 1:5 Water</summary>
        public double[] PH
        {
            get
            {
                Analysis analysis = Apsim.Child(this, typeof(Analysis)) as Analysis;
                
                double[] Values = analysis.PHWater;
                double[] Thicknesses = analysis.Thickness;

                // Try and find a sample with PH in it.
                foreach (Sample Sample in Apsim.Children(this, typeof(Sample)))
                    if (OverlaySampleOnTo(Sample.PHWater, Sample.Thickness, ref Values, ref Thicknesses))
                        break;
                if (Values != null)
                    return Map(Values, Thicknesses, Thickness,
                               MapType.Concentration, LastValue(Values));
                return null;
            }
        }

        #endregion

        #region Phosphorus
        /// <summary>LabileP at standard thickness</summary>
        /// <value>The labile p.</value>
        public double[] LabileP
        {
            get
            {
                Phosphorus phosphorus = Apsim.Child(this, typeof(Phosphorus)) as Phosphorus;
                if (phosphorus == null)
                    return null;
                return Map(phosphorus.LabileP, phosphorus.Thickness, Thickness, MapType.Concentration);
            }
        }

        /// <summary>Sorption at standard thickness</summary>
        /// <value>The sorption.</value>
        public double[] Sorption
        {
            get
            {
                Phosphorus phosphorus = Apsim.Child(this, typeof(Phosphorus)) as Phosphorus;
                
                if (phosphorus == null)
                    return null;
                return Map(phosphorus.Sorption, phosphorus.Thickness, Thickness, MapType.Concentration);
            }
        }

        /// <summary>BandedP at standard thickness</summary>
        /// <value>The banded p.</value>
        public double[] BandedP
        {
            get
            {
                Phosphorus phosphorus = Apsim.Child(this, typeof(Phosphorus)) as Phosphorus;
                
                if (phosphorus == null)
                    return null;
                return Map(phosphorus.BandedP, phosphorus.Thickness, Thickness, MapType.Concentration);
            }
        }

        /// <summary>RockP at standard thickness</summary>
        /// <value>The rock p.</value>
        public double[] RockP
        {
            get
            {
                Phosphorus phosphorus = Apsim.Child(this, typeof(Phosphorus)) as Phosphorus;
                
                if (phosphorus == null)
                    return null;
                return Map(phosphorus.RockP, phosphorus.Thickness, Thickness, MapType.Concentration);
            }
        }


        #endregion

        #region Mapping
        /// <summary>Bulk density - mapped to the specified layer structure. Units: mm/mm</summary>
        /// <param name="ToThickness">To thickness.</param>
        /// <returns></returns>
        internal double[] BDMapped(double[] ToThickness)
        {
            return Map(WaterNode.BD, WaterNode.Thickness, ToThickness, MapType.Concentration, WaterNode.BD.Last());
        }

        /// <summary>AirDry - mapped to the specified layer structure. Units: mm/mm</summary>
        /// <param name="ToThickness">To thickness.</param>
        /// <returns></returns>
        public double[] AirDryMapped(double[] ToThickness)
        {
            return Map(WaterNode.AirDry, WaterNode.Thickness, ToThickness, MapType.Concentration, WaterNode.AirDry.Last());
        }

        /// <summary>Lower limit 15 bar - mapped to the specified layer structure. Units: mm/mm</summary>
        /// <param name="ToThickness">To thickness.</param>
        /// <returns></returns>
        public double[] LL15Mapped(double[] ToThickness)
        {
            return Map(WaterNode.LL15, WaterNode.Thickness, ToThickness, MapType.Concentration, WaterNode.LL15.Last());
        }

        /// <summary>Drained upper limit - mapped to the specified layer structure. Units: mm/mm</summary>
        /// <param name="ToThickness">To thickness.</param>
        /// <returns></returns>
        public double[] DULMapped(double[] ToThickness)
        {
            return Map(WaterNode.DUL, WaterNode.Thickness, ToThickness, MapType.Concentration, WaterNode.DUL.Last());
        }

        /// <summary>SW - mapped to the specified layer structure. Units: mm/mm</summary>
        /// <param name="Values">The values.</param>
        /// <param name="Thicknesses">The thicknesses.</param>
        /// <param name="ToThickness">To thickness.</param>
        /// <returns></returns>
        /// <exception cref="System.Exception">Cannot find crop lower limit or LL15 in soil</exception>
        public double[] SWMapped(double[] Values, double[] Thicknesses, double[] ToThickness)
        {
            if (Thicknesses == ToThickness)
                return Values;

            // Get the last item in the sw array and its indx.
            double LastSW = LastValue(Values);
            double LastThickness = LastValue(Thicknesses);
            int LastIndex = Values.Length - 1;

            Array.Resize(ref Thicknesses, Thicknesses.Length + 3); // Increase array size by 3.
            Array.Resize(ref Values, Values.Length + 3);

            Thicknesses[LastIndex + 1] = LastThickness;
            Thicknesses[LastIndex + 2] = LastThickness;
            Thicknesses[LastIndex + 3] = 3000;

            Values[LastIndex + 1] = LastSW * 0.8;
            Values[LastIndex + 2] = LastSW * 0.4;
            Values[LastIndex + 3] = 0.0; // This will be constrained below to crop LL below.

            // Get the first crop ll or ll15.
            double[] LowerBound;
            if (WaterNode.Crops.Count > 0)
                LowerBound = LLMapped(WaterNode.Crops[0].Name, Thicknesses);
            else
                LowerBound = LL15Mapped(Thicknesses);
            if (LowerBound == null)
                throw new Exception("Cannot find crop lower limit or LL15 in soil");

            // Make sure all SW values below LastIndex don't go below CLL.
            for (int i = LastIndex + 1; i < Thicknesses.Length; i++)
                if (i < Values.Length && i < LowerBound.Length)
                    Values[i] = Math.Max(Values[i], LowerBound[i]);

            return Map(Values, Thicknesses, ToThickness, MapType.Concentration);
        }

        /// <summary>Crop lower limit mapped. Units: mm/mm</summary>
        /// <param name="CropName">Name of the crop.</param>
        /// <param name="ToThickness">To thickness.</param>
        /// <returns></returns>
        internal double[] LLMapped(string CropName, double[] ToThickness)
        {
            SoilCrop SoilCrop = Crop(CropName) as SoilCrop;
            if (Utility.Math.AreEqual(WaterNode.Thickness, ToThickness))
                return SoilCrop.LL;
            double[] Values = Map(SoilCrop.LL, WaterNode.Thickness, ToThickness, MapType.Concentration, LastValue(SoilCrop.LL));
            if (Values == null) return null;
            double[] AirDry = AirDryMapped(ToThickness);
            double[] DUL = DULMapped(ToThickness);
            if (AirDry == null || DUL == null)
                return null;
            for (int i = 0; i < Values.Length; i++)
            {
                Values[i] = Math.Max(Values[i], AirDry[i]);
                Values[i] = Math.Min(Values[i], DUL[i]);
            }
            return Values;
        }

        /// <summary>Crop XF mapped. Units: 0-1</summary>
        /// <param name="CropName">Name of the crop.</param>
        /// <param name="ToThickness">To thickness.</param>
        /// <returns></returns>
        internal double[] XFMapped(string CropName, double[] ToThickness)
        {
            SoilCrop SoilCrop = Crop(CropName) as SoilCrop;
            if (Utility.Math.AreEqual(WaterNode.Thickness, ToThickness))
                return SoilCrop.XF;
            return Map(SoilCrop.XF, WaterNode.Thickness, ToThickness, MapType.Concentration, LastValue(SoilCrop.XF));
        }

        /// <summary>
        /// 
        /// </summary>
        private enum MapType { Mass, Concentration, UseBD }
        /// <summary>Map soil variables from one layer structure to another.</summary>
        /// <param name="FValues">The f values.</param>
        /// <param name="FThickness">The f thickness.</param>
        /// <param name="ToThickness">To thickness.</param>
        /// <param name="MapType">Type of the map.</param>
        /// <param name="DefaultValueForBelowProfile">The default value for below profile.</param>
        /// <returns></returns>
        private double[] Map(double[] FValues, double[] FThickness,
                             double[] ToThickness, MapType MapType,
                             double DefaultValueForBelowProfile = double.NaN)
        {
            if (FValues == null || FThickness == null || FValues.Length != FThickness.Length)
                return null;

            if (Utility.Math.AreEqual(FThickness, ToThickness))
                return FValues;

            double[] FromThickness = (double[]) FThickness.Clone();
            double[] FromValues = (double[])FValues.Clone();

            if (FromValues == null)
                return null;

            // remove missing layers.
            for (int i = 0; i < FromValues.Length; i++)
            {
                if (double.IsNaN(FromValues[i]) || double.IsNaN(FromThickness[i]))
                {
                    FromValues[i] = double.NaN;
                    FromThickness[i] = double.NaN;
                }
            }
            FromValues = Utility.Math.RemoveMissingValuesFromBottom(FromValues);
            FromThickness = Utility.Math.RemoveMissingValuesFromBottom(FromThickness);

            if (Utility.Math.AreEqual(FromThickness, ToThickness))
                return FromValues;

            if (FromValues.Length != FromThickness.Length)
                return null;

            // Add the default value if it was specified.
            if (!double.IsNaN(DefaultValueForBelowProfile))
            {
                Array.Resize(ref FromThickness, FromThickness.Length + 1);
                Array.Resize(ref FromValues, FromValues.Length + 1);
                FromThickness[FromThickness.Length - 1] = 3000;  // to push to profile deep.
                FromValues[FromValues.Length - 1] = DefaultValueForBelowProfile;
            }

            // If necessary convert FromValues to a mass.
            if (MapType == Soil.MapType.Concentration)
                FromValues = Utility.Math.Multiply(FromValues, FromThickness);
            else if (MapType == Soil.MapType.UseBD)
            {
                double[] BD = WaterNode.BD;
                for (int Layer = 0; Layer < FromValues.Length; Layer++)
                    FromValues[Layer] = FromValues[Layer] * BD[Layer] * FromThickness[Layer] / 100;
            }

            // Remapping is achieved by first constructing a map of
            // cumulative mass vs depth
            // The new values of mass per layer can be linearly
            // interpolated back from this shape taking into account
            // the rescaling of the profile.

            double[] CumDepth = new double[FromValues.Length + 1];
            double[] CumMass = new double[FromValues.Length + 1];
            CumDepth[0] = 0.0;
            CumMass[0] = 0.0;
            for (int Layer = 0; Layer < FromThickness.Length; Layer++)
            {
                CumDepth[Layer + 1] = CumDepth[Layer] + FromThickness[Layer];
                CumMass[Layer + 1] = CumMass[Layer] + FromValues[Layer];
            }

            //look up new mass from interpolation pairs
            double[] ToMass = new double[ToThickness.Length];
            for (int Layer = 1; Layer <= ToThickness.Length; Layer++)
            {
                double LayerBottom = Utility.Math.Sum(ToThickness, 0, Layer, 0.0);
                double LayerTop = LayerBottom - ToThickness[Layer - 1];
                bool DidInterpolate;
                double CumMassTop = Utility.Math.LinearInterpReal(LayerTop, CumDepth,
                    CumMass, out DidInterpolate);
                double CumMassBottom = Utility.Math.LinearInterpReal(LayerBottom, CumDepth,
                    CumMass, out DidInterpolate);
                ToMass[Layer - 1] = CumMassBottom - CumMassTop;
            }

            // If necessary convert FromValues back into their former units.
            if (MapType == Soil.MapType.Concentration)
                ToMass = Utility.Math.Divide(ToMass, ToThickness);
            else if (MapType == Soil.MapType.UseBD)
            {
                double[] BD = BDMapped(ToThickness);
                for (int Layer = 0; Layer < FromValues.Length; Layer++)
                    ToMass[Layer] = ToMass[Layer] * 100.0 / BD[Layer] / ToThickness[Layer];
            }

            for (int i = 0; i < ToMass.Length; i++)
                if (double.IsNaN(ToMass[i]))
                    ToMass[i] = 0.0;
            return ToMass;
        }


        // <param name="units">The units of the associated field or property</param>

        /// <summary>Overlay sample values onto soil values.</summary>
        /// <param name="SampleValues">The sample values.</param>
        /// <param name="SampleThickness">The sample thickness.</param>
        /// <param name="SoilValues">The soil values.</param>
        /// <param name="SoilThickness">The soil thickness.</param>
        /// <returns></returns>
        private static bool OverlaySampleOnTo(double[] SampleValues, double[] SampleThickness,
                                               ref double[] SoilValues, ref double[] SoilThickness)
        {
            if (Utility.Math.ValuesInArray(SampleValues))
            {
                double[] Values = (double[])SampleValues.Clone();
                double[] Thicknesses = (double[])SampleThickness.Clone();
                InFillValues(ref Values, ref Thicknesses, SoilValues, SoilThickness);
                SoilValues = Values;
                SoilThickness = Thicknesses;
                return true;
            }
            return false;
        }


        /// <summary>Takes values from SoilValues and puts them at the bottom of SampleValues.</summary>
        /// <param name="SampleValues">The sample values.</param>
        /// <param name="SampleThickness">The sample thickness.</param>
        /// <param name="SoilValues">The soil values.</param>
        /// <param name="SoilThickness">The soil thickness.</param>
        private static void InFillValues(ref double[] SampleValues, ref double[] SampleThickness,
                                         double[] SoilValues, double[] SoilThickness)
        {
            //-------------------------------------------------------------------------
            //  e.g. IF             SoilThickness  Values   SampleThickness	SampleValues
            //                           0-100		2         0-100				10
            //                         100-250	    3	     100-600			11
            //                         250-500		4		
            //                         500-750		5
            //                         750-900		6
            //						  900-1200		7
            //                        1200-1500		8
            //                        1500-1800		9
            //
            // will produce:		SampleThickness	        Values
            //						     0-100				  10
            //						   100-600				  11
            //						   600-750				   5
            //						   750-900				   6
            //						   900-1200				   7
            //						  1200-1500				   8
            //						  1500-1800				   9
            //
            //-------------------------------------------------------------------------
            if (SoilValues == null || SoilThickness == null) return;

            // remove missing layers.
            for (int i = 0; i < SampleValues.Length; i++)
            {
                if (double.IsNaN(SampleValues[i]) || double.IsNaN(SampleThickness[i]))
                {
                    SampleValues[i] = double.NaN;
                    SampleThickness[i] = double.NaN;
                }
            }
            SampleValues = Utility.Math.RemoveMissingValuesFromBottom(SampleValues);
            SampleThickness = Utility.Math.RemoveMissingValuesFromBottom(SampleThickness);

            double CumSampleDepth = Utility.Math.Sum(SampleThickness);

            //Work out if we need to create a dummy layer so that the sample depths line up 
            //with the soil depths
            double CumSoilDepth = 0.0;
            for (int SoilLayer = 0; SoilLayer < SoilThickness.Length; SoilLayer++)
            {
                CumSoilDepth += SoilThickness[SoilLayer];
                if (CumSoilDepth > CumSampleDepth)
                {
                    Array.Resize(ref SampleThickness, SampleThickness.Length + 1);
                    Array.Resize(ref SampleValues, SampleValues.Length + 1);
                    int i = SampleThickness.Length - 1;
                    SampleThickness[i] = CumSoilDepth - CumSampleDepth;
                    if (SoilValues[SoilLayer] == Utility.Math.MissingValue)
                        SampleValues[i] = 0.0;
                    else
                        SampleValues[i] = SoilValues[SoilLayer];
                    CumSampleDepth = CumSoilDepth;
                }
            }
        }

        #endregion

        #region Utility
        /// <summary>Convert an array of thickness (mm) to depth strings (cm)</summary>
        /// <param name="Thickness">The thickness.</param>
        /// <returns></returns>
        static public string[] ToDepthStrings(double[] Thickness)
        {
            if (Thickness == null)
                return null;
            string[] Strings = new string[Thickness.Length];
            double DepthSoFar = 0;
            for (int i = 0; i != Thickness.Length; i++)
            {
                if (Thickness[i] == Utility.Math.MissingValue)
                    Strings[i] = "";
                else
                {
                    double ThisThickness = Thickness[i] / 10; // to cm
                    double TopOfLayer = DepthSoFar;
                    double BottomOfLayer = DepthSoFar + ThisThickness;
                    Strings[i] = TopOfLayer.ToString() + "-" + BottomOfLayer.ToString();
                    DepthSoFar = BottomOfLayer;
                }
            }
            return Strings;
        }
        /// <summary>
        /// Convert an array of depth strings (cm) to thickness (mm) e.g.
        ///     "0-10", "10-30" 
        /// To 
        ///     100, 200
        /// </summary>
        /// <param name="DepthStrings">The depth strings.</param>
        /// <returns></returns>
        /// <exception cref="System.Exception">Invalid layer string:  + DepthStrings[i] +
        ///                                   . String must be of the form: 10-30</exception>
        static public double[] ToThickness(string[] DepthStrings)
        {
            double[] Thickness = new double[DepthStrings.Length];
            for (int i = 0; i != DepthStrings.Length; i++)
            {
                if (DepthStrings[i] == "")
                    Thickness[i] = Utility.Math.MissingValue;
                else
                {
                    int PosDash = DepthStrings[i].IndexOf('-');
                    if (PosDash == -1)
                        throw new Exception("Invalid layer string: " + DepthStrings[i] +
                                  ". String must be of the form: 10-30");

                    double TopOfLayer = Convert.ToDouble(DepthStrings[i].Substring(0, PosDash));
                    double BottomOfLayer = Convert.ToDouble(DepthStrings[i].Substring(PosDash + 1));
                    Thickness[i] = (BottomOfLayer - TopOfLayer) * 10;
                }
            }
            return Thickness;
        }
        /// <summary>To the mid points.</summary>
        /// <param name="Thickness">The thickness.</param>
        /// <returns></returns>
        static public double[] ToMidPoints(double[] Thickness)
        {
            //-------------------------------------------------------------------------
            // Return cumulative thickness midpoints for each layer - mm
            //-------------------------------------------------------------------------
            double[] CumThickness = ToCumThickness(Thickness);
            double[] MidPoints = new double[CumThickness.Length];
            for (int Layer = 0; Layer != CumThickness.Length; Layer++)
            {
                if (Layer == 0)
                    MidPoints[Layer] = CumThickness[Layer] / 2.0;
                else
                    MidPoints[Layer] = (CumThickness[Layer] + CumThickness[Layer - 1]) / 2.0;
            }
            return MidPoints;
        }
        /// <summary>To the cum thickness.</summary>
        /// <param name="Thickness">The thickness.</param>
        /// <returns></returns>
        static public double[] ToCumThickness(double[] Thickness)
        {
            // ------------------------------------------------
            // Return cumulative thickness for each layer - mm
            // ------------------------------------------------
            double[] CumThickness = new double[Thickness.Length];
            if (Thickness.Length > 0)
            {
                CumThickness[0] = Thickness[0];
                for (int Layer = 1; Layer != Thickness.Length; Layer++)
                    CumThickness[Layer] = Thickness[Layer] + CumThickness[Layer - 1];
            }
            return CumThickness;
        }
        /// <summary>Codes to meta data.</summary>
        /// <param name="Codes">The codes.</param>
        /// <returns></returns>
        static public string[] CodeToMetaData(string[] Codes)
        {
            string[] Metadata = new string[Codes.Length];
            for (int i = 0; i < Codes.Length; i++)
                if (Codes[i] == "FM")
                    Metadata[i] = "Field measured and checked for sensibility";
                else if (Codes[i] == "C_grav")
                    Metadata[i] = "Calculated from gravimetric moisture when profile wet but drained";
                else if (Codes[i] == "E")
                    Metadata[i] = "Estimated based on local knowledge";
                else if (Codes[i] == "U")
                    Metadata[i] = "Unknown source or quality of data";
                else if (Codes[i] == "LM")
                    Metadata[i] = "Laboratory measured";
                else if (Codes[i] == "V")
                    Metadata[i] = "Volumetric measurement";
                else if (Codes[i] == "M")
                    Metadata[i] = "Mass measured";
                else if (Codes[i] == "C_bd")
                    Metadata[i] = "Calculated from measured, estimated or calculated BD";
                else if (Codes[i] == "C_pt")
                    Metadata[i] = "Developed using a pedo-transfer function";
                else
                    Metadata[i] = Codes[i];
            return Metadata;
        }

        /// <summary>
        /// Plant available water for the specified crop. Will throw if crop not found. Units: mm/mm
        /// </summary>
        /// <param name="Thickness">The thickness.</param>
        /// <param name="LL">The ll.</param>
        /// <param name="DUL">The dul.</param>
        /// <param name="XF">The xf.</param>
        /// <returns></returns>
        public static double[] CalcPAWC(double[] Thickness, double[] LL, double[] DUL, double[] XF)
        {
            double[] PAWC = new double[Thickness.Length];
            if (LL == null)
                return PAWC;
            if (Thickness.Length != DUL.Length || Thickness.Length != LL.Length)
                return null;

            for (int layer = 0; layer != Thickness.Length; layer++)
                if (DUL[layer] == Utility.Math.MissingValue ||
                    LL[layer] == Utility.Math.MissingValue)
                    PAWC[layer] = 0;
                else
                    PAWC[layer] = Math.Max(DUL[layer] - LL[layer], 0.0);

            bool ZeroXFFound = false;
            for (int layer = 0; layer != Thickness.Length; layer++)
                if (ZeroXFFound || XF != null && XF[layer] == 0)
                {
                    ZeroXFFound = true;
                    PAWC[layer] = 0;
                }
            return PAWC;
        }

        /// <summary>Return the last value that isn't a missing value.</summary>
        /// <param name="Values">The values.</param>
        /// <returns></returns>
        private double LastValue(double[] Values)
        {
            if (Values == null) return double.NaN;
            for (int i = Values.Length - 1; i >= 0; i--)
                if (!double.IsNaN(Values[i]))
                    return Values[i];
            return double.NaN;
        }

        #endregion

        #region Checking
        /// <summary>
        /// Checks validity of soil water parameters
        /// This is a port of the soilwat2_check_profile routine. Returns a blank string if
        /// no errors were found.
        /// </summary>
        /// <param name="IgnoreStartingWaterN">if set to <c>true</c> [ignore starting water n].</param>
        /// <returns></returns>
        /// <exception cref="System.Exception">Cannot find OC values in soil</exception>
        public string Check(bool IgnoreStartingWaterN)
        {
            const double min_sw = 0.0;
            const double specific_bd = 2.65; // (g/cc)
            string Msg = "";

            // Check the summer / winter dates.
            DateTime Temp;
            if (!DateTime.TryParse(SoilWater.SummerDate, out Temp))
                Msg += "Invalid summer date of: " + SoilWater.SummerDate + "\r\n";
            if (!DateTime.TryParse(SoilWater.WinterDate, out Temp))
                Msg += "Invalid winter date of: " + SoilWater.WinterDate + "\r\n";

            foreach (string Crop in CropNames)
            {
                SoilCrop soilCrop = this.Crop(Crop) as SoilCrop;
                if (soilCrop != null)
<<<<<<< HEAD
                    {
                    double[] LL = this.LLMapped(Crop, Water.Thickness);
=======
                {
                    double[] LL = this.LLMapped(Crop, WaterNode.Thickness);
>>>>>>> 7fdf8ace
                    double[] KL = soilCrop.KL;
                    double[] XF = soilCrop.XF;

                    if (!Utility.Math.ValuesInArray(LL) ||
                        !Utility.Math.ValuesInArray(KL) ||
                        !Utility.Math.ValuesInArray(XF))
                        Msg += "Values for LL, KL or XF are missing for crop " + Crop + "\r\n";

                    else
<<<<<<< HEAD
=======
                    {
                        for (int layer = 0; layer != WaterNode.Thickness.Length; layer++)
>>>>>>> 7fdf8ace
                        {
                        for (int layer = 0; layer != Water.Thickness.Length; layer++)
                            {
                            int RealLayerNumber = layer + 1;

                            if (KL[layer] == Utility.Math.MissingValue)
                                Msg += Crop + " KL value missing"
                                         + " in layer " + RealLayerNumber.ToString() + "\r\n";

                            else if (Utility.Math.GreaterThan(KL[layer], 1, 3))
                                Msg += Crop + " KL value of " + KL[layer].ToString("f3")
                                         + " in layer " + RealLayerNumber.ToString() + " is greater than 1"
                                         + "\r\n";

                            if (XF[layer] == Utility.Math.MissingValue)
                                Msg += Crop + " XF value missing"
                                         + " in layer " + RealLayerNumber.ToString() + "\r\n";

                            else if (Utility.Math.GreaterThan(XF[layer], 1, 3))
                                Msg += Crop + " XF value of " + XF[layer].ToString("f3")
                                         + " in layer " + RealLayerNumber.ToString() + " is greater than 1"
                                         + "\r\n";

                            if (LL[layer] == Utility.Math.MissingValue)
                                Msg += Crop + " LL value missing"
                                         + " in layer " + RealLayerNumber.ToString() + "\r\n";

                            else if (Utility.Math.LessThan(LL[layer], WaterNode.AirDry[layer], 3))
                                Msg += Crop + " LL of " + LL[layer].ToString("f3")
                                             + " in layer " + RealLayerNumber.ToString() + " is below air dry value of " + WaterNode.AirDry[layer].ToString("f3")
                                           + "\r\n";

                            else if (Utility.Math.GreaterThan(LL[layer], WaterNode.DUL[layer], 3))
                                Msg += Crop + " LL of " + LL[layer].ToString("f3")
                                             + " in layer " + RealLayerNumber.ToString() + " is above drained upper limit of " + WaterNode.DUL[layer].ToString("f3")
                                           + "\r\n";
                            }
                        }
                    }
            }

            // Check other profile variables.
            for (int layer = 0; layer != WaterNode.Thickness.Length; layer++)
            {
                double max_sw = Utility.Math.Round(1.0 - WaterNode.BD[layer] / specific_bd, 3);
                int RealLayerNumber = layer + 1;

                if (WaterNode.AirDry[layer] == Utility.Math.MissingValue)
                    Msg += " Air dry value missing"
                             + " in layer " + RealLayerNumber.ToString() + "\r\n";

                else if (Utility.Math.LessThan(WaterNode.AirDry[layer], min_sw, 3))
                    Msg += " Air dry lower limit of " + WaterNode.AirDry[layer].ToString("f3")
                                       + " in layer " + RealLayerNumber.ToString() + " is below acceptable value of " + min_sw.ToString("f3")
                               + "\r\n";

                if (WaterNode.LL15[layer] == Utility.Math.MissingValue)
                    Msg += "15 bar lower limit value missing"
                             + " in layer " + RealLayerNumber.ToString() + "\r\n";

                else if (Utility.Math.LessThan(WaterNode.LL15[layer], WaterNode.AirDry[layer], 3))
                    Msg += "15 bar lower limit of " + WaterNode.LL15[layer].ToString("f3")
                                 + " in layer " + RealLayerNumber.ToString() + " is below air dry value of " + WaterNode.AirDry[layer].ToString("f3")
                               + "\r\n";

                if (WaterNode.DUL[layer] == Utility.Math.MissingValue)
                    Msg += "Drained upper limit value missing"
                             + " in layer " + RealLayerNumber.ToString() + "\r\n";

                else if (Utility.Math.LessThan(WaterNode.DUL[layer], WaterNode.LL15[layer], 3))
                    Msg += "Drained upper limit of " + WaterNode.DUL[layer].ToString("f3")
                                 + " in layer " + RealLayerNumber.ToString() + " is at or below lower limit of " + WaterNode.LL15[layer].ToString("f3")
                               + "\r\n";

                if (WaterNode.SAT[layer] == Utility.Math.MissingValue)
                    Msg += "Saturation value missing"
                             + " in layer " + RealLayerNumber.ToString() + "\r\n";

                else if (Utility.Math.LessThan(WaterNode.SAT[layer], WaterNode.DUL[layer], 3))
                    Msg += "Saturation of " + WaterNode.SAT[layer].ToString("f3")
                                 + " in layer " + RealLayerNumber.ToString() + " is at or below drained upper limit of " + WaterNode.DUL[layer].ToString("f3")
                               + "\r\n";

                else if (Utility.Math.GreaterThan(WaterNode.SAT[layer], max_sw, 3))
                {
                    double max_bd = (1.0 - WaterNode.SAT[layer]) * specific_bd;
                    Msg += "Saturation of " + WaterNode.SAT[layer].ToString("f3")
                                 + " in layer " + RealLayerNumber.ToString() + " is above acceptable value of  " + max_sw.ToString("f3")
                               + ". You must adjust bulk density to below " + max_bd.ToString("f3")
                               + " OR saturation to below " + max_sw.ToString("f3")
                               + "\r\n";
                }

                if (WaterNode.BD[layer] == Utility.Math.MissingValue)
                    Msg += "BD value missing"
                             + " in layer " + RealLayerNumber.ToString() + "\r\n";

                else if (Utility.Math.GreaterThan(WaterNode.BD[layer], 2.65, 3))
                    Msg += "BD value of " + WaterNode.BD[layer].ToString("f3")
                                 + " in layer " + RealLayerNumber.ToString() + " is greater than the theoretical maximum of 2.65"
                               + "\r\n";
            }

            if (OC.Length == 0)
                throw new Exception("Cannot find OC values in soil");

            for (int layer = 0; layer != WaterNode.Thickness.Length; layer++)
            {
                int RealLayerNumber = layer + 1;
                if (OC[layer] == Utility.Math.MissingValue)
                    Msg += "OC value missing"
                             + " in layer " + RealLayerNumber.ToString() + "\r\n";

                else if (Utility.Math.LessThan(OC[layer], 0.01, 3))
                    Msg += "OC value of " + OC[layer].ToString("f3")
                                  + " in layer " + RealLayerNumber.ToString() + " is less than 0.01"
                                  + "\r\n";

                if (PH[layer] == Utility.Math.MissingValue)
                    Msg += "PH value missing"
                             + " in layer " + RealLayerNumber.ToString() + "\r\n";

                else if (Utility.Math.LessThan(PH[layer], 3.5, 3))
                    Msg += "PH value of " + PH[layer].ToString("f3")
                                  + " in layer " + RealLayerNumber.ToString() + " is less than 3.5"
                                  + "\r\n";
                else if (Utility.Math.GreaterThan(PH[layer], 11, 3))
                    Msg += "PH value of " + PH[layer].ToString("f3")
                                  + " in layer " + RealLayerNumber.ToString() + " is greater than 11"
                                  + "\r\n";
            }

            if (!IgnoreStartingWaterN)
            {
                if (!Utility.Math.ValuesInArray(InitialWaterVolumetric))
                    Msg += "No starting soil water values found.\r\n";
                else
                    for (int layer = 0; layer != WaterNode.Thickness.Length; layer++)
                    {
                        int RealLayerNumber = layer + 1;

                        if (InitialWaterVolumetric[layer] == Utility.Math.MissingValue)
                            Msg += "Soil water value missing"
                                        + " in layer " + RealLayerNumber.ToString() + "\r\n";

                        else if (Utility.Math.GreaterThan(InitialWaterVolumetric[layer], WaterNode.SAT[layer], 3))
                            Msg += "Soil water of " + InitialWaterVolumetric[layer].ToString("f3")
                                            + " in layer " + RealLayerNumber.ToString() + " is above saturation of " + WaterNode.SAT[layer].ToString("f3")
                                            + "\r\n";

                        else if (Utility.Math.LessThan(InitialWaterVolumetric[layer], WaterNode.AirDry[layer], 3))
                            Msg += "Soil water of " + InitialWaterVolumetric[layer].ToString("f3")
                                            + " in layer " + RealLayerNumber.ToString() + " is below air-dry value of " + WaterNode.AirDry[layer].ToString("f3")
                                            + "\r\n";
                    }

                if (!Utility.Math.ValuesInArray(InitialNO3N))
                    Msg += "No starting NO3 values found.\r\n";
                if (!Utility.Math.ValuesInArray(InitialNH4N))
                    Msg += "No starting NH4 values found.\r\n";


            }


            return Msg;
        }

        #endregion

    }
}<|MERGE_RESOLUTION|>--- conflicted
+++ resolved
@@ -14,7 +14,7 @@
 
     /// <summary>
     /// The soil class encapsulates a soil characterisation and 0 or more soil samples.
-    /// the methods in this class that return double[] always return using the 
+    /// the methods in this class that return double[] always return using the
     /// "Standard layer structure" i.e. the layer structure as defined by the Water child object.
     /// method. Mapping will occur to achieve this if necessary.
     /// To obtain the "raw", unmapped, values use the child classes e.g. SoilWater, Analysis and Sample.
@@ -120,51 +120,6 @@
 
         /// <summary>Gets the soil nitrogen.</summary>
         [XmlIgnore] public SoilNitrogen SoilNitrogen { get; private set; }
-<<<<<<< HEAD
-        /// <summary>Gets the analysis.</summary>
-        /// <value>The analysis.</value>
-        [XmlIgnore] public Analysis Analysis { get; private set; }
-        /// <summary>Gets the initial water.</summary>
-        /// <value>The initial water.</value>
-        [XmlIgnore] public InitialWater InitialWater { get; private set; }
-        /// <summary>Gets the phosphorus.</summary>
-        /// <value>The phosphorus.</value>
-        [XmlIgnore] public Phosphorus Phosphorus { get; private set; }
-        /// <summary>Gets the swim.</summary>
-        /// <value>The swim.</value>
-        [XmlIgnore] public Swim3 Swim { get; private set; }
-        /// <summary>Gets the layer structure.</summary>
-        /// <value>The layer structure.</value>
-        [XmlIgnore] public LayerStructure LayerStructure { get; private set; }
-        /// <summary>Gets the soil temperature.</summary>
-        /// <value>The soil temperature.</value>
-        [XmlIgnore] public SoilTemperature SoilTemperature { get; private set; }
-        /// <summary>Gets the soil temperature2.</summary>
-        /// <value>The soil temperature2.</value>
-        [XmlIgnore] public SoilTemperature2 SoilTemperature2 { get; private set; }
-
-        /// <summary>Gets the samples.</summary>
-        /// <value>The samples.</value>
-        [XmlIgnore] public List<Sample> Samples { get; private set; }
-        
-        /// <summary>Constructor</summary>
-        public Soil()
-        {
-            Name = "Soil";                
-        }
-
-        /// <summary>Create a soil object from the XML passed in.</summary>
-        /// <param name="Xml">The XML.</param>
-        /// <returns></returns>
-        public static Soil Create(string Xml)
-        {
-            FixTempPathForSerializer();
-            XmlSerializer x = new XmlSerializer(typeof(Soil));
-            StringReader F = new StringReader(Xml);
-            return x.Deserialize(F) as Soil;
-        }
-=======
->>>>>>> 7fdf8ace
 
         /// <summary>Called when [loaded].</summary>
         [EventSubscribe("Loaded")]
@@ -185,71 +140,9 @@
         /// <summary>Find our children.</summary>
         private void FindChildren()
         {
-<<<<<<< HEAD
-        Water = Apsim.Child(this, typeof(Water)) as Water;
-        SoilWater = Apsim.Child(this, typeof(SoilWater)) as SoilWater;
-        SoilOrganicMatter = Apsim.Child(this, typeof(SoilOrganicMatter)) as SoilOrganicMatter;
-        SoilNitrogen = Apsim.Child(this, typeof(SoilNitrogen)) as SoilNitrogen;
-        Analysis = Apsim.Child(this, typeof(Analysis)) as Analysis;
-        InitialWater = Apsim.Child(this, typeof(InitialWater)) as InitialWater;
-        Phosphorus = Apsim.Child(this, typeof(Phosphorus)) as Phosphorus;
-        Swim = Apsim.Child(this, typeof(Swim3)) as Swim3;
-        LayerStructure = Apsim.Child(this, typeof(LayerStructure)) as LayerStructure;
-        SoilTemperature = Apsim.Child(this, typeof(SoilTemperature)) as SoilTemperature;
-        SoilTemperature2 = Apsim.Child(this, typeof(SoilTemperature2)) as SoilTemperature2;
-
-            if (Samples == null)
-                Samples = new List<Sample>();
-            Samples.Clear();
-            foreach (Sample sample in Apsim.Children(this, typeof(Sample)))
-                Samples.Add(sample);
-        }
-
-        /// <summary>
-        /// The condor cluster execute nodes in Toowoomba (and elsewhere?) do not have permission 
-        /// to write in the temp folder (c:\windows\temp). XmlSerializer needs to create files in
-        /// the temp folder. The code below works around this. This code should be put somewhere
-        /// else - but where? YieldProphet uses a manager2 component to create a soil object so
-        /// the code needs to be in manager2, ApsimUI and ApsimToSim.
-        /// </summary>
-        private static void FixTempPathForSerializer()
-        {
-            if (!PathFixed)
-            {
-                PathFixed = true;
-                try
-                {
-                    Directory.GetFiles(Path.GetTempPath());                    
-                }
-                catch (Exception)
-                {
-                    Environment.SetEnvironmentVariable("TEMP", Directory.GetCurrentDirectory());
-                }
-            }
-        }
-
-        /// <summary>Write soil to XML</summary>
-        /// <returns></returns>
-        public string ToXml()
-        {
-            XmlSerializerNamespaces ns = new XmlSerializerNamespaces();
-            ns.Add("", "");
-            XmlSerializer x = new XmlSerializer(typeof(Soil));
-
-            StringWriter Out = new StringWriter();
-            x.Serialize(Out, this, ns);
-            string st = Out.ToString();
-            if (st.Length > 5 && st.Substring(0, 5) == "<?xml")
-            {
-                // remove the first line: <?xml version="1.0"?>/n
-                int posEol = st.IndexOf("\n");
-                if (posEol != -1)
-                    return st.Substring(posEol + 1);
-=======
             SoilWater = Apsim.Child(this, typeof(SoilWater)) as SoilWater;
             SoilOrganicMatter = Apsim.Child(this, typeof(SoilOrganicMatter)) as SoilOrganicMatter;
             SoilNitrogen = Apsim.Child(this, typeof(SoilNitrogen)) as SoilNitrogen;
->>>>>>> 7fdf8ace
             }
 
         #region Water
@@ -354,20 +247,6 @@
             } 
         }
 
-        /// <summary>
-        /// KLAT at standard thickness. Units: 0-1
-        /// </summary>
-        internal double[] KLAT
-            {
-            get
-                {
-                if (SoilWater == null) return null;
-                return Map(SoilWater.KLAT, SoilWater.Thickness, Thickness, MapType.Concentration, 0);
-                }
-            }
-
-
-
         /// <summary>Return the plant available water CAPACITY at standard thickness. Units: mm/mm</summary>
         public double[] PAWC
         {
@@ -491,23 +370,19 @@
         /// <param name="CropName">Name of the crop.</param>
         /// <returns></returns>
         /// <exception cref="System.Exception">Soil could not find crop:  + CropName</exception>
-        public ISoilCrop Crop(string CropName)
-            {
+        public ISoilCrop Crop(string CropName) 
+        {
             if (!CropName.EndsWith("Soil"))
                 CropName += "Soil";
 
-<<<<<<< HEAD
-            ISoilCrop MeasuredCrop = Water.Crop(CropName);
-=======
             ISoilCrop MeasuredCrop = WaterNode.Crop(CropName); 
->>>>>>> 7fdf8ace
             if (MeasuredCrop != null)
                 return MeasuredCrop;
             ISoilCrop Predicted = PredictedCrop(CropName);
             if (Predicted != null)
                 return Predicted;
             throw new Exception("Soil could not find crop: " + CropName);
-            }
+        }
 
         ///// <summary>
         ///// Crop lower limit mapped. Units: mm/mm
@@ -1484,9 +1359,9 @@
         }
         /// <summary>
         /// Convert an array of depth strings (cm) to thickness (mm) e.g.
-        ///     "0-10", "10-30" 
-        /// To 
-        ///     100, 200
+        /// "0-10", "10-30"
+        /// To
+        /// 100, 200
         /// </summary>
         /// <param name="DepthStrings">The depth strings.</param>
         /// <returns></returns>
@@ -1652,13 +1527,8 @@
             {
                 SoilCrop soilCrop = this.Crop(Crop) as SoilCrop;
                 if (soilCrop != null)
-<<<<<<< HEAD
-                    {
-                    double[] LL = this.LLMapped(Crop, Water.Thickness);
-=======
                 {
                     double[] LL = this.LLMapped(Crop, WaterNode.Thickness);
->>>>>>> 7fdf8ace
                     double[] KL = soilCrop.KL;
                     double[] XF = soilCrop.XF;
 
@@ -1668,14 +1538,9 @@
                         Msg += "Values for LL, KL or XF are missing for crop " + Crop + "\r\n";
 
                     else
-<<<<<<< HEAD
-=======
                     {
                         for (int layer = 0; layer != WaterNode.Thickness.Length; layer++)
->>>>>>> 7fdf8ace
                         {
-                        for (int layer = 0; layer != Water.Thickness.Length; layer++)
-                            {
                             int RealLayerNumber = layer + 1;
 
                             if (KL[layer] == Utility.Math.MissingValue)
@@ -1709,9 +1574,9 @@
                                 Msg += Crop + " LL of " + LL[layer].ToString("f3")
                                              + " in layer " + RealLayerNumber.ToString() + " is above drained upper limit of " + WaterNode.DUL[layer].ToString("f3")
                                            + "\r\n";
-                            }
                         }
                     }
+                }
             }
 
             // Check other profile variables.
