<<<<<<< HEAD
﻿// -----------------------------------------------------------------------
// <copyright file="Series.cs" company="APSIM Initiative">
//     Copyright (c) APSIM Initiative
// </copyright>
// -----------------------------------------------------------------------
namespace Models
=======
﻿namespace Models.Graph
>>>>>>> 863e54c5
{
    using APSIM.Shared.Utilities;
    using Models.CLEM;
    using Models.Core;
    using Models.Core.Run;
    using Models.Factorial;
    using Storage;
    using System;
    using System.Collections.Generic;
    using System.Data;
    using System.Drawing;
    using System.Linq;
    using System.Xml.Serialization;

    /// <summary>The class represents a single series on a graph</summary>
    [ValidParent(ParentType = typeof(Graph))]
    [ViewName("UserInterface.Views.SeriesView")]
    [PresenterName("UserInterface.Presenters.SeriesPresenter")]
    [Serializable]
    public class Series : Model, IGraphable
    {
        private List<SimulationDescription> simulationDescriptions;

        /// <summary>Constructor for a series</summary>
        public Series()
        {
            this.Checkpoint = "Current";
            this.XAxis = Axis.AxisType.Bottom;
        }

        /// <summary>Gets or sets the series type</summary>
        public SeriesType Type { get; set; }

        /// <summary>Gets or sets the associated x axis</summary>
        public Axis.AxisType XAxis { get; set; }

        /// <summary>Gets or sets the associated y axis</summary>
        public Axis.AxisType YAxis { get; set; }

        /// <summary>
        /// Gets or sets the color represented as a red, green, blue integer
        /// </summary>
        public int ColourArgb { get; set; }

        /// <summary>Gets or sets the color</summary>
        [XmlIgnore]
        public Color Colour
        {
            get
            {
                return Color.FromArgb(this.ColourArgb);
            }

            set
            {
                this.ColourArgb = value.ToArgb();
            }
        }

        /// <summary>The factor to vary for colours.</summary>
        public string FactorToVaryColours { get; set; }

        /// <summary>The factor to vary for markers types.</summary>
        public string FactorToVaryMarkers { get; set; }

        /// <summary>The factor to vary for line types.</summary>
        public string FactorToVaryLines { get; set; }

        /// <summary>Gets or sets the marker size</summary>
        public MarkerType Marker { get; set; }

        /// <summary>Marker size.</summary>
        public MarkerSizeType MarkerSize { get; set; }

        /// <summary>Gets or sets the line type to show</summary>
        public LineType Line { get; set; }

        /// <summary>Gets or sets the line thickness</summary>
        public LineThicknessType LineThickness { get; set; }

        /// <summary>Gets or sets the checkpoint to get data from.</summary>
        public string Checkpoint { get; set; }

        /// <summary>Gets or sets the name of the table to get data from.</summary>
        public string TableName { get; set; }

        /// <summary>Gets or sets the name of the x field</summary>
        public string XFieldName { get; set; }

        /// <summary>Gets or sets the name of the y field</summary>
        public string YFieldName { get; set; }

        /// <summary>Gets or sets the name of the x2 field</summary>
        public string X2FieldName { get; set; }

        /// <summary>Gets or sets the name of the y2 field</summary>
        public string Y2FieldName { get; set; }

        /// <summary>Gets or sets a value indicating whether the series should be shown in the legend</summary>
        public bool ShowInLegend { get; set; }

        /// <summary>Gets or sets a value indicating whether the series name should be shown in the legend</summary>
        public bool IncludeSeriesNameInLegend { get; set; }

        /// <summary>Gets or sets a value indicating whether the Y variables should be cumulative.</summary>
        public bool Cumulative { get; set; }

        /// <summary>Gets or sets a value indicating whether the X variables should be cumulative.</summary>
        public bool CumulativeX { get; set; }

        /// <summary>Optional data filter.</summary>
        public string Filter { get; set; }
        
        /// <summary>A list of all descriptor names that can be listed as 'vary by' in markers/line types etc.</summary>
        public IEnumerable<string> GetDescriptorNames(IStorageReader reader)
        {
            var names = new List<string>();
            foreach (var simulationDescription in FindSimulationDescriptions())
                names.AddRange(simulationDescription.Descriptors.Select(d => d.Name));
            names.Add("Graph series");

            // Add all string and integer fields to descriptor names.
            foreach (var column in reader.GetColumns(TableName))
                if (column.Item2 == typeof(string) || column.Item2 == typeof(int))
                    if (column.Item1 != "CheckpointID" && column.Item1 != "SimulationID")
                        names.Add(column.Item1);

            return names.Distinct();
        }

        /// <summary>Called by the graph presenter to get a list of all actual series to put on the graph.</summary>
        /// <param name="definitions">A list of definitions to add to.</param>
        /// <param name="reader">A storage reader.</param>
        /// <param name="simulationFilter"></param>
        public void GetSeriesToPutOnGraph(IStorageReader reader, List<SeriesDefinition> definitions, List<string> simulationFilter = null)
        {
            List<SeriesDefinition> seriesDefinitions = new List<SeriesDefinition>();

            // If this series doesn't have a table name then it must be getting its data from other models.
            if (TableName == null)
            {
                seriesDefinitions.Add(new SeriesDefinition(this));
                seriesDefinitions[0].ReadData(reader, simulationDescriptions);
            }
            else
            {
                // TableName exists so get the vary by fields and the simulation descriptions.
                var varyByFieldNames = GetVaryByFieldNames();
                simulationDescriptions = FindSimulationDescriptions();
                if (simulationFilter == null)
                    simulationFilter = simulationDescriptions.Select(d => d.Name).Distinct().ToList();

                var whereClauseForInScopeData = CreateInScopeWhereClause(reader, simulationFilter);

                if (varyByFieldNames.Count == 0 || varyByFieldNames.Contains("Graph series"))
                {
                    // No vary by fields. Just plot the whole table in a single
                    // series with data that is in scope.
                    seriesDefinitions = new List<SeriesDefinition>() { new SeriesDefinition(this, whereClauseForInScopeData, Filter) };
                }
                else
                {
                    // There are one or more vary by fields. Create series definitions
                    // for each combination of vary by fields.
                    seriesDefinitions = CreateDefinitionsUsingVaryBy(varyByFieldNames, simulationDescriptions, whereClauseForInScopeData);
                }

                // If we don't have any definitions then see if the vary by fields
                // refer to string fields in the database table.
                if (seriesDefinitions.Count == 0)
                    seriesDefinitions = CreateDefinitionsFromFieldInTable(reader, varyByFieldNames, whereClauseForInScopeData);

                // Paint all definitions. 
                var painter = GetSeriesPainter();
                foreach (var seriesDefinition in seriesDefinitions)
                    painter.Paint(seriesDefinition);

                // Tell each series definition to read its data.
                foreach (var seriesDefinition in seriesDefinitions)
                    seriesDefinition.ReadData(reader, simulationDescriptions);

                // Remove series that have no data.
                seriesDefinitions.RemoveAll(d => !MathUtilities.ValuesInArray(d.X) || !MathUtilities.ValuesInArray(d.Y));
            }

            // We might have child models that want to add to our series definitions e.g. regression.
            foreach (IGraphable series in Apsim.Children(this, typeof(IGraphable)))
                series.GetSeriesToPutOnGraph(reader, seriesDefinitions);

            definitions.AddRange(seriesDefinitions);
        }

        /// <summary>Called by the graph presenter to get a list of all annotations to put on the graph.</summary>
        /// <param name="annotations">A list of annotations to add to.</param>
        public void GetAnnotationsToPutOnGraph(List<Annotation> annotations)
        {
            // We might have child models that wan't to add to the annotations e.g. regression.
            foreach (IGraphable series in Apsim.Children(this, typeof(IGraphable)))
                series.GetAnnotationsToPutOnGraph(annotations);
        }

        /// <summary>Return a list of extra fields that the definition should read.</summary>
        /// <param name="seriesDefinition">The calling series definition.</param>
        /// <returns>A list of fields - never null.</returns>
        public IEnumerable<string> GetExtraFieldsToRead(SeriesDefinition seriesDefinition)
        {
            return new string[0];
        }

        /// <summary>
        /// Create series definitions assuming the vary by fields are text fields in the table.
        /// </summary>
        /// <param name="reader">The reader to read from.</param>
        /// <param name="varyByFieldNames">The vary by fields.</param>
        /// <param name="whereClauseForInScopeData">An SQL WHERE clause for rows that are in scope.</param>
        private List<SeriesDefinition> CreateDefinitionsFromFieldInTable(IStorageReader reader, List<string> varyByFieldNames, string whereClauseForInScopeData)
        {
            List<SeriesDefinition> definitions = new List<SeriesDefinition>();

            var fieldsThatExist = reader.ColumnNames(TableName);
            var varyByThatExistInTable = varyByFieldNames.Where(v => fieldsThatExist.Contains(v)).ToList();

            var validValuesForEachVaryByField = new List<List<string>>();
            foreach (var varyByFieldName in varyByThatExistInTable)
            {
                var data = reader.GetData(TableName, 
                                            fieldNames: new string[] { varyByFieldName },
                                            filter: whereClauseForInScopeData,
                                            distinct: true);
                var values = DataTableUtilities.GetColumnAsStrings(data, varyByFieldName).Distinct().ToList();
                validValuesForEachVaryByField.Add(values);
            }

            foreach (var combination in MathUtilities.AllCombinationsOf(validValuesForEachVaryByField.ToArray(), reverse:true))
            {
                var descriptors = new List<SimulationDescription.Descriptor>();
                for (int i = 0; i < combination.Count; i++)
                    descriptors.Add(new SimulationDescription.Descriptor(varyByThatExistInTable[i], 
                                                                         combination[i]));
                definitions.Add(new SeriesDefinition(this, whereClauseForInScopeData, Filter, descriptors));
            }

            return definitions;
        }

        /// <summary>
        /// Create an SQL WHERE clause for rows that are in scope.
        /// </summary>
        /// <param name="reader">The reader to read from.</param>
        /// <param name="simulationFilter">The names of simulatiosn that are in scope.</param>
        private string CreateInScopeWhereClause(IStorageReader reader, List<string> simulationFilter)
        {
            var fieldsThatExist = reader.ColumnNames(TableName);
            if (fieldsThatExist.Contains("SimulationID") || fieldsThatExist.Contains("SimulationName"))
            {
                // Extract all the simulation names from all descriptions.
                var simulationNames = simulationFilter.Distinct(); 

                string whereClause =  "SimulationName IN (" +
                                      StringUtilities.Build(simulationNames, ",", "'", "'") +
                                      ")";
                return whereClause;
            }
            else if (Filter != string.Empty)
                return Filter;
            else
                return null;
        }

        /// <summary>
        /// Create and return a list of series definitions for each group by field.
        /// </summary>
        /// <param name="varyByFieldNames">The vary by fields</param>
        /// <param name="simulationDescriptions">The simulation descriptions that are in scope.</param>
        /// <param name="whereClauseForInScopeData">An SQL WHERE clause for rows that are in scope.</param>
        private List<SeriesDefinition> CreateDefinitionsUsingVaryBy(List<string> varyByFieldNames, 
                                                                    List<SimulationDescription> simulationDescriptions,
                                                                    string whereClauseForInScopeData)
        {
            SplitDescriptionsWithSameDescriptors(simulationDescriptions);

            var definitions = new List<SeriesDefinition>();
            foreach (var simulationDescription in simulationDescriptions)
            {
                // Determine the descriptors to pass to the new definition that will
                // be created below. We only want to pass the 'vary by' descriptors.
                var descriptorsForDefinition = new List<SimulationDescription.Descriptor>();
                foreach (var descriptor in simulationDescription.Descriptors)
                {
                    if (varyByFieldNames.Contains(descriptor.Name))
                        descriptorsForDefinition.Add(descriptor);
                }

                // Try and find a definition that has the same descriptors.
                var foundDefinition = definitions.Find(d => SimulationDescription.Equals(d.Descriptors, descriptorsForDefinition));

                // Only create a definition if there are descriptors and there isn't
                // already a definition with the same descriptors.
                if (descriptorsForDefinition.Count > 0 && foundDefinition == null)
                {
                    // Create the definition.
                    definitions.Add(new SeriesDefinition(this,
                                                         whereClauseForInScopeData,
                                                         Filter,
                                                         descriptorsForDefinition));
                }
            }

            return definitions;
        }

        /// <summary>
        /// If a simulation description has the same descriptor more than once,
        /// split it into multiple descriptions.
        /// </summary>
        /// <remarks>
        /// A simulation description can have multiple zones
        /// e.g.
        ///    Sim1 Descriptors: SimulationName=abc, Zone=field1, Zone=field2, x=1, x=2
        /// Need to split this into 4 separate simulation descriptions:
        ///    Sim1 Descriptors: SimulationName=abc, Zone=field1, x=1
        ///    Sim2 Descriptors: SimulationName=abc, Zone=field1, x=2
        ///    Sim3 Descriptors: SimulationName=abc, Zone=field2, x=1
        ///    Sim4 Descriptors: SimulationName=abc, Zone=field2f, x=2
        /// </remarks>
        /// <param name="simulationDescriptions">Simulation descriptions.</param>
        private void SplitDescriptionsWithSameDescriptors(List<SimulationDescription> simulationDescriptions)
        {
            var newList = new List<SimulationDescription>();
            foreach (var simulationDescription in simulationDescriptions)
            {
                var descriptors = new List<List<SimulationDescription.Descriptor>>();
                var descriptorGroups = simulationDescription.Descriptors.GroupBy(d => d.Name);
                foreach (var group in descriptorGroups)
                    descriptors.Add(group.ToList());

                var allCombinations = MathUtilities.AllCombinationsOf(descriptors.ToArray());
                foreach (var combination in allCombinations)
                {
                    newList.Add(new SimulationDescription(null, simulationDescription.Name)
                    {
                        Descriptors = combination
                    });
                }
            }
            simulationDescriptions.Clear();
            simulationDescriptions.AddRange(newList);
        }

        /// <summary>
        /// Find and return a list of all simulation descriptions.
        /// </summary>
        public List<SimulationDescription> FindSimulationDescriptions()
        {
            // Find a parent that heads the scope that we're going to graph
            IModel parent = FindParent();

            List<SimulationDescription> simulationDescriptions = null;
            do
            {
                // Create a list of all simulation/zone objects that we're going to graph.
                simulationDescriptions = GetSimulationDescriptionsUnderModel(parent);
                parent = parent.Parent;
            }
            while (simulationDescriptions.Count == 0 && parent != null);
            return simulationDescriptions;
        }

        /// <summary>
        /// Get a list of simulation descriptions that are a child of the specified model.
        /// </summary>
        /// <param name="model">The model and it's child models to scan.</param>
        private List<SimulationDescription> GetSimulationDescriptionsUnderModel(IModel model)
        {
            var simulationDescriptions = new List<SimulationDescription>();
            if (model is ISimulationDescriptionGenerator)
                simulationDescriptions.AddRange((model as ISimulationDescriptionGenerator).GenerateSimulationDescriptions());
            else
            {
                foreach (IModel child in model.Children)
                {
                    if (child is Simulation || child is ISimulationDescriptionGenerator || child is Folder)
                        simulationDescriptions.AddRange(GetSimulationDescriptionsUnderModel(child));
                }
            }
            return simulationDescriptions;
        }
 
        /// <summary>Find a parent to base our series on.</summary>
        private IModel FindParent()
        {
            Type[] parentTypesToMatch = new Type[] { typeof(Simulation), typeof(Zone), typeof(ZoneCLEM), typeof(Experiment),
                                                     typeof(Folder), typeof(Simulations) };

            IModel obj = Parent;
            do
            {
                foreach (Type typeToMatch in parentTypesToMatch)
                    if (typeToMatch.IsAssignableFrom(obj.GetType()))
                        return obj;
                obj = obj.Parent;
            }
            while (obj != null);
            return obj;
        }

        /// <summary>Get series definition painter.</summary>
        /// <returns>Painter. Never returns null.</returns>
        private ISeriesDefinitionPainter GetSeriesPainter()
        {
            ISeriesDefinitionPainter painter;
            if (FactorToVaryColours != null)
            {
                if (FactorToVaryLines == FactorToVaryColours && FactorToVaryMarkers == FactorToVaryColours)
                    painter = new SequentialPainter
                        (this, FactorToVaryColours,
                         ColourUtilities.Colours.Length,
                         Enum.GetValues(typeof(MarkerType)).Length - 1, // minus 1 to avoid None type
                         Enum.GetValues(typeof(LineType)).Length - 1, // minus 1 to avoid None type
                         SeriesDefinition.SetColour,
                         SeriesDefinition.SetMarker,
                         SeriesDefinition.SetLineType);
                else if (FactorToVaryLines == FactorToVaryColours)
                    painter = new SequentialPainter
                        (this, FactorToVaryColours,
                         ColourUtilities.Colours.Length, Enum.GetValues(typeof(LineType)).Length - 1, // minus 1 to avoid None type
                         SeriesDefinition.SetColour,
                         SeriesDefinition.SetLineType);
                else if (FactorToVaryMarkers == FactorToVaryColours)
                    painter = new SequentialPainter
                       (this, FactorToVaryColours,
                        ColourUtilities.Colours.Length,
                        Enum.GetValues(typeof(MarkerType)).Length - 1,// minus 1 to avoid None type
                        SeriesDefinition.SetColour,
                        SeriesDefinition.SetMarker);
                else if (FactorToVaryLines != null && FactorToVaryMarkers != null)
                    painter = new MultiDescriptorPainter
                       (FactorToVaryColours, FactorToVaryLines, FactorToVaryMarkers,
                        ColourUtilities.Colours.Length,
                        Enum.GetValues(typeof(LineType)).Length - 1, // minus 1 to avoid None type
                        Enum.GetValues(typeof(MarkerType)).Length - 1, // minus 1 to avoid None type
                        SeriesDefinition.SetColour,
                        SeriesDefinition.SetLineType,
                        SeriesDefinition.SetMarker);

                else if (FactorToVaryLines != null)
                    painter = new MultiDescriptorPainter
                       (FactorToVaryColours,
                        FactorToVaryLines,
                        ColourUtilities.Colours.Length,
                        Enum.GetValues(typeof(LineType)).Length - 1, // minus 1 to avoid None type
                        SeriesDefinition.SetColour,
                        SeriesDefinition.SetLineType);
                else if (FactorToVaryMarkers != null)
                    painter = new MultiDescriptorPainter
                       (FactorToVaryColours,
                        FactorToVaryMarkers,
                        ColourUtilities.Colours.Length,
                        Enum.GetValues(typeof(MarkerType)).Length - 1,// minus 1 to avoid None type
                        SeriesDefinition.SetColour,
                        SeriesDefinition.SetMarker);
                else
                    painter = new SequentialPainter
                       (this, FactorToVaryColours,
                        ColourUtilities.Colours.Length,
                        SeriesDefinition.SetColour);
            }
            else if (FactorToVaryLines != null)
            {
                painter = new SequentialPainter
                   (this, FactorToVaryLines,
                    Enum.GetValues(typeof(LineType)).Length - 1, // minus 1 to avoid None type   
                    SeriesDefinition.SetLineType);
            }
            else if (FactorToVaryMarkers != null)
            {
                painter = new SequentialPainter
                   (this, FactorToVaryMarkers,
                    Enum.GetValues(typeof(MarkerType)).Length - 1,// minus 1 to avoid None type
                    SeriesDefinition.SetMarker);
            }
            else
                painter = new DefaultPainter(Colour, Line, Marker);
            return painter;
        }

        /// <summary>Return a list of field names that this series is varying.</summary>
        private List<string> GetVaryByFieldNames()
        {
            var groupByFieldNames = new List<string>();
            if (FactorToVaryColours != null)
                groupByFieldNames.Add(FactorToVaryColours);
            if (FactorToVaryLines != null)
                groupByFieldNames.Add(FactorToVaryLines);
            if (FactorToVaryMarkers != null)
                groupByFieldNames.Add(FactorToVaryMarkers);
            groupByFieldNames = groupByFieldNames.Distinct().ToList();
            return groupByFieldNames;
        }
    }
}<|MERGE_RESOLUTION|>--- conflicted
+++ resolved
@@ -1,13 +1,4 @@
-<<<<<<< HEAD
-﻿// -----------------------------------------------------------------------
-// <copyright file="Series.cs" company="APSIM Initiative">
-//     Copyright (c) APSIM Initiative
-// </copyright>
-// -----------------------------------------------------------------------
 namespace Models
-=======
-﻿namespace Models.Graph
->>>>>>> 863e54c5
 {
     using APSIM.Shared.Utilities;
     using Models.CLEM;
