--- conflicted
+++ resolved
@@ -197,22 +197,9 @@
         /// </summary>
         private void CalculateLayeredShortWaveRadiation(ZoneMicroClimate ZoneMC)
         {
-<<<<<<< HEAD
             if (ZoneMC.zone is Zones.StripCropZone)
             {
                 
-=======
-            // Perform Top-Down Light Balance
-            // ==============================
-            double Rin = ZoneMC.IncomingRs;
-            double Rint = 0;
-            for (int i = ZoneMC.numLayers - 1; i >= 0; i += -1)
-            {
-                Rint = Rin * (1.0 - Math.Exp(-ZoneMC.layerKtot[i] * ZoneMC.LAItotsum[i]));
-                for (int j = 0; j <= ZoneMC.Canopies.Count - 1; j++)
-                    ZoneMC.Canopies[j].Rs[i] = Rint * MathUtilities.Divide(ZoneMC.Canopies[j].Ftot[i] * ZoneMC.Canopies[j].Ktot, ZoneMC.layerKtot[i], 0.0);
-                Rin -= Rint;
->>>>>>> 9a0edf84
             }
             else if (ZoneMC.zone is Zones.RectangularZone && ZoneMC.zone.Parent is Zones.StripCropZone)
             // Do nothing as the above loop would have done this
