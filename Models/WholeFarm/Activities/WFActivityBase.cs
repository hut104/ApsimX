--- conflicted
+++ resolved
@@ -29,7 +29,7 @@
 		public List<ResourceRequest> ResourceRequestList { get; set; }
 
 		/// <summary>
-		/// List of code added activities under this activity
+		/// Current list of activities under this activity
 		/// </summary>
 		[XmlIgnore]
 		public List<WFActivityBase> ActivityList { get; set; }
@@ -169,27 +169,6 @@
 					throw new Exception(String.Format("Insufficient resources ({0}) for activity ({1}) (see Summary for details)", resourcelist, this.Name));
 				}
 
-<<<<<<< HEAD
-				foreach (ResourceRequest request in ResourceRequestList)
-				{
-					// get resource
-					request.Provided = 0;
-					if (request.Resource != null)
-					{
-						// remove resource
-						request.Resource.Remove(request);
-					}
-				}
-				PerformActivity();
-			}
-		}
-
-		/// <summary>
-		/// Action to do when partial resources available
-		/// Actions are: report error and stop, skip activity, use available resources
-		/// </summary>
-		[Description("Perform Activity with partial resources available")]
-=======
                 foreach (ResourceRequest request in ResourceRequestList)
                 {
                     // get resource
@@ -212,7 +191,6 @@
         /// Perform Activity with partial resources available
         /// </summary>
         [Description("Perform Activity with partial resources available")]
->>>>>>> fa7e4044
 		public OnPartialResourcesAvailableActionTypes OnPartialResourcesAvailableAction { get; set; }
 
 		/// <summary>
