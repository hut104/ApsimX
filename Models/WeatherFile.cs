--- conflicted
+++ resolved
@@ -1,481 +1,475 @@
-using System;
-using System.Data;
-using Models.Core;
-using System.IO;
-
-namespace Models
-{
-    /// <summary>
-    /// Reads in met data and makes it available for other components.
-    /// </summary>
-    [ViewName("UserInterface.Views.TabbedMetDataView")]
-    [PresenterName("UserInterface.Presenters.MetDataPresenter")]
-    public class WeatherFile : Model 
-    {
-        // Links
-        [Link] private Clock Clock = null;
-        [Link] private Simulations Simulations = null;
-        //[Link] private Simulation Simulation = null;
-        [Link] private ISummary Summary = null;
-
-        // Privates
-        private Utility.ApsimTextFile WtrFile = null;
-        private DataTable WtrData = new DataTable();
-        private bool HaveReadData = false;
-        private int MaxTIndex;
-        private int MinTIndex;
-        private int RadnIndex;
-        private int RainIndex;
-        private NewMetType TodaysMetData = new NewMetType();
-        private String FFileName = "";
-
-        public WeatherFile()
-        {
-        }
-
-        // Parameters read in
-        public string FileName
-        {
-            get 
-            { 
-                return FFileName;
-            }
-            set
-            {
-                FFileName = value;
-            }
-        }
-
-        public DateTime StartDate
-        {
-            get
-            {
-                if (WtrFile != null)
-                    return WtrFile.FirstDate;
-                else
-                    return new DateTime(0);
-            }
-        }
-        public DateTime EndDate
-        {
-            get
-            {
-                if (WtrFile != null)
-                    return WtrFile.LastDate;
-                else
-                    return new DateTime(0);
-            }
-        }
-        // Events
-        public struct NewMetType
-        {
-            public double today;
-            public float radn;
-            public float maxt;
-            public float mint;
-            public float rain;
-            public float vp;
-        }
-        public delegate void NewMetDelegate(NewMetType Data); 
-        public event NewMetDelegate NewMet;
-
-        // Outputs
-        public NewMetType MetData { get { return TodaysMetData; } }
-        public double MaxT { get { return MetData.maxt; } }
-        public double MinT { get { return MetData.mint; } }
-        public double Rain { get { return MetData.rain; } }
-        public double Radn { get { return MetData.radn; } }
-        public double Latitude
-        {
-            get
-            {
-                if (WtrFile.Constant("Latitude") == null)
-                    return 0;
-                else
-                    return Convert.ToDouble(WtrFile.Constant("Latitude").Value);
-            }
-        }
-        public double Tav
-        {
-            get
-            {
-                if (WtrFile.Constant("tav") == null)
-                {
-                    //this constant has not been found so do a calculation
-                    CalcTAVAMP();
-                }
-                return Convert.ToDouble(WtrFile.Constant("tav").Value);
-            }
-        }
-        public double Amp
-        {
-            get
-            {
-                if (WtrFile.Constant("amp") == null)
-                {
-                    //this constant has not been found so do a calculation
-                    CalcTAVAMP();
-                }
-                return Convert.ToDouble(WtrFile.Constant("amp").Value);
-            }
-        }
-        //=====================================================================
-        /// <summary>
-        /// Return the duration of the day in hours.
-        /// </summary>
-        public double DayLength
-        {
-            get
-            {
-                //APSIM uses civil twilight
-                return Utility.Math.DayLength(Clock.Today.DayOfYear, -6.0, Latitude); 
-            }
-        }
-        //=====================================================================
-        /// <summary>
-        /// Return the 3 hourly estimates of air temperature in this daily timestep.
-        /// ref: Jones, C. A., and Kiniry, J. R. (1986). "'CERES-Maize: A simulation model of maize growth
-        ///      and development'." Texas A&M University Press: College Station, TX.
-        /// Example of use:
-        /// <code>
-        /// double tot = 0;
-        /// for (int period = 1; period &lt;= 8; period++)
-        /// {
-        ///    tot = tot + ThermalTimeFn.ValueIndexed(Temps3Hours[i]);
-        /// }
-        /// return tot / 8;
-        ///</code>    
-        /// </summary>
-        public double[] Temps3Hours
-        {
-            get
-            {
-                return CalcPeriodTemps();
-            }
-        }
-        public void YearlyRainfall(out double[] YearlyTotals, out double[] LTAvMonthly)
-        {
-            YearlyRain(out YearlyTotals, out LTAvMonthly);
-        }
-        //=====================================================================
-        /// <summary>
-        /// Open the specified weather data file.
-        /// </summary>
-        /// <param name="filename"></param>
-        /// <returns></returns>
-        private Boolean OpenDataFile(String _filename)
-        {
-            string FullFileName = _filename;
-            if (Path.GetFullPath(_filename) != _filename)
-                FullFileName = Path.Combine(Path.GetDirectoryName(Simulations.FileName), _filename);
-            if (System.IO.File.Exists(FullFileName))
-            {
-                if (WtrFile == null)
-                {
-                    HaveReadData = false;
-                    WtrFile = new Utility.ApsimTextFile();
-                }
-                FFileName = FullFileName;
-                WtrFile.Open(FullFileName);
-                MaxTIndex = Utility.String.IndexOfCaseInsensitive(WtrFile.Headings, "Maxt");
-                MinTIndex = Utility.String.IndexOfCaseInsensitive(WtrFile.Headings, "Mint");
-                RadnIndex = Utility.String.IndexOfCaseInsensitive(WtrFile.Headings, "Radn");
-                RainIndex = Utility.String.IndexOfCaseInsensitive(WtrFile.Headings, "Rain");
-                if (MaxTIndex == -1)
-                    throw new Exception("Cannot find MaxT in weather file: " + FullFileName);
-                if (MinTIndex == -1)
-                    throw new Exception("Cannot find MinT in weather file: " + FullFileName);
-                if (RadnIndex == -1)
-                    throw new Exception("Cannot find Radn in weather file: " + FullFileName);
-                if (RainIndex == -1)
-                    throw new Exception("Cannot find Rain in weather file: " + FullFileName);
-
-                return true;
-            }
-            else
-            {
-                return false;
-            }
-        }
-        /// <summary>
-        /// An event handler to allow use to initialise ourselves.
-        /// </summary>
-        [EventSubscribe("Initialised")]
-        private void OnInitialised(object sender, EventArgs e)
-        {
-            if (WtrFile == null)
-            {
-                HaveReadData = false;
-                Summary.WriteProperty("Weather file name", FileName);
-            }
-            if (!OpenDataFile(FFileName))
-<<<<<<< HEAD
-            {
-                throw new Exception(FFileName + " cannot be found!");
-            }
-=======
-                throw new ApsimXException(this.FullPath, "Cannot find weather file '" + FileName + "'");
->>>>>>> dc9ae91f
-        }
-
-        /// <summary>
-        /// An event handler for the tick event.
-        /// </summary>
-        [EventSubscribe("Tick")]
-        private void OnTick(object sender, EventArgs e)
-        {
-            if (!HaveReadData)
-            {
-                WtrFile.SeekToDate(Clock.Today);
-                HaveReadData = true;
-            }
-
-            object[] Values = WtrFile.GetNextLineOfData();
-
-            if (Clock.Today != WtrFile.GetDateFromValues(Values))
-                throw new Exception("Non consecutive dates found in file: " + FileName);
-
-            TodaysMetData.today = (double)Clock.Today.Ticks;
-            TodaysMetData.radn = Convert.ToSingle(Values[RadnIndex]);
-            TodaysMetData.maxt = Convert.ToSingle(Values[MaxTIndex]);
-            TodaysMetData.mint = Convert.ToSingle(Values[MinTIndex]);
-            TodaysMetData.rain = Convert.ToSingle(Values[RainIndex]);
-            if (NewMet != null)
-                NewMet.Invoke(MetData);
-        }
-        //=====================================================================
-        /// <summary>
-        /// Simulation has terminated. Perform cleanup.
-        /// </summary>
-        [EventSubscribe("Completed")]
-        public void OnCompleted(object sender, EventArgs e)
-        {
-            Clock.Tick -= OnTick;
-           // Simulation.Completed -= OnCompleted;
-            WtrFile.Close();
-            WtrFile = null;
-        }
-        //=====================================================================
-        /// <summary>
-        /// Calculate the amp and tav 'constant' values for this metfile
-        /// and store the values into the File constants.
-        /// </summary>
-        private void CalcTAVAMP()
-        {
-            double tav = 0;
-            double amp = 0;
-
-            //do the calculations
-            ProcessMonthlyTAVAMP(out tav, out amp);
-
-            if (WtrFile.Constant("tav") == null)
-            {
-                WtrFile.AddConstant("tav", tav.ToString(), "", ""); //add a new constant
-            }
-            else
-                WtrFile.SetConstant("tav", tav.ToString());
-
-            if (WtrFile.Constant("amp") == null)
-            {
-                WtrFile.AddConstant("amp", amp.ToString(), "", ""); //add a new constant
-            }
-            else
-                WtrFile.SetConstant("amp", amp.ToString());
-        }
-        //=====================================================================
-        /// <summary>
-        /// Calculate the amp and tav 'constant' values for this metfile.
-        /// </summary>
-        /// <param name="tav">The calculated tav value</param>
-        /// <param name="amp">The calculated amp value</param>
-        private void ProcessMonthlyTAVAMP(out double tav, out double amp)
-        {
-            //init return values
-            tav = 0;
-            amp = 0;
-            double maxt, mint;
-
-            //get dataset size
-            DateTime start = WtrFile.FirstDate;
-            DateTime last = WtrFile.LastDate;
-            int nyears = last.Year - start.Year + 1;
-            //temp storage arrays
-            double[,] monthlyMeans = new double[12, nyears];
-            double[,] monthlySums = new double[12, nyears];
-            int[,] monthlyDays  = new int[12, nyears];
-
-            WtrFile.SeekToDate(start); //goto start of data set
-
-            //read the daily data from the met file
-            object[] Values;
-            DateTime curDate;
-            int curMonth = 0;
-            Boolean moreData = true;
-            while (moreData)
-            {
-                Values = WtrFile.GetNextLineOfData();
-                curDate = WtrFile.GetDateFromValues(Values);
-                int yrIdx = curDate.Year - start.Year;
-                maxt = Convert.ToDouble(Values[MaxTIndex]);
-                mint = Convert.ToDouble(Values[MinTIndex]);
-                //accumulate the daily mean for each month
-                if (curMonth != curDate.Month) //if next month then
-                {
-                    curMonth = curDate.Month;
-                    monthlySums[curMonth - 1, yrIdx] = 0;    //initialise the total
-                }
-                monthlySums[curMonth - 1, yrIdx] = monthlySums[curMonth - 1, yrIdx] + ((maxt + mint) * 0.5);
-                monthlyDays[curMonth - 1, yrIdx]++;
-
-                if (curDate >= last)    //if have read last record
-                    moreData = false;
-            }
-
-            //do more summary calculations
-            double sumOfMeans;
-            double maxMean, minMean;
-            double yearlySumMeans = 0;
-            double yearlySumAmp = 0;
-            for (int y = 0; y < nyears; y++)    
-            {
-                maxMean = -999;
-                minMean = 999;
-                sumOfMeans = 0;
-                for (int m = 0; m < 12; m++)    
-                {
-                    monthlyMeans[m, y] = monthlySums[m, y] / monthlyDays[m, y];  //calc monthly mean
-                    sumOfMeans += monthlyMeans[m, y];
-                    maxMean = Math.Max(monthlyMeans[m, y], maxMean);
-                    minMean = Math.Min(monthlyMeans[m, y], minMean);
-                }
-                yearlySumMeans += sumOfMeans / 12.0;        //accum the ave of monthly means
-                yearlySumAmp += maxMean - minMean;          //accum the amp of means
-            }
-
-            tav = yearlySumMeans / nyears;  //calc the ave of the yearly ave means
-            amp = yearlySumAmp / nyears;    //calc the ave of the yearly amps
-
-            HaveReadData = false;           //ensure that OnTick will set the file ptr correctly for next read    
-        }
-        //=====================================================================
-        /// <summary>
-        /// Get the DataTable view of this data
-        /// </summary>
-        /// <returns>The DataTable</returns>
-        public DataTable GetAllData()
-        {
-            if (OpenDataFile(FFileName))
-            {
-                WtrData = WtrFile.ToTable();
-                return WtrData;
-            }
-            else
-                return null;
-        }
-        //=====================================================================
-        /// <summary>
-        /// Interpolations of the air temperature for 3 hourly intervals.
-        /// ref: Jones, C. A., and Kiniry, J. R. (1986). "'CERES-Maize: A simulation model of maize growth
-        ///      and development'"
-        /// Refactored from Phenology.cpp (Sorghum model)
-        /// </summary>
-        /// <returns>Array of air mean temperatures</returns>
-        private double[] CalcPeriodTemps()
-        {
-            double[] PeriodTemps = new double[8];
-            for (int period = 1; period <= 8; period++)
-            {
-                PeriodTemps[period - 1] = temp3Hr(MetData.maxt, MetData.mint, period);  // get an air temperature for this period
-            }
-            return PeriodTemps;
-        }
-        //=====================================================================
-        /// <summary>
-        /// An estimate of mean air temperature for the period number in this timestep
-        /// </summary>
-        /// <param name="tMax"></param>
-        /// <param name="tMin"></param>
-        /// <param name="period"></param>
-        /// <returns></returns>
-        private double temp3Hr (double tMax, double tMin, double period)
-        {
-            double tRangeFract = 0.92105 + 0.1140 * period - 
-                                           0.0703 * Math.Pow(period,2) +
-                                           0.0053 * Math.Pow(period,3);
-            double diurnalRange = tMax - tMin;
-            double deviation = tRangeFract * diurnalRange;
-            return  (tMin + deviation);
-        }
-        /// <summary>
-        /// Summarise the long term yearly rainfall
-        /// </summary>
-        /// <param name="YearlyTotals"></param>
-        /// <param name="LTAvMonthly"></param>
-        private void YearlyRain(out double[] YearlyTotals, out double[] LTAvMonthly)
-        {
-            double rain;
-
-            //get dataset size
-            DateTime start = WtrFile.FirstDate;
-            DateTime last = WtrFile.LastDate;
-            int nyears = last.Year - start.Year + 1;
-            //temp storage arrays
-            double[,] monthlySums = new double[12, nyears];
-            int[,] monthlyDays = new int[12, nyears];
-            //return values
-            YearlyTotals = new double[nyears];
-            LTAvMonthly = new double[12];
-
-            WtrFile.SeekToDate(start); //goto start of data set
-
-            //read the daily data from the met file
-            object[] Values;
-            DateTime curDate;
-            int curYear = 0;
-            int curMonth = 0;
-            Boolean moreData = true;
-            while (moreData)
-            {
-                Values = WtrFile.GetNextLineOfData();
-                curDate = WtrFile.GetDateFromValues(Values);
-                curMonth = curDate.Month;
-                int yrIdx = curDate.Year - start.Year;
-                rain = Convert.ToDouble(Values[RainIndex]);
-                //accumulate the yearly rainfal
-                if (curYear != curDate.Year) //if next year then
-                {
-                    curYear = curDate.Year;
-                    YearlyTotals[yrIdx] = 0;    //initialise the total for next year
-                    for (int m = 0; m < 12; m++)
-                    {
-                        monthlySums[curMonth - 1, yrIdx] = 0;
-                        monthlyDays[curMonth - 1, yrIdx] = 0;
-                    }
-                }
-                monthlySums[curMonth - 1, yrIdx] += rain;
-                monthlyDays[curMonth - 1, yrIdx] += 1;
-                YearlyTotals[yrIdx] += rain;
-                if (curDate >= last)    //if have read last record
-                    moreData = false;
-            }
-            //now calculate the long term av month rainfall
-            int yrCount;
-            double sum;
-            for (int m = 0; m < 12; m++)
-            {
-                sum = 0;
-                yrCount = 0;
-                for (int y = 0; y < nyears; y++)
-                {
-                    if (monthlyDays[m, y] > 0)  //don't use 0 rainfall for non existent months
-                    {
-                        sum += monthlySums[m, y];
-                        yrCount++;
-                    }
-                }
-                if (yrCount > 0)
-                    LTAvMonthly[m] = sum / yrCount;
-            }
-        }
-    }
+using System;
+using System.Data;
+using Models.Core;
+using System.IO;
+
+namespace Models
+{
+    /// <summary>
+    /// Reads in met data and makes it available for other components.
+    /// </summary>
+    [ViewName("UserInterface.Views.TabbedMetDataView")]
+    [PresenterName("UserInterface.Presenters.MetDataPresenter")]
+    public class WeatherFile : Model 
+    {
+        // Links
+        [Link] private Clock Clock = null;
+        [Link] private Simulations Simulations = null;
+        //[Link] private Simulation Simulation = null;
+        [Link] private ISummary Summary = null;
+
+        // Privates
+        private Utility.ApsimTextFile WtrFile = null;
+        private DataTable WtrData = new DataTable();
+        private bool HaveReadData = false;
+        private int MaxTIndex;
+        private int MinTIndex;
+        private int RadnIndex;
+        private int RainIndex;
+        private NewMetType TodaysMetData = new NewMetType();
+        private String FFileName = "";
+
+        public WeatherFile()
+        {
+        }
+
+        // Parameters read in
+        public string FileName
+        {
+            get 
+            { 
+                return FFileName;
+            }
+            set
+            {
+                FFileName = value;
+            }
+        }
+
+        public DateTime StartDate
+        {
+            get
+            {
+                if (WtrFile != null)
+                    return WtrFile.FirstDate;
+                else
+                    return new DateTime(0);
+            }
+        }
+        public DateTime EndDate
+        {
+            get
+            {
+                if (WtrFile != null)
+                    return WtrFile.LastDate;
+                else
+                    return new DateTime(0);
+            }
+        }
+        // Events
+        public struct NewMetType
+        {
+            public double today;
+            public float radn;
+            public float maxt;
+            public float mint;
+            public float rain;
+            public float vp;
+        }
+        public delegate void NewMetDelegate(NewMetType Data); 
+        public event NewMetDelegate NewMet;
+
+        // Outputs
+        public NewMetType MetData { get { return TodaysMetData; } }
+        public double MaxT { get { return MetData.maxt; } }
+        public double MinT { get { return MetData.mint; } }
+        public double Rain { get { return MetData.rain; } }
+        public double Radn { get { return MetData.radn; } }
+        public double Latitude
+        {
+            get
+            {
+                if (WtrFile.Constant("Latitude") == null)
+                    return 0;
+                else
+                    return Convert.ToDouble(WtrFile.Constant("Latitude").Value);
+            }
+        }
+        public double Tav
+        {
+            get
+            {
+                if (WtrFile.Constant("tav") == null)
+                {
+                    //this constant has not been found so do a calculation
+                    CalcTAVAMP();
+                }
+                return Convert.ToDouble(WtrFile.Constant("tav").Value);
+            }
+        }
+        public double Amp
+        {
+            get
+            {
+                if (WtrFile.Constant("amp") == null)
+                {
+                    //this constant has not been found so do a calculation
+                    CalcTAVAMP();
+                }
+                return Convert.ToDouble(WtrFile.Constant("amp").Value);
+            }
+        }
+        //=====================================================================
+        /// <summary>
+        /// Return the duration of the day in hours.
+        /// </summary>
+        public double DayLength
+        {
+            get
+            {
+                //APSIM uses civil twilight
+                return Utility.Math.DayLength(Clock.Today.DayOfYear, -6.0, Latitude); 
+            }
+        }
+        //=====================================================================
+        /// <summary>
+        /// Return the 3 hourly estimates of air temperature in this daily timestep.
+        /// ref: Jones, C. A., and Kiniry, J. R. (1986). "'CERES-Maize: A simulation model of maize growth
+        ///      and development'." Texas A&M University Press: College Station, TX.
+        /// Example of use:
+        /// <code>
+        /// double tot = 0;
+        /// for (int period = 1; period &lt;= 8; period++)
+        /// {
+        ///    tot = tot + ThermalTimeFn.ValueIndexed(Temps3Hours[i]);
+        /// }
+        /// return tot / 8;
+        ///</code>    
+        /// </summary>
+        public double[] Temps3Hours
+        {
+            get
+            {
+                return CalcPeriodTemps();
+            }
+        }
+        public void YearlyRainfall(out double[] YearlyTotals, out double[] LTAvMonthly)
+        {
+            YearlyRain(out YearlyTotals, out LTAvMonthly);
+        }
+        //=====================================================================
+        /// <summary>
+        /// Open the specified weather data file.
+        /// </summary>
+        /// <param name="filename"></param>
+        /// <returns></returns>
+        private Boolean OpenDataFile(String _filename)
+        {
+            string FullFileName = _filename;
+            if (Path.GetFullPath(_filename) != _filename)
+                FullFileName = Path.Combine(Path.GetDirectoryName(Simulations.FileName), _filename);
+            if (System.IO.File.Exists(FullFileName))
+            {
+                if (WtrFile == null)
+                {
+                    HaveReadData = false;
+                    WtrFile = new Utility.ApsimTextFile();
+                }
+                FFileName = FullFileName;
+                WtrFile.Open(FullFileName);
+                MaxTIndex = Utility.String.IndexOfCaseInsensitive(WtrFile.Headings, "Maxt");
+                MinTIndex = Utility.String.IndexOfCaseInsensitive(WtrFile.Headings, "Mint");
+                RadnIndex = Utility.String.IndexOfCaseInsensitive(WtrFile.Headings, "Radn");
+                RainIndex = Utility.String.IndexOfCaseInsensitive(WtrFile.Headings, "Rain");
+                if (MaxTIndex == -1)
+                    throw new Exception("Cannot find MaxT in weather file: " + FullFileName);
+                if (MinTIndex == -1)
+                    throw new Exception("Cannot find MinT in weather file: " + FullFileName);
+                if (RadnIndex == -1)
+                    throw new Exception("Cannot find Radn in weather file: " + FullFileName);
+                if (RainIndex == -1)
+                    throw new Exception("Cannot find Rain in weather file: " + FullFileName);
+
+                return true;
+            }
+            else
+            {
+                return false;
+            }
+        }
+        /// <summary>
+        /// An event handler to allow use to initialise ourselves.
+        /// </summary>
+        [EventSubscribe("Initialised")]
+        private void OnInitialised(object sender, EventArgs e)
+        {
+            if (WtrFile == null)
+            {
+                HaveReadData = false;
+                Summary.WriteProperty("Weather file name", FileName);
+            }
+            if (!OpenDataFile(FFileName))
+                throw new ApsimXException(this.FullPath, "Cannot find weather file '" + FileName + "'");
+        }
+
+        /// <summary>
+        /// An event handler for the tick event.
+        /// </summary>
+        [EventSubscribe("Tick")]
+        private void OnTick(object sender, EventArgs e)
+        {
+            if (!HaveReadData)
+            {
+                WtrFile.SeekToDate(Clock.Today);
+                HaveReadData = true;
+            }
+
+            object[] Values = WtrFile.GetNextLineOfData();
+
+            if (Clock.Today != WtrFile.GetDateFromValues(Values))
+                throw new Exception("Non consecutive dates found in file: " + FileName);
+
+            TodaysMetData.today = (double)Clock.Today.Ticks;
+            TodaysMetData.radn = Convert.ToSingle(Values[RadnIndex]);
+            TodaysMetData.maxt = Convert.ToSingle(Values[MaxTIndex]);
+            TodaysMetData.mint = Convert.ToSingle(Values[MinTIndex]);
+            TodaysMetData.rain = Convert.ToSingle(Values[RainIndex]);
+            if (NewMet != null)
+                NewMet.Invoke(MetData);
+        }
+        //=====================================================================
+        /// <summary>
+        /// Simulation has terminated. Perform cleanup.
+        /// </summary>
+        [EventSubscribe("Completed")]
+        public void OnCompleted(object sender, EventArgs e)
+        {
+            Clock.Tick -= OnTick;
+           // Simulation.Completed -= OnCompleted;
+            WtrFile.Close();
+            WtrFile = null;
+        }
+        //=====================================================================
+        /// <summary>
+        /// Calculate the amp and tav 'constant' values for this metfile
+        /// and store the values into the File constants.
+        /// </summary>
+        private void CalcTAVAMP()
+        {
+            double tav = 0;
+            double amp = 0;
+
+            //do the calculations
+            ProcessMonthlyTAVAMP(out tav, out amp);
+
+            if (WtrFile.Constant("tav") == null)
+            {
+                WtrFile.AddConstant("tav", tav.ToString(), "", ""); //add a new constant
+            }
+            else
+                WtrFile.SetConstant("tav", tav.ToString());
+
+            if (WtrFile.Constant("amp") == null)
+            {
+                WtrFile.AddConstant("amp", amp.ToString(), "", ""); //add a new constant
+            }
+            else
+                WtrFile.SetConstant("amp", amp.ToString());
+        }
+        //=====================================================================
+        /// <summary>
+        /// Calculate the amp and tav 'constant' values for this metfile.
+        /// </summary>
+        /// <param name="tav">The calculated tav value</param>
+        /// <param name="amp">The calculated amp value</param>
+        private void ProcessMonthlyTAVAMP(out double tav, out double amp)
+        {
+            //init return values
+            tav = 0;
+            amp = 0;
+            double maxt, mint;
+
+            //get dataset size
+            DateTime start = WtrFile.FirstDate;
+            DateTime last = WtrFile.LastDate;
+            int nyears = last.Year - start.Year + 1;
+            //temp storage arrays
+            double[,] monthlyMeans = new double[12, nyears];
+            double[,] monthlySums = new double[12, nyears];
+            int[,] monthlyDays  = new int[12, nyears];
+
+            WtrFile.SeekToDate(start); //goto start of data set
+
+            //read the daily data from the met file
+            object[] Values;
+            DateTime curDate;
+            int curMonth = 0;
+            Boolean moreData = true;
+            while (moreData)
+            {
+                Values = WtrFile.GetNextLineOfData();
+                curDate = WtrFile.GetDateFromValues(Values);
+                int yrIdx = curDate.Year - start.Year;
+                maxt = Convert.ToDouble(Values[MaxTIndex]);
+                mint = Convert.ToDouble(Values[MinTIndex]);
+                //accumulate the daily mean for each month
+                if (curMonth != curDate.Month) //if next month then
+                {
+                    curMonth = curDate.Month;
+                    monthlySums[curMonth - 1, yrIdx] = 0;    //initialise the total
+                }
+                monthlySums[curMonth - 1, yrIdx] = monthlySums[curMonth - 1, yrIdx] + ((maxt + mint) * 0.5);
+                monthlyDays[curMonth - 1, yrIdx]++;
+
+                if (curDate >= last)    //if have read last record
+                    moreData = false;
+            }
+
+            //do more summary calculations
+            double sumOfMeans;
+            double maxMean, minMean;
+            double yearlySumMeans = 0;
+            double yearlySumAmp = 0;
+            for (int y = 0; y < nyears; y++)    
+            {
+                maxMean = -999;
+                minMean = 999;
+                sumOfMeans = 0;
+                for (int m = 0; m < 12; m++)    
+                {
+                    monthlyMeans[m, y] = monthlySums[m, y] / monthlyDays[m, y];  //calc monthly mean
+                    sumOfMeans += monthlyMeans[m, y];
+                    maxMean = Math.Max(monthlyMeans[m, y], maxMean);
+                    minMean = Math.Min(monthlyMeans[m, y], minMean);
+                }
+                yearlySumMeans += sumOfMeans / 12.0;        //accum the ave of monthly means
+                yearlySumAmp += maxMean - minMean;          //accum the amp of means
+            }
+
+            tav = yearlySumMeans / nyears;  //calc the ave of the yearly ave means
+            amp = yearlySumAmp / nyears;    //calc the ave of the yearly amps
+
+            HaveReadData = false;           //ensure that OnTick will set the file ptr correctly for next read    
+        }
+        //=====================================================================
+        /// <summary>
+        /// Get the DataTable view of this data
+        /// </summary>
+        /// <returns>The DataTable</returns>
+        public DataTable GetAllData()
+        {
+            if (OpenDataFile(FFileName))
+            {
+                WtrData = WtrFile.ToTable();
+                return WtrData;
+            }
+            else
+                return null;
+        }
+        //=====================================================================
+        /// <summary>
+        /// Interpolations of the air temperature for 3 hourly intervals.
+        /// ref: Jones, C. A., and Kiniry, J. R. (1986). "'CERES-Maize: A simulation model of maize growth
+        ///      and development'"
+        /// Refactored from Phenology.cpp (Sorghum model)
+        /// </summary>
+        /// <returns>Array of air mean temperatures</returns>
+        private double[] CalcPeriodTemps()
+        {
+            double[] PeriodTemps = new double[8];
+            for (int period = 1; period <= 8; period++)
+            {
+                PeriodTemps[period - 1] = temp3Hr(MetData.maxt, MetData.mint, period);  // get an air temperature for this period
+            }
+            return PeriodTemps;
+        }
+        //=====================================================================
+        /// <summary>
+        /// An estimate of mean air temperature for the period number in this timestep
+        /// </summary>
+        /// <param name="tMax"></param>
+        /// <param name="tMin"></param>
+        /// <param name="period"></param>
+        /// <returns></returns>
+        private double temp3Hr (double tMax, double tMin, double period)
+        {
+            double tRangeFract = 0.92105 + 0.1140 * period - 
+                                           0.0703 * Math.Pow(period,2) +
+                                           0.0053 * Math.Pow(period,3);
+            double diurnalRange = tMax - tMin;
+            double deviation = tRangeFract * diurnalRange;
+            return  (tMin + deviation);
+        }
+        /// <summary>
+        /// Summarise the long term yearly rainfall
+        /// </summary>
+        /// <param name="YearlyTotals"></param>
+        /// <param name="LTAvMonthly"></param>
+        private void YearlyRain(out double[] YearlyTotals, out double[] LTAvMonthly)
+        {
+            double rain;
+
+            //get dataset size
+            DateTime start = WtrFile.FirstDate;
+            DateTime last = WtrFile.LastDate;
+            int nyears = last.Year - start.Year + 1;
+            //temp storage arrays
+            double[,] monthlySums = new double[12, nyears];
+            int[,] monthlyDays = new int[12, nyears];
+            //return values
+            YearlyTotals = new double[nyears];
+            LTAvMonthly = new double[12];
+
+            WtrFile.SeekToDate(start); //goto start of data set
+
+            //read the daily data from the met file
+            object[] Values;
+            DateTime curDate;
+            int curYear = 0;
+            int curMonth = 0;
+            Boolean moreData = true;
+            while (moreData)
+            {
+                Values = WtrFile.GetNextLineOfData();
+                curDate = WtrFile.GetDateFromValues(Values);
+                curMonth = curDate.Month;
+                int yrIdx = curDate.Year - start.Year;
+                rain = Convert.ToDouble(Values[RainIndex]);
+                //accumulate the yearly rainfal
+                if (curYear != curDate.Year) //if next year then
+                {
+                    curYear = curDate.Year;
+                    YearlyTotals[yrIdx] = 0;    //initialise the total for next year
+                    for (int m = 0; m < 12; m++)
+                    {
+                        monthlySums[curMonth - 1, yrIdx] = 0;
+                        monthlyDays[curMonth - 1, yrIdx] = 0;
+                    }
+                }
+                monthlySums[curMonth - 1, yrIdx] += rain;
+                monthlyDays[curMonth - 1, yrIdx] += 1;
+                YearlyTotals[yrIdx] += rain;
+                if (curDate >= last)    //if have read last record
+                    moreData = false;
+            }
+            //now calculate the long term av month rainfall
+            int yrCount;
+            double sum;
+            for (int m = 0; m < 12; m++)
+            {
+                sum = 0;
+                yrCount = 0;
+                for (int y = 0; y < nyears; y++)
+                {
+                    if (monthlyDays[m, y] > 0)  //don't use 0 rainfall for non existent months
+                    {
+                        sum += monthlySums[m, y];
+                        yrCount++;
+                    }
+                }
+                if (yrCount > 0)
+                    LTAvMonthly[m] = sum / yrCount;
+            }
+        }
+    }
 }