﻿using System;
namespace Models.Core
{

    /// <summary>
    /// An enumeration for display types.
    /// Used by the Display Attribute.
    /// </summary>
    public enum DisplayType
    {
        /// <summary>
        /// No specific display editor.
        /// </summary>
        None,

        /// <summary>
        /// Allows the user to select from a preset list of values.
        /// If this is used, the Values property of DisplayAttribute
        /// must also be set.
        /// </summary>
        DropDown,

        /// <summary>
        /// Use the table name editor.
        /// </summary>
        TableName,

        /// <summary>
        /// A cultivar name editor.
        /// </summary>
        CultivarName,

        /// <summary>
        /// A phase name selector.
        /// </summary>
        CropStageName,

        /// <summary>
        /// A phase name selector.
        /// </summary>
        CropPhaseName,
        
        /// <summary>
        /// A LifePhase name editor.
        /// </summary>
        LifeCycleName,

        /// <summary>
        /// A LifePhase name editor.
        /// </summary>
        LifePhaseName,

        /// <summary>
        /// A file name editor.
        /// </summary>
        FileName,

        /// <summary>
        /// Allows selection of more than one file name.
        /// </summary>
        FileNames,

        /// <summary>
        /// Allows selection of a directory via a file chooser widget.
        /// </summary>
        DirectoryName,

        /// <summary>
        /// A field name editor.
        /// </summary>
        FieldName,

        /// <summary>
        /// Use a list of known residue types
        /// </summary>
        ResidueName,

        /// <summary>
        /// A model drop down.
        /// </summary>
        Model,

        /// <summary>
        /// This property is an object whose properties
        /// should also be displayed/editable in the GUI.
        /// </summary>
        SubModel,

        /// <summary>
        /// Only valid on an array property. Uses an multi-line
        /// text editor. Each line of input is treated as an
        /// element in the array.
        /// </summary>
        MultiLineText,
            
        /// <summary>
        /// This is a list of SCRUMcrop model parameterisations that 
        /// may be established in a simulation.
        /// </summary>
        SCRUMcropName,

        /// <summary>
        /// This is a list of SCRUMcrop model establishment stages.
        /// </summary>
        ScrumEstablishStages,

        /// <summary>
        /// This is a list of SCRUMcrop model harvest stages.
        /// </summary>
        ScrumHarvestStages,

        /// <summary>
<<<<<<< HEAD
        /// Provides a EditorView object for display
        /// </summary>
        Code,

         /// <summary>
        /// Provides a GTK Colour Picker dialog
        /// </summary>
        ColourPicker
=======
        /// List of plant organs that have damagable organs returned in plant.organ format.
        /// </summary>
        PlantOrganList

>>>>>>> eef80b49
    }

    /// <summary>
    /// Specifies various user interface display properties.
    /// </summary>
    [AttributeUsage(AttributeTargets.Property)]
    public class DisplayAttribute : System.Attribute
    {
        /// <summary>
        /// Gets or sets the display format (e.g. 'N3') that the user interface should
        /// use when showing values in the related property.
        /// </summary>
        public string Format { get; set; }

        /// <summary>
        /// Gets or sets a value indicating whether the user interface should display
        /// a total at the top of the column in a ProfileGrid.
        /// </summary>
        public bool ShowTotal { get; set; }

        /// <summary>
        /// Gets or sets a value denoting the type of model to show in the model drop down.
        /// </summary>
        public Type ModelType { get; set; }

        /// <summary>
        /// Gets or sets the types for the ResourceGroups whose Resource items are valid choices in the Resource name editor.
        /// eg. [Display(CLEMResourceGroups = new Type[] {typeof(AnimalFoodStore), typeof(HumanFoodStore), typeof(ProductStore) } )]"
        /// Will create a dropdown list with all the Resource items from only the AnimalFoodStore, HumanFoodStore and ProductStore.
        /// </summary>
        public Type[] CLEMResourceGroups { get; set; }

        /// <summary>
        /// Gets or sets the display type. 
        /// </summary>
        public DisplayType Type { get; set; }

        /// <summary>
        /// Gets or sets the name of a method which returns a list of valid values for this property.
        /// Methods pointed to by this property can return any generic IEnumerable and must accept no arguments.
        /// </summary>
        public string Values { get; set; }

        /// <summary>
        /// A list of objects to be passed to the values method allowing the user to further specify
        /// functioanlity from the display attributes
        /// </summary>
        public object[] ValuesArgs { get; set; }

        /// <summary>
        /// Specifies a callback method that will be called by GUI to determine if this property is enabled.
        /// </summary>
        public string EnabledCallback { get; set; }

        /// <summary>
        /// Specifies a callback method that will be called by GUI to determine if this property is visible.
        /// </summary>
        public string VisibleCallback { get; set; }

        /// <summary>
        /// Used in conjuction with <see cref="DisplayType.CultivarName"/>.
        /// Specifies the name of a plant whose cultivars should be displayed.
        /// </summary>
        public string PlantName { get; set; }

        /// <summary>
        /// Used in conjuction with <see cref="DisplayType.LifePhaseName"/>.
        /// Specifies the name of a LifeCycle whose phases should be displayed.
        /// </summary>
        public string LifeCycleName { get; set; }

        /// <summary>
        /// Set the primary order of properties for display
        /// Otherwise the line number of Description attribute is used for ordering
        /// </summary>
        public int Order { get; set; }

        /// <summary>
        /// Specifies the name of a single sub-property of supported type to substitute for a class-based property in the display 
        /// This allows a class-based property to be represented by managed by the user through one of its own properties in the GUI rather than providing all properties using the DisplayType.SubModel approach
        /// </summary>
        public string SubstituteSubPropertyName { get; set; }


    }
}<|MERGE_RESOLUTION|>--- conflicted
+++ resolved
@@ -110,7 +110,11 @@
         ScrumHarvestStages,
 
         /// <summary>
-<<<<<<< HEAD
+        /// List of plant organs that have damagable organs returned in plant.organ format.
+        /// </summary>
+        PlantOrganList,
+
+		/// <summary>
         /// Provides a EditorView object for display
         /// </summary>
         Code,
@@ -119,12 +123,6 @@
         /// Provides a GTK Colour Picker dialog
         /// </summary>
         ColourPicker
-=======
-        /// List of plant organs that have damagable organs returned in plant.organ format.
-        /// </summary>
-        PlantOrganList
-
->>>>>>> eef80b49
     }
 
     /// <summary>
