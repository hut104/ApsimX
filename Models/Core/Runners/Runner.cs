--- conflicted
+++ resolved
@@ -8,11 +8,8 @@
     using System.Collections;
     using System.Linq;
     using Models.Core.ApsimFile;
-<<<<<<< HEAD
     using System.Text;
-=======
     using Models.Core.Run;
->>>>>>> 259baee0
 
     /// <summary>
     /// Gets a run job for running one or more simulations.
