﻿using System;
using System.Collections.Generic;
using System.Linq;
using System.Text;
using System.Text.RegularExpressions;
using Newtonsoft.Json;
using Newtonsoft.Json.Linq;

namespace Models.Core.ApsimFile
{
    /// <summary>
    /// A collection of json utilities.
    /// </summary>
    /// <remarks>
    /// If you write a new utility for this class, please write a unit test
    /// for it. See JsonUtilitiesTests.cs in the UnitTests project.
    /// </remarks>
    public static class JsonUtilities
    {
        /// <summary>
        /// Returns the name of a node.
        /// </summary>
        /// <param name="node">The node.</param>
        /// <remarks>
        /// This actually fetches the 'Apsim' name of the node.
        /// e.g. For a Report called HarvestReport this will return 
        /// HarvestReport.
        /// </remarks>
        public static string Name(JToken node)
        {
            if (node == null)
                return null;

            if (node is JObject)
            {
                JProperty nameProperty = (node as JObject).Property("Name");
                if (nameProperty == null)
                    throw new Exception(string.Format("Attempted to fetch the name property of json node {0}.", node.ToString()));
                return (string)nameProperty.Value;
            }

            if (node is JProperty)
                return (node as JProperty).Name;

            return string.Empty;
        }

        /// <summary>
        /// Returns the type of an apsim model node.
        /// </summary>
        /// <param name="node">The node.</param>
        /// <param name="withNamespace">
        /// If true, the namespace will be included in the returned type name.
        /// e.g. Models.Core.Simulations
        /// </param>
        public static string Type(JToken node, bool withNamespace = false)
        {
            // If the node is not a JObject, it is not an apsim model.
            if (!(node is JObject))
                return null;

            JProperty typeProperty = (node as JObject).Property("$type");

            if (typeProperty == null)
                return null;

            string typeName = (string)typeProperty.Value;

            // Type is written as "Namespace.TypeName, Assembly"
            // e.g. Models.Core.Simulations, Models
            int indexOfComma = typeName.IndexOf(',');
            if (indexOfComma >= 0)
                typeName = typeName.Substring(0, indexOfComma);

            if (!withNamespace)
            {
                int indexOfLastPeriod = typeName.LastIndexOf('.');
                if (indexOfLastPeriod >= 0)
                    typeName = typeName.Substring(indexOfLastPeriod + 1);
            }

            return typeName;
        }

        /// <summary>
        /// Returns the child models of a given node.
        /// Will never return null.
        /// </summary>
        /// <param name="node">The node.</param>
        public static List<JObject> Children(JObject node)
        {
            if (node == null)
                return new List<JObject>();

            JProperty childrenProperty = node.Property("Children");

            if (childrenProperty == null)
                return new List<JObject>();

            IEnumerable<JToken> children = childrenProperty.Values();

            if (children == null)
                return new List<JObject>();

            return children.Cast<JObject>().ToList();
        }

        /// <summary>
        /// Returns the child models of a given node that have the specified type.
        /// Will never return null.
        /// </summary>
        /// <param name="node">The node.</param>
        /// <param name="typeName">The type of children to return.</param>
        public static List<JObject> ChildrenOfType(JObject node, string typeName)
        {
            return ChildrenRecursively(node).Where(child => Type(child) == typeName).ToList();
        }

        /// <summary>
        /// Returns the first child model of a given node that has the specified name.
        /// </summary>
        /// <param name="node">The node.</param>
        /// <param name="name">The type of children to return.</param>
        /// <returns>The found child or null if not found.</returns>
        public static JObject ChildWithName(JObject node, string name)
        {
            return Children(node).Find(child => Name(child) == name);
        }

        /// <summary>
        /// Returns all descendants of a given node.
        /// Will never return null.
        /// </summary>
        /// <param name="node">The node.</param>
        public static List<JObject> ChildrenRecursively(JObject node)
        {
            List<JObject> descendants = new List<JObject>();
            Descendants(node, ref descendants);
            return descendants;
        }

        /// <summary>
        /// Returns a all descendants of a node, which are of a given type.
        /// Will never return null;
        /// </summary>
        /// <param name="node">The node.</param>
        /// <param name="typeFilter">Type type name, with or without the namespace.</param>
        /// <returns></returns>
        public static List<JObject> ChildrenRecursively(JObject node, string typeFilter)
        {
            List<JObject> descendants = new List<JObject>();
            Descendants(node, ref descendants, typeFilter);
            return descendants;
        }

        /// <summary>
        /// Perform a search and replace in manager script.
        /// </summary>
        /// <param name="manager">The manager model.</param>
        /// <param name="searchPattern">The string to search for.</param>
        /// <param name="replacePattern">The string to replace.</param>
        public static void ReplaceManagerCode(JObject manager, string searchPattern, string replacePattern)
        {
            string code = manager["Code"]?.ToString();
            if (code == null || searchPattern == null)
                return;
            manager["Code"] = code.Replace(searchPattern, replacePattern);
        }

        /// <summary>
        /// Perform a search and replace in manager script.
        /// </summary>
        /// <param name="manager">The manager model.</param>
        /// <param name="searchPattern">The pattern to search for.</param>
        /// <param name="replacePattern">The string to replace.</param>
        /// <param name="options">Regular expression options to use. Default value is none.</param>
        public static void ReplaceManagerCodeUsingRegex(JObject manager, string searchPattern, string replacePattern, RegexOptions options = RegexOptions.None)
        {
            string code = manager["Code"]?.ToString();
            if (code == null || searchPattern == null)
                return;
            manager["Code"] = Regex.Replace(code, searchPattern, replacePattern, options);
        }

        /// <summary>
        /// Return the parent APSIM model token for the specified model token.
        /// </summary>
        /// <param name="modelToken">The model token to find the parent for.</param>
        /// <returns>The parent or null if not found.</returns>
        public static JToken Parent(JToken modelToken)
        {
            var obj = modelToken.Parent;
            while (obj != null)
            {
                if (Type(obj) != null)
                    return obj;

                obj = obj.Parent;
            }

            return null;
        }

        /// <summary>
        /// Rename a child property if it exists.
        /// </summary>
        /// <param name="modelToken">The APSIM model token.</param>
        /// <param name="propertyName">The name of the property to rename.</param>
        /// <param name="newPropertyName">The new name of the property.</param>
        public static void RenameProperty(JToken modelToken, string propertyName, string newPropertyName)
        {
            var valueToken = modelToken[propertyName];
            if (valueToken != null && valueToken.Parent is JProperty)
            {
                var propertyToken = valueToken.Parent as JProperty;
                propertyToken.Remove(); // remove from parent.
                modelToken[newPropertyName] = valueToken;
            }
        }

        /// <summary>
        /// Gets a list of property values.
        /// </summary>
        /// <param name="node">The model node to look under.</param>
        /// <param name="propertyName">The property name to return.</param>
        /// <returns>The values or null if not found.</returns>
        public static List<string> Values(JObject node, string propertyName)
        {
            var variableNamesObject = node[propertyName];
            if (variableNamesObject is JArray)
            {
                var array = variableNamesObject as JArray;
                return array.Values<string>().ToList();
            }
            return null;
        }

        /// <summary>
        /// Sets a list of property values.
        /// </summary>
        /// <param name="node">The model node to look under.</param>
        /// <param name="propertyName">The property name to return.</param>
        /// <param name="values">New values</param>
        /// <returns>The values or null if not found.</returns>
        public static void SetValues<T>(JObject node, string propertyName, IEnumerable<T> values)
        {
            var variableNamesObject = node[propertyName];
            if (variableNamesObject == null)
            {
                variableNamesObject = new JArray();
                node[propertyName] = variableNamesObject;
            }
            if (variableNamesObject is JArray)
            {
                var array = variableNamesObject as JArray;
                array.Clear();
                foreach (var value in values)
                    array.Add(value);
            }
        }

        /// <summary>
<<<<<<< HEAD
        /// Perform a search and replace in report variables.
        /// </summary>
        /// <param name="report">The report model.</param>
        /// <param name="searchPattern">The pattern to search for.</param>
        /// <param name="replacePattern">The string to replace.</param>
        public static void SearchReplaceReportVariableNames(JObject report, string searchPattern, string replacePattern)
        {
            var variableNames = Values(report, "VariableNames");

            if (variableNames != null)
            {
                for (int i = 0; i < variableNames.Count; i++)
                    variableNames[i] = variableNames[i].Replace(searchPattern, replacePattern);

                SetValues(report, "VariableNames", variableNames);
            }
        }

        /// <summary>
=======
>>>>>>> fee0c59f
        /// Add a constant function to the specified JSON model token.
        /// </summary>
        /// <param name="modelToken">The APSIM model token.</param>
        /// <param name="name">The name of the constant function</param>
        /// <param name="fixedValue">The fixed value of the constant function</param>
        public static void AddConstantFunctionIfNotExists(JObject modelToken, string name, string fixedValue)
        {
            if (ChildWithName(modelToken, name) == null)
            {
                JArray children = modelToken["Children"] as JArray;
                if (children == null)
                {
                    children = new JArray();
                    modelToken["Children"] = children;
                }

                JObject constantModel = new JObject();
                constantModel["$type"] = "Models.Functions.Constant, Models";
                constantModel["Name"] = name;
                constantModel["FixedValue"] = fixedValue;
                children.Add(constantModel);
            }
        }

        /// <summary>
        /// Create and add a new child model node.
        /// </summary>
        /// <param name="parent">The parent model node.</param>
        /// <param name="name">The model name.</param>
        /// <param name="fullTypeName">The typespace name + model class name eg. Models.Clock</param>
        public static JObject CreateNewChildModel(JToken parent, string name, string fullTypeName)
        {
            var children = parent["Children"] as JArray;
            if (children == null)
            {
                children = new JArray();
                parent["Children"] = children;
            }

            var newChild = new JObject();
            newChild["$type"] = fullTypeName + ", Models";
            newChild["Name"] = name;
            children.Add(newChild);
            return newChild;
        }


        /// <summary>
        /// Helper method for <see cref="ChildrenRecursively(JObject)"/>.
        /// Will never return null.
        /// </summary>
        /// <param name="node">The node.</param>
        /// <param name="descendants">List of descendants.</param>
        /// <param name="typeFilter">Type name by which to filter.</param>
        private static void Descendants(JObject node, ref List<JObject> descendants, string typeFilter = null)
        {
            if (node == null)
                return;

            List<JObject> children = Children(node);
            if (children == null)
                return;

            if (descendants == null)
                descendants = new List<JObject>();

            foreach (JObject child in children)
            {
                if (string.IsNullOrEmpty(typeFilter) || Type(child, typeFilter.Contains('.')) == typeFilter)
                    descendants.Add(child);
                Descendants(child, ref descendants, typeFilter);
            }
        }

    }
}<|MERGE_RESOLUTION|>--- conflicted
+++ resolved
@@ -260,7 +260,6 @@
         }
 
         /// <summary>
-<<<<<<< HEAD
         /// Perform a search and replace in report variables.
         /// </summary>
         /// <param name="report">The report model.</param>
@@ -280,8 +279,6 @@
         }
 
         /// <summary>
-=======
->>>>>>> fee0c59f
         /// Add a constant function to the specified JSON model token.
         /// </summary>
         /// <param name="modelToken">The APSIM model token.</param>
