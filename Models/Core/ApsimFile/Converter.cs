﻿// -----------------------------------------------------------------------
// <copyright file="Converter.cs" company="APSIM Initiative">
//     Copyright (c) APSIM Initiative
// </copyright>
// -----------------------------------------------------------------------
namespace Models.Core.ApsimFile
{
    using System;
    using System.Collections.Generic;
    using System.Linq;
    using System.Text;
    using System.Xml;
    using APSIM.Shared.Utilities;
    using System.Reflection;
    using System.IO;
    using System.Text.RegularExpressions;
    using PMF;
    using System.Data;
    using Models.Factorial;

    /// <summary>
    /// Converts the .apsim file from one version to the next
    /// </summary>
    public class Converter
    {
        /// <summary>Gets the lastest .apsimx file format version.</summary>
<<<<<<< HEAD
        public static int LastestVersion { get { return 31; } }
=======
        public static int LastestVersion { get { return 32; } }
>>>>>>> 45963d53

        /// <summary>Converts to file to the latest version.</summary>
        /// <param name="fileName">Name of the file.</param>
        /// <returns>Returns true if something was changed.</returns>
        public static bool ConvertToLatestVersion(string fileName)
        {
            // Load the file.
            XmlDocument doc = new XmlDocument();
            doc.Load(fileName);

            // Apply converter.
            bool changed = ConvertToLatestVersion(doc.DocumentElement, fileName);

            if (changed)
            {
                // Make a backup or original file.
                string bakFileName = Path.ChangeExtension(fileName, ".bak");
                if (!File.Exists(bakFileName))
                    File.Copy(fileName, bakFileName);

                // Save file.
                doc.Save(fileName);
            }
            return changed;
        }

        /// <summary>Converts XML to the latest version.</summary>
        /// <param name="rootNode">The root node.</param>
        /// <param name="fileName">The name of the .apsimx file</param>
        /// <returns>Returns true if something was changed.</returns>
        public static bool ConvertToLatestVersion(XmlNode rootNode, string fileName)
        {
            return ConvertToVersion(rootNode, fileName, LastestVersion);
        }

        /// <summary>Converts XML to the latest version.</summary>
        /// <param name="rootNode">The root node.</param>
        /// <param name="fileName">The name of the .apsimx file</param>
        /// <param name="toVersion">Version number to convert to</param>
        /// <returns>Returns true if something was changed.</returns>
        public static bool ConvertToVersion(XmlNode rootNode, string fileName, int toVersion)
        {
            string fileVersionString = XmlUtilities.Attribute(rootNode, "Version");
            int fileVersion = 0;
            if (fileVersionString != string.Empty)
                fileVersion = Convert.ToInt32(fileVersionString);

            // Update the xml if not at the latest version.
            bool changed = false;
            while (fileVersion < toVersion)
            {
                changed = true;

                // Find the method to call to upgrade the file by one version.
                int versionFunction = fileVersion + 1;
                MethodInfo method = typeof(Converter).GetMethod("UpgradeToVersion" + versionFunction, BindingFlags.NonPublic | BindingFlags.Static);
                if (method == null)
                    throw new Exception("Cannot find converter to go to version " + versionFunction);

                // Found converter method so call it.
                method.Invoke(null, new object[] { rootNode, fileName });

                fileVersion++;
            }

            if (changed)
                XmlUtilities.SetAttribute(rootNode, "Version", fileVersion.ToString());
            return changed;
        }

        /// <summary>Upgrades to version 1.</summary>
        /// <remarks>
        ///    Converts:
        ///     <Series>
        ///        <X>
        ///          <TableName>HarvestReport</TableName>
        ///          <FieldName>Maize.Population</FieldName>
        ///        </X>
        ///        <Y>
        ///          <TableName>HarvestReport</TableName>
        ///          <FieldName>GrainWt</FieldName>
        ///        </Y>
        ///      </Series>
        ///     to:
        ///      <Series>
        ///         <TableName>HarvestReport</TableName>
        ///         <XFieldName>Maize.Population</XFieldName>
        ///         <YFieldName>GrainWt</YFieldName>
        ///      </Series>
        /// </remarks>
        /// <param name="node">The node to upgrade.</param>
        /// <param name="fileName">The name of the .apsimx file</param>
        private static void UpgradeToVersion1(XmlNode node, string fileName)
    {
        foreach (XmlNode seriesNode in XmlUtilities.FindAllRecursivelyByType(node, "Series"))
        {
            XmlUtilities.Rename(seriesNode, "Title", "Name");
            XmlUtilities.Move(seriesNode, "X/TableName", seriesNode, "TableName");
            XmlUtilities.Move(seriesNode, "X/FieldName", seriesNode, "XFieldName");
            XmlUtilities.Move(seriesNode, "Y/FieldName", seriesNode, "YFieldName");
            XmlUtilities.Move(seriesNode, "X2/FieldName", seriesNode, "X2FieldName");
            XmlUtilities.Move(seriesNode, "Y2/FieldName", seriesNode, "Y2FieldName");

            bool showRegression = XmlUtilities.Value(seriesNode.ParentNode, "ShowRegressionLine") == "true";
            if (showRegression)
                seriesNode.AppendChild(seriesNode.OwnerDocument.CreateElement("Regression"));

            string seriesType = XmlUtilities.Value(seriesNode, "Type");
            if (seriesType == "Line")
                XmlUtilities.SetValue(seriesNode, "Type", "Scatter");

            XmlUtilities.DeleteValue(seriesNode, "X");
            XmlUtilities.DeleteValue(seriesNode, "Y");

        }
    }

        /// <summary>Upgrades to version 2.</summary>
        /// <remarks>
        ///    Converts:
        ///      <Cultivar>
        ///        <Alias>Cultivar1</Alias>
        ///        <Alias>Cultivar2</Alias>
        ///      </Cultivar>
        ///     to:
        ///      <Cultivar>
        ///        <Alias>
        ///          <Name>Cultivar1</Name>
        ///        </Alias>
        ///        <Alias>
        ///          <Name>Cultivar2</Name>
        ///        </Alias>
        ///      </Cultivar>
        /// </remarks>
        /// <param name="node">The node to upgrade.</param>
        /// <param name="fileName">The name of the .apsimx file</param>
        private static void UpgradeToVersion2(XmlNode node, string fileName)
        {
            foreach (XmlNode cultivarNode in XmlUtilities.FindAllRecursivelyByType(node, "Cultivar"))
            {
                List<string> aliases = XmlUtilities.Values(cultivarNode, "Alias");

                // Delete all alias children.
                foreach (XmlNode alias in XmlUtilities.ChildNodes(cultivarNode, "Alias"))
                    alias.ParentNode.RemoveChild(alias);

                foreach (string alias in aliases)
                {
                    XmlNode aliasNode = cultivarNode.AppendChild(cultivarNode.OwnerDocument.CreateElement("Alias"));
                    XmlUtilities.SetValue(aliasNode, "Name", alias);
                }
            }
        }

        /// <summary>Upgrades to version 3. Make sure all area elements are greater than zero.</summary>
        /// <param name="node">The node to upgrade.</param>
        /// <param name="fileName">The name of the .apsimx file</param>
        private static void UpgradeToVersion3(XmlNode node, string fileName)
        {
            foreach (XmlNode zoneNode in XmlUtilities.FindAllRecursivelyByType(node, "Zone"))
            {
                string areaString = XmlUtilities.Value(zoneNode, "Area");

                try
                {
                    double area = Convert.ToDouble(areaString,
                                                   System.Globalization.CultureInfo.InvariantCulture);
                    if (area <= 0)
                        XmlUtilities.SetValue(zoneNode, "Area", "1");
                }
                catch (Exception)
                {
                    XmlUtilities.SetValue(zoneNode, "Area", "1");
                }
            }
        }

        /// <summary>Upgrades to version 4. Make sure all zones have a SoluteManager model.</summary>
        /// <param name="node">The node to upgrade.</param>
        /// <param name="fileName">The name of the .apsimx file</param>
        private static void UpgradeToVersion4(XmlNode node, string fileName)
        {
            foreach (XmlNode zoneNode in XmlUtilities.FindAllRecursivelyByType(node, "Zone"))
                XmlUtilities.EnsureNodeExists(zoneNode, "SoluteManager");
            foreach (XmlNode zoneNode in XmlUtilities.FindAllRecursivelyByType(node, "RectangularZone"))
                XmlUtilities.EnsureNodeExists(zoneNode, "SoluteManager");
            foreach (XmlNode zoneNode in XmlUtilities.FindAllRecursivelyByType(node, "CircularZone"))
                XmlUtilities.EnsureNodeExists(zoneNode, "SoluteManager");
        }

        /// <summary>Upgrades to version 5. Make sure all zones have a CERESSoilTemperature model.</summary>
        /// <param name="node">The node to upgrade.</param>
        /// <param name="fileName">The name of the .apsimx file</param>
        private static void UpgradeToVersion5(XmlNode node, string fileName)
        {
            foreach (XmlNode soilNode in XmlUtilities.FindAllRecursivelyByType(node, "Soil"))
                XmlUtilities.EnsureNodeExists(soilNode, "CERESSoilTemperature");
        }

        /// <summary>
        /// Upgrades to version 6. Make sure all KLModifier, KNO3, KNH4 nodes have value
        /// XProperty values.
        /// </summary>
        /// <param name="node">The node to upgrade.</param>
        /// <param name="fileName">The name of the .apsimx file</param>
        private static void UpgradeToVersion6(XmlNode node, string fileName)
        {
            foreach (XmlNode n in XmlUtilities.FindAllRecursivelyByType(node, "XProperty"))
            {
                if (n.InnerText == "[Root].RootLengthDensity" ||
                    n.InnerText == "[Root].RootLengthDenisty" ||
                    n.InnerText == "[Root].LengthDenisty")
                    n.InnerText = "[Root].LengthDensity";
            }
        }

        /// <summary>
        /// Upgrades to version 7. Find all occurrences of ESW
        /// XProperty values.
        /// </summary>
        /// <param name="node">The node to upgrade.</param>
        /// <param name="fileName">The name of the .apsimx file</param>
        private static void UpgradeToVersion7(XmlNode node, string fileName)
        {
            foreach (XmlNode manager in XmlUtilities.FindAllRecursivelyByType(node, "manager"))
                ConverterUtilities.SearchReplaceManagerCodeUsingRegEx(manager, @"([\[\]\.\w]+\.ESW)", "MathUtilities.Sum($1)", "using APSIM.Shared.Utilities;");
            foreach (XmlNode report in XmlUtilities.FindAllRecursivelyByType(node, "report"))
                ConverterUtilities.SearchReplaceReportCodeUsingRegEx(report, @"([\[\]\.\w]+\.ESW)", "sum($1)");
        }

        /// <summary>
        /// Upgrades to version 8. Create ApexStandard node.
        /// </summary>
        /// <param name="node">The node to upgrade.</param>
        /// <param name="fileName">The name of the .apsimx file</param>
        private static void UpgradeToVersion8(XmlNode node, string fileName)
        {
            XmlNode apex = XmlUtilities.CreateNode(node.OwnerDocument, "ApexStandard", "");
            XmlNode stemSen = XmlUtilities.CreateNode(node.OwnerDocument, "Constant", "");
            XmlElement name = node.OwnerDocument.CreateElement("Name");
            XmlElement element = node.OwnerDocument.CreateElement("FixedValue");
            name.InnerText = "StemSenescenceAge";
            element.InnerText = "0";
            stemSen.AppendChild(name);
            stemSen.AppendChild(element);

            foreach (XmlNode n in XmlUtilities.FindAllRecursivelyByType(node, "Leaf"))
            {
                n.AppendChild(apex);
            }
            foreach (XmlNode n in XmlUtilities.FindAllRecursivelyByType(node, "Structure"))
            {
                n.AppendChild(stemSen);
            }
        }

        /// <summary>
        /// Add a DMDemandFunction constant function to all Root nodes that don't have one
        /// </summary>
        /// <param name="node">The node to modifiy</param>
        /// <param name="fileName">The name of the .apsimx file</param>
        private static void UpgradeToVersion9(XmlNode node, string fileName)
        {
            foreach (XmlNode root in XmlUtilities.FindAllRecursivelyByType(node, "Root"))
            {
                XmlNode partitionFraction = ConverterUtilities.FindModelNode(root, "PartitionFraction");
                if (partitionFraction != null)
                {
                    root.RemoveChild(partitionFraction);
                    XmlNode demandFunction = root.AppendChild(root.OwnerDocument.CreateElement("PartitionFractionDemandFunction"));
                    XmlUtilities.SetValue(demandFunction, "Name", "DMDemandFunction");
                    demandFunction.AppendChild(partitionFraction);
                }
            }
        }

        /// <summary>
        /// Add default values for generic organ parameters that were previously optional
        /// </summary>
        /// <param name="node">The node to modifiy</param>
        /// <param name="fileName">The name of the .apsimx file</param>
        private static void UpgradeToVersion10(XmlNode node, string fileName)
        {
            List<XmlNode> organs = XmlUtilities.FindAllRecursivelyByType(node, "GenericOrgan");
            organs.AddRange(XmlUtilities.FindAllRecursivelyByType(node, "SimpleLeaf"));
            organs.AddRange(XmlUtilities.FindAllRecursivelyByType(node, "Nodule"));

            foreach (XmlNode organ in organs)
            {
                ConverterUtilities.AddConstantFuntionIfNotExists(organ, "NRetranslocationFactor", "0.0");
                ConverterUtilities.AddConstantFuntionIfNotExists(organ, "NitrogenDemandSwitch", "1.0");
                ConverterUtilities.AddConstantFuntionIfNotExists(organ, "DMReallocationFactor", "0.0");
                ConverterUtilities.AddConstantFuntionIfNotExists(organ, "DMRetranslocationFactor", "0.0");
                ConverterUtilities.AddVariableReferenceFuntionIfNotExists(organ, "CriticalNConc", "[" + organ.FirstChild.InnerText + "].MinimumNConc.Value()");
            }
        }

        /// <summary>
        /// Rename NonStructural to Storage in Biomass organs
        /// </summary>
        /// <param name="node">The node to modifiy</param>
        /// <param name="fileName">The name of the .apsimx file</param>
        private static void UpgradeToVersion11(XmlNode node, string fileName)
        {
            ConverterUtilities.RenameVariable(node, ".NonStructural", ".Storage");
            ConverterUtilities.RenameVariable(node, ".NonStructuralDemand", ".StorageDemand");
            ConverterUtilities.RenameVariable(node, ".TotalNonStructuralDemand", ".TotalStorageDemand");
            ConverterUtilities.RenameVariable(node, ".NonStructuralAllocation", ".StorageAllocation");
            ConverterUtilities.RenameVariable(node, ".NonStructuralFraction", ".StorageFraction");
            ConverterUtilities.RenameVariable(node, ".NonStructuralWt", ".StorageWt");
            ConverterUtilities.RenameVariable(node, ".NonStructuralN", ".StorageN");
            ConverterUtilities.RenameVariable(node, ".NonStructuralNConc", ".StorageNConc");
            ConverterUtilities.RenameVariable(node, "NonStructuralFraction", "StorageFraction");
            ConverterUtilities.RenameVariable(node, "LeafStartNonStructuralNReallocationSupply", "LeafStartStorageFractionNReallocationSupply");
            ConverterUtilities.RenameVariable(node, "LeafStartNonStructuralNRetranslocationSupply", "LeafStartStorageNRetranslocationSupply");
            ConverterUtilities.RenameVariable(node, "LeafStartNonStructuralDMReallocationSupply", "LeafStartStorageDMReallocationSupply");
            ConverterUtilities.RenameVariable(node, "NonStructuralDMDemand", "StorageDMDemand");
            ConverterUtilities.RenameVariable(node, "NonStructuralNDemand", "StorageNDemand");

            // renames
            ConverterUtilities.RenamePMFFunction(node, "LeafCohortParameters", "NonStructuralFraction", "StorageFraction");
            ConverterUtilities.RenameNode(node, "NonStructuralNReallocated", "StorageNReallocated");
            ConverterUtilities.RenameNode(node, "NonStructuralWtReallocated", "StorageWtReallocated");
            ConverterUtilities.RenameNode(node, "NonStructuralNRetrasnlocated", "StorageNRetrasnlocated");
        }

        /// <summary>
        /// Rename MainStemNodeAppearanceRate to Phyllochron AND 
        ///        MainStemFinalNodeNumber to FinalLeafNumber in Structure
        /// </summary>
        /// <param name="node">The node to modifiy</param>
        /// <param name="fileName">The name of the .apsimx file</param>
        private static void UpgradeToVersion12(XmlNode node, string fileName)
        {
            ConverterUtilities.RenamePMFFunction(node, "Structure", "MainStemNodeAppearanceRate", "Phyllochron");
            ConverterUtilities.RenameVariable(node, ".MainStemNodeAppearanceRate", ".Phyllochron");

            ConverterUtilities.RenamePMFFunction(node, "Structure", "MainStemFinalNodeNumber", "FinalLeafNumber");
            ConverterUtilities.RenameVariable(node, ".MainStemFinalNodeNumber", ".FinalLeafNumber");
        }

        /// <summary>
        /// Rename Plant15 to Plant.
        /// </summary>
        /// <param name="node">The node to modifiy</param>
        /// <param name="fileName">The name of the .apsimx file</param>
        private static void UpgradeToVersion13(XmlNode node, string fileName)
        {
            ConverterUtilities.RenameNode(node, "Plant15", "Plant");
            ConverterUtilities.RenameVariable(node, "using Models.PMF.OldPlant;", "using Models.PMF;");
            ConverterUtilities.RenameVariable(node, "Plant15", "Plant");

            foreach (XmlNode manager in XmlUtilities.FindAllRecursivelyByType(node, "manager"))
                ConverterUtilities.SearchReplaceManagerCodeUsingRegEx(manager, @"(\w+).plant.status *== *\042out\042", @"!$1.IsAlive", null);  // /042 is a "

            foreach (XmlNode simulationNode in XmlUtilities.FindAllRecursivelyByType(node, "Simulation"))
            {
                List<XmlNode> plantModels = XmlUtilities.FindAllRecursivelyByType(simulationNode, "Plant");
                plantModels.RemoveAll(p => p.Name == "plant"); // remove lowercase plant nodes - these are in sugarcane

                if (plantModels.Count > 0)
                {
                    XmlUtilities.EnsureNodeExists(simulationNode, "SoilArbitrator");
                    XmlUtilities.EnsureNodeExists(plantModels[0].ParentNode, "MicroClimate");
                }
            }
        }

        /// <summary>
        /// Rename the "Simulations", "Messages", "InitialConditions" .db tables to be
        /// prefixed with an underscore.
        /// </summary>
        /// <param name="node">The node to upgrade.</param>
        /// <param name="fileName">The name of the .apsimx file</param>
        private static void UpgradeToVersion14(XmlNode node, string fileName)
        {
            string dbFileName = Path.ChangeExtension(fileName, ".db");
            if (File.Exists(dbFileName))
            {
                SQLite connection = new SQLite();
                connection.OpenDatabase(dbFileName, false);
                try
                {
                    DataTable tableData = connection.ExecuteQuery("SELECT * FROM sqlite_master");
                    foreach (string tableName in DataTableUtilities.GetColumnAsStrings(tableData, "Name"))
                    {
                        if (tableName == "Simulations" || tableName == "Messages" || tableName == "InitialConditions")
                            connection.ExecuteNonQuery("ALTER TABLE " + tableName + " RENAME TO " + "_" + tableName);
                    }
                }
                finally
                {
                    connection.CloseDatabase();
                }
            }
        }

        /// <summary>
        /// Ensure report variables have a square bracket around the first word.
        /// </summary>
        /// <param name="node">The node to upgrade.</param>
        /// <param name="fileName">The name of the .apsimx file</param>
        private static void UpgradeToVersion15(XmlNode node, string fileName)
        {
            List<string> modelNames = ConverterUtilities.GetAllModelNames(node);
            foreach (XmlNode report in XmlUtilities.FindAllRecursivelyByType(node, "report"))
            {
                List<string> variables = XmlUtilities.Values(report, "VariableNames/string");

                for (int i = 0; i < variables.Count; i++)
                {
                    // If the first word (delimited by '.') is a model name then make sure it has
                    // square brackets around it.
                    int indexPeriod = variables[i].IndexOf('.');
                    if (indexPeriod != -1)
                    {
                        string firstWord = variables[i].Substring(0, indexPeriod);

                        if (modelNames.Contains(firstWord) && !firstWord.StartsWith("["))
                            variables[i] = "[" + firstWord + "]" + variables[i].Substring(indexPeriod);
                    }
                }
                XmlUtilities.SetValues(report, "VariableNames/string", variables);
            }
        }

        /// <summary>
        /// Add nodes for new leaf tiller model
        /// </summary>
        /// <param name="node">The node to modifiy</param>
        /// <param name="fileName">The name of the .apsimx file</param>
        private static void UpgradeToVersion16(XmlNode node, string fileName)
        {
            foreach (XmlNode n in XmlUtilities.FindAllRecursivelyByType(node, "LeafCohortParameters"))
            {
                XmlNode LagDurationAgeMultiplier = XmlUtilities.CreateNode(node.OwnerDocument, "ArrayFunction", "");
                XmlNode SenescenceDurationAgeMultiplier = XmlUtilities.CreateNode(node.OwnerDocument, "ArrayFunction", "");
                XmlNode LeafSizeAgeMultiplier = XmlUtilities.CreateNode(node.OwnerDocument, "ArrayFunction", "");
                XmlElement name = node.OwnerDocument.CreateElement("Name");
                XmlElement element = node.OwnerDocument.CreateElement("Values");

                name.InnerText = "LagDurationAgeMultiplier";
                element.InnerText = "1 1 1";
                LagDurationAgeMultiplier.AppendChild(name);
                LagDurationAgeMultiplier.AppendChild(element);

                name = node.OwnerDocument.CreateElement("Name");
                name.InnerText = "SenescenceDurationAgeMultiplier";
                element = node.OwnerDocument.CreateElement("Values");
                element.InnerText = "1 1 1";
                SenescenceDurationAgeMultiplier.AppendChild(name);
                SenescenceDurationAgeMultiplier.AppendChild(element);

                name = node.OwnerDocument.CreateElement("Name");
                element = node.OwnerDocument.CreateElement("Values");
                name.InnerText = "LeafSizeAgeMultiplier";
                element.InnerText = "1 1 1 1 1 1 1 1 1 1 1 1";
                LeafSizeAgeMultiplier.AppendChild(name);
                LeafSizeAgeMultiplier.AppendChild(element);

                if (ConverterUtilities.FindModelNode(n, "LagDurationAgeMultiplier") == null)
                    n.AppendChild(LagDurationAgeMultiplier);
                if (ConverterUtilities.FindModelNode(n, "SenescenceDurationAgeMultiplier") == null)
                    n.AppendChild(SenescenceDurationAgeMultiplier);
                if (ConverterUtilities.FindModelNode(n, "LeafSizeAgeMultiplier") == null)
                    n.AppendChild(LeafSizeAgeMultiplier);
            }
        }

        /// <summary>
        /// Rename CohortLive. to Live.
        /// </summary>
        /// <param name="node">The node to modifiy</param>
        /// <param name="fileName">The name of the .apsimx file</param>
        private static void UpgradeToVersion17(XmlNode node, string fileName)
        {
            // Rename .CohortLive to .Live in all compositebiomass nodes and report variables.
            foreach (XmlNode biomass in XmlUtilities.FindAllRecursivelyByType(node, "CompositeBiomass"))
            {
                List<string> variables = XmlUtilities.Values(biomass, "Propertys/string");
                for (int i = 0; i < variables.Count; i++)
                {
                    variables[i] = variables[i].Replace(".CohortLive", ".Live");
                    variables[i] = variables[i].Replace(".CohortDead", ".Dead");
                }
                XmlUtilities.SetValues(biomass, "Propertys/string", variables);
            }
            foreach (XmlNode report in XmlUtilities.FindAllRecursivelyByType(node, "report"))
            {
                List<string> variables = XmlUtilities.Values(report, "VariableNames/string");
                for (int i = 0; i < variables.Count; i++)
                {
                    variables[i] = variables[i].Replace(".CohortLive", ".Live");
                    variables[i] = variables[i].Replace(".CohortDead", ".Dead");
                }
                XmlUtilities.SetValues(report, "VariableNames/string", variables);
            }

            // remove all live and dead nodes.
            foreach (XmlNode childToDelete in ConverterUtilities.FindModelNodes(node, "CompositeBiomass", "Live"))
                childToDelete.ParentNode.RemoveChild(childToDelete);
            foreach (XmlNode childToDelete in ConverterUtilities.FindModelNodes(node, "CompositeBiomass", "Dead"))
                childToDelete.ParentNode.RemoveChild(childToDelete);

            foreach (XmlNode childToDelete in ConverterUtilities.FindModelNodes(node, "Biomass", "Live"))
                childToDelete.ParentNode.RemoveChild(childToDelete);
            foreach (XmlNode childToDelete in ConverterUtilities.FindModelNodes(node, "Biomass", "Dead"))
                childToDelete.ParentNode.RemoveChild(childToDelete);

        }

        /// <summary>
        /// Rename CohortLive. to Live.
        /// </summary>
        /// <param name="node">The node to modifiy</param>
        /// <param name="fileName">The name of the .apsimx file</param>
        private static void UpgradeToVersion18(XmlNode node, string fileName)
        {
            foreach (XmlNode manager in XmlUtilities.FindAllRecursivelyByType(node, "manager"))
            {
                ConverterUtilities.SearchReplaceManagerCode(manager, ".SoilWater.dlayer", ".Thickness");
                ConverterUtilities.SearchReplaceManagerCode(manager, ".SoilWater.Thickness", ".Thickness");
                ConverterUtilities.SearchReplaceManagerCode(manager, ".SoilWater.LL15", ".LL15");
                ConverterUtilities.SearchReplaceManagerCode(manager, ".SoilWater.LL15mm", ".LL15mm");
                ConverterUtilities.SearchReplaceManagerCode(manager, ".SoilWater.DUL", ".DUL");
                ConverterUtilities.SearchReplaceManagerCode(manager, ".SoilWater.DULmm", ".DULmm");
                ConverterUtilities.SearchReplaceManagerCode(manager, ".SoilWater.SAT", ".SAT");
                ConverterUtilities.SearchReplaceManagerCode(manager, ".SoilWater.SATmm", ".SATmm");
            }

            foreach (XmlNode report in XmlUtilities.FindAllRecursivelyByType(node, "report"))
            {
                ConverterUtilities.SearchReplaceReportCode(report, ".SoilWater.dlayer", ".Thickness");
                ConverterUtilities.SearchReplaceReportCode(report, ".SoilWater.Thickness", ".Thickness");
                ConverterUtilities.SearchReplaceReportCode(report, ".SoilWater.LL15", ".LL15");
                ConverterUtilities.SearchReplaceReportCode(report, ".SoilWater.LL15mm", ".LL15mm");
                ConverterUtilities.SearchReplaceReportCode(report, ".SoilWater.DUL", ".DUL");
                ConverterUtilities.SearchReplaceReportCode(report, ".SoilWater.DULmm", ".DULmm");
                ConverterUtilities.SearchReplaceReportCode(report, ".SoilWater.SAT", ".SAT");
                ConverterUtilities.SearchReplaceReportCode(report, ".SoilWater.SATmm", ".SATmm");
            }
        }

        /// <summary>
        /// Add DMConversionEfficiency node
        /// </summary>
        /// <param name="node">The node to modifiy</param>
        /// <param name="fileName">The name of the .apsimx file</param>
        private static void UpgradeToVersion19(XmlNode node, string fileName)
        {
            //Rename existing DMConversionEfficiencyFunction nodes
            foreach (XmlNode n in XmlUtilities.FindAllRecursivelyByType(node, "Leaf"))
            {
                XmlNode dmFunction = ConverterUtilities.FindModelNode(n, "DMConversionEfficiencyFunction");
                if (dmFunction != null)
                {
                    XmlUtilities.SetValue(dmFunction, "Name", "DMConversionEfficiency");
                }
            }

            List<XmlNode> nodeList = new List<XmlNode>();

            XmlUtilities.FindAllRecursively(node, "DMConversionEfficiencyFunction", ref nodeList);
            foreach (XmlNode n in nodeList)
                ConverterUtilities.RenameNode(n, "DMConversionEfficiencyFunction", "DMConversionEfficiency");

            nodeList.Clear();
            nodeList.AddRange(XmlUtilities.FindAllRecursivelyByType(node, "Root"));
            nodeList.AddRange(XmlUtilities.FindAllRecursivelyByType(node, "Leaf"));
            nodeList.AddRange(XmlUtilities.FindAllRecursivelyByType(node, "GenericOrgan"));
            nodeList.AddRange(XmlUtilities.FindAllRecursivelyByType(node, "ReproductiveOrgan"));

            foreach (XmlNode n in nodeList)
            {
                XmlNode DMnode;
                DMnode = XmlUtilities.CreateNode(node.OwnerDocument, "Constant", "");
                XmlElement name = node.OwnerDocument.CreateElement("Name");
                XmlElement element = node.OwnerDocument.CreateElement("FixedValue");
                name.InnerText = "DMConversionEfficiency";
                element.InnerText = "1.0";
                DMnode.AppendChild(name);
                DMnode.AppendChild(element);

                if (ConverterUtilities.FindModelNode(n, "DMConversionEfficiency") == null)
                    n.AppendChild(DMnode);
            }
        }

        private static void UpgradeToVersion20(XmlNode node, string filename)
        {
            List<XmlNode> nodeList = new List<XmlNode>(XmlUtilities.FindAllRecursivelyByType(node, "Root"));

            foreach (XmlNode n in nodeList)
            {
                XmlNode MRFnode;
                MRFnode = XmlUtilities.CreateNode(node.OwnerDocument, "Constant", "");
                XmlElement name = node.OwnerDocument.CreateElement("Name");
                XmlElement element = node.OwnerDocument.CreateElement("FixedValue");
                name.InnerText = "MaintenanceRespirationFunction";
                element.InnerText = "1.0";
                MRFnode.AppendChild(name);
                MRFnode.AppendChild(element);

                if (ConverterUtilities.FindModelNode(n, "MaintenanceRespirationFunction") == null)
                    n.AppendChild(MRFnode);
            }
        }

        /// <summary>
        /// Add RemobilisationCost to all organs
        /// </summary>
        /// <param name="node"></param>
        /// <param name="fileName"></param>
        private static void UpgradeToVersion21(XmlNode node, string fileName)
        {
            List<XmlNode> nodeList = new List<XmlNode>();

            nodeList.AddRange(XmlUtilities.FindAllRecursivelyByType(node, "Root"));
            nodeList.AddRange(XmlUtilities.FindAllRecursivelyByType(node, "Leaf"));
            nodeList.AddRange(XmlUtilities.FindAllRecursivelyByType(node, "GenericOrgan"));
            nodeList.AddRange(XmlUtilities.FindAllRecursivelyByType(node, "ReproductiveOrgan"));
            nodeList.AddRange(XmlUtilities.FindAllRecursivelyByType(node, "LeafCohortParameters"));
            nodeList.AddRange(XmlUtilities.FindAllRecursivelyByType(node, "SimpleLeaf"));
            nodeList.AddRange(XmlUtilities.FindAllRecursivelyByType(node, "Nodule"));

            foreach (XmlNode n in nodeList)
            {
                XmlNode DMnode;
                DMnode = XmlUtilities.CreateNode(node.OwnerDocument, "Constant", "");
                XmlElement name = node.OwnerDocument.CreateElement("Name");
                XmlElement element = node.OwnerDocument.CreateElement("FixedValue");
                name.InnerText = "RemobilisationCost";
                element.InnerText = "0";
                DMnode.AppendChild(name);
                DMnode.AppendChild(element);

                if (ConverterUtilities.FindModelNode(n, "RemobilisationCost") == null)
                    n.AppendChild(DMnode);
            }

        }
        /// <summary>
        /// Upgrades to version 22. Alter MovingAverage Function
        /// XProperty values.
        /// </summary>
        /// <param name="node">The node to upgrade.</param>
        /// <param name="fileName">The name of the .apsimx file</param>
        private static void UpgradeToVersion22(XmlNode node, string fileName)
        {
            string StartStage = "";
            foreach (XmlNode EmergePhase in XmlUtilities.FindAllRecursivelyByType(node, "EmergingPhase"))
            {
                StartStage = XmlUtilities.Value(EmergePhase, "End");
            }
            ConverterUtilities.RenameVariable(node, "InitialValue", "StageToStartMovingAverage");
            foreach (XmlNode MovingAverageFunction in XmlUtilities.FindAllRecursivelyByType(node, "MovingAverageFunction"))
            {
                XmlUtilities.SetValue(MovingAverageFunction, "StageToStartMovingAverage", StartStage);
            }

        }

        /// <summary>
        /// Upgrades to version 23. Add CarbonConcentration property to all organs.
        /// </summary>
        /// <param name="node">The node to upgrade.</param>
        /// <param name="fileName">The name of the .apsimx file</param>
        private static void UpgradeToVersion23(XmlNode node, string fileName)
        {
            List<XmlNode> nodeList = new List<XmlNode>();

            nodeList.AddRange(XmlUtilities.FindAllRecursivelyByType(node, "Root"));
            nodeList.AddRange(XmlUtilities.FindAllRecursivelyByType(node, "Leaf"));
            nodeList.AddRange(XmlUtilities.FindAllRecursivelyByType(node, "GenericOrgan"));
            nodeList.AddRange(XmlUtilities.FindAllRecursivelyByType(node, "ReproductiveOrgan"));
            nodeList.AddRange(XmlUtilities.FindAllRecursivelyByType(node, "LeafCohortParameters"));
            nodeList.AddRange(XmlUtilities.FindAllRecursivelyByType(node, "SimpleLeaf"));
            nodeList.AddRange(XmlUtilities.FindAllRecursivelyByType(node, "Nodule"));
            nodeList.AddRange(XmlUtilities.FindAllRecursivelyByType(node, "PerennialLeaf"));

            foreach (XmlNode n in nodeList)
            {
                XmlNode DMnode;
                DMnode = XmlUtilities.CreateNode(node.OwnerDocument, "Constant", "");
                XmlElement name = node.OwnerDocument.CreateElement("Name");
                XmlElement element = node.OwnerDocument.CreateElement("FixedValue");
                name.InnerText = "CarbonConcentration";
                element.InnerText = "0.4";
                DMnode.AppendChild(name);
                DMnode.AppendChild(element);

                if (ConverterUtilities.FindModelNode(n, "CarbonConcentration") == null)
                    n.AppendChild(DMnode);
            }

        }

        /// <summary>
        /// Upgrades to version 24. Add second argument to SoluteManager.Add method
        /// </summary>
        /// <param name="node">The node to upgrade.</param>
        /// <param name="fileName">The name of the .apsimx file</param>
        private static void UpgradeToVersion24(XmlNode node, string fileName)
        {
            foreach (XmlNode managerNode in XmlUtilities.FindAllRecursivelyByType(node, "manager"))
            {
                ManagerConverter manager = new ManagerConverter();
                manager.Read(managerNode);
                List<MethodCall> methods = manager.FindMethodCalls("SoluteManager", "Add");
                foreach (MethodCall method in methods)
                {
                    if (method.Arguments.Count == 2)
                    {
                        method.Arguments.Insert(1, "SoluteManager.SoluteSetterType.Fertiliser");
                        manager.SetMethodCall(method);
                    }
                }
                manager.Write(managerNode);
            }
                
        }

        /// <summary>
        /// Upgrades to version 25. Add checkpoint fields and table to .db
        /// </summary>
        /// <param name="node">The node to upgrade.</param>
        /// <param name="fileName">The name of the .apsimx file</param>
        private static void UpgradeToVersion25(XmlNode node, string fileName)
        {
            string dbFileName = Path.ChangeExtension(fileName, ".db");
            if (File.Exists(dbFileName))
            {
                SQLite connection = new SQLite();
                connection.OpenDatabase(dbFileName, false);
                try
                {
                    DataTable tableData = connection.ExecuteQuery("SELECT * FROM sqlite_master");
                    List<string> tableNames = DataTableUtilities.GetColumnAsStrings(tableData, "Name").ToList();
                    if (!tableNames.Contains("_Checkpoints"))
                    {
                        connection.ExecuteNonQuery("BEGIN");

                        foreach (string tableName in tableNames)
                        {
                            List<string> columnNames = connection.GetColumnNames(tableName);
                            if (columnNames.Contains("SimulationID"))
                            {
                                connection.ExecuteNonQuery("ALTER TABLE " + tableName + " ADD COLUMN CheckpointID INTEGER DEFAULT 1");
                            }
                        }

                        // Now add a _checkpointfiles table.
                        connection.ExecuteNonQuery("CREATE TABLE _Checkpoints (ID INTEGER PRIMARY KEY ASC, Name TEXT, Version TEXT, Date TEXT)");
                        connection.ExecuteNonQuery("CREATE TABLE _CheckpointFiles (CheckpointID INTEGER, FileName TEXT, Contents BLOB)");
                        connection.ExecuteNonQuery("INSERT INTO [_Checkpoints] (Name) VALUES (\"Current\")");

                        connection.ExecuteNonQuery("END");
                    }
                }
                finally
                {
                    connection.CloseDatabase();
                }
            }
        }

        /// <summary>
        /// Upgrades to version 26. Add leaf development rate constant to perrenial leaf
        /// </summary>
        /// <param name="node">The node to upgrade.</param>
        /// <param name="fileName">The name of the .apsimx file</param>
        private static void UpgradeToVersion26(XmlNode node, string fileName)
        {
            foreach (XmlNode perennialLeaf in XmlUtilities.FindAllRecursivelyByType(node, "PerennialLeaf"))
                ConverterUtilities.AddConstantFuntionIfNotExists(perennialLeaf, "LeafDevelopmentRate", "1.0");
        }


        /// <summary>
        /// Upgrades to version 27. Some variables in Leaf became ints rather than doubles. Need to add
        /// convert.ToDouble();
        /// </summary>
        /// <param name="node">The node to upgrade.</param>
        /// <param name="fileName">The name of the .apsimx file</param>
        private static void UpgradeToVersion27(XmlNode node, string fileName)
        {
            foreach (XmlNode manager in XmlUtilities.FindAllRecursivelyByType(node, "manager"))
            {
                string replacePattern = @"Convert.ToDouble(zone.Get(${variable}))";
                string[] variableNames = new string[] { "ExpandedCohortNo", "AppearedCohortNo", "GreenCohortNo", "SenescingCohortNo" };
                foreach (string variableName in variableNames)
                {
                    string pattern = @"\(double\)zone.Get\((?<variable>\"".+\.Leaf\." + variableName + @"\"")\)";
                    ConverterUtilities.SearchReplaceManagerCodeUsingRegEx(manager, pattern, replacePattern, null);
                }
            }
        }

        /// <summary>
        /// Upgrades to version 28. Change ICrop to IPlant
        /// </summary>
        /// <param name="node">The node to upgrade.</param>
        /// <param name="fileName">The name of the .apsimx file</param>
        private static void UpgradeToVersion28(XmlNode node, string fileName)
        {
            foreach (XmlNode manager in XmlUtilities.FindAllRecursivelyByType(node, "manager"))
            {
                ConverterUtilities.SearchReplaceManagerCode(manager, " ICrop", " IPlant");
                ConverterUtilities.SearchReplaceManagerCode(manager, "(ICrop)", "(IPlant)");
            }
        }


        /// <summary>
        /// Upgrades to version 29. Change AgPasture to have leaves, stems, stolons included as child model nodes
        /// </summary>
        /// <param name="node">The node to upgrade.</param>
        /// <param name="fileName">The name of the .apsimx file</param>
        private static void UpgradeToVersion29(XmlNode node, string fileName)
        {
            foreach (XmlNode pasture in XmlUtilities.FindAllRecursivelyByType(node, "PastureSpecies"))
            {
                XmlNode leaves = pasture.AppendChild(node.OwnerDocument.CreateElement("PastureAboveGroundOrgan"));
                XmlUtilities.SetValue(leaves, "Name", "Leaves");
                XmlNode genericTissue1 = leaves.AppendChild(node.OwnerDocument.CreateElement("GenericTissue"));
                XmlUtilities.SetValue(genericTissue1, "Name", "LeafCohort1");
                XmlNode genericTissue2 = leaves.AppendChild(node.OwnerDocument.CreateElement("GenericTissue"));
                XmlUtilities.SetValue(genericTissue2, "Name", "LeafCohort2");
                XmlNode genericTissue3 = leaves.AppendChild(node.OwnerDocument.CreateElement("GenericTissue"));
                XmlUtilities.SetValue(genericTissue3, "Name", "LeafCohort3");
                XmlNode genericTissue4 = leaves.AppendChild(node.OwnerDocument.CreateElement("GenericTissue"));
                XmlUtilities.SetValue(genericTissue4, "Name", "Dead");

                XmlNode stems = pasture.AppendChild(node.OwnerDocument.CreateElement("PastureAboveGroundOrgan"));
                XmlUtilities.SetValue(stems, "Name", "Stems");
                genericTissue1 = stems.AppendChild(node.OwnerDocument.CreateElement("GenericTissue"));
                XmlUtilities.SetValue(genericTissue1, "Name", "LeafCohort1");
                genericTissue2 = stems.AppendChild(node.OwnerDocument.CreateElement("GenericTissue"));
                XmlUtilities.SetValue(genericTissue2, "Name", "LeafCohort2");
                genericTissue3 = stems.AppendChild(node.OwnerDocument.CreateElement("GenericTissue"));
                XmlUtilities.SetValue(genericTissue3, "Name", "LeafCohort3");
                genericTissue4 = stems.AppendChild(node.OwnerDocument.CreateElement("GenericTissue"));
                XmlUtilities.SetValue(genericTissue4, "Name", "Dead");

                XmlNode stolons = pasture.AppendChild(node.OwnerDocument.CreateElement("PastureAboveGroundOrgan"));
                XmlUtilities.SetValue(stolons, "Name", "Stolons");
                genericTissue1 = stolons.AppendChild(node.OwnerDocument.CreateElement("GenericTissue"));
                XmlUtilities.SetValue(genericTissue1, "Name", "LeafCohort1");
                genericTissue2 = stolons.AppendChild(node.OwnerDocument.CreateElement("GenericTissue"));
                XmlUtilities.SetValue(genericTissue2, "Name", "LeafCohort2");
                genericTissue3 = stolons.AppendChild(node.OwnerDocument.CreateElement("GenericTissue"));
                XmlUtilities.SetValue(genericTissue3, "Name", "LeafCohort3");
                genericTissue4 = stolons.AppendChild(node.OwnerDocument.CreateElement("GenericTissue"));
                XmlUtilities.SetValue(genericTissue4, "Name", "Dead");
            }
        }

        /// <summary>
        /// Upgrades to version 30. Change DisplayAttribute
        /// </summary>
        /// <param name="node">The node to upgrade.</param>
        /// <param name="fileName">The name of the .apsimx file</param>
        private static void UpgradeToVersion30(XmlNode node, string fileName)
        {
            foreach (XmlNode manager in XmlUtilities.FindAllRecursivelyByType(node, "manager"))
            {
                string pattern = @"DisplayType *= *DisplayAttribute\.DisplayTypeEnum\.";
                ConverterUtilities.SearchReplaceManagerCodeUsingRegEx(manager, pattern, "Type=DisplayType.", null);
            }
        }

<<<<<<< HEAD
        /// <summary>
        /// Upgrades to version 31. Convert SoilN to SoilNutrient
=======

        /// <summary>
        /// Upgrades to version 31. Change DisplayAttribute
>>>>>>> 45963d53
        /// </summary>
        /// <param name="node">The node to upgrade.</param>
        /// <param name="fileName">The name of the .apsimx file</param>
        private static void UpgradeToVersion31(XmlNode node, string fileName)
        {
<<<<<<< HEAD
            ConverterUtilities.RenameVariable(node, "using Models.Soils;", "using Models.Soils;\r\nusing Models.Soils.Nutrients;");

            // Delete all alias children.
            foreach (XmlNode soilNitrogen in XmlUtilities.FindAllRecursivelyByType(node, "SoilNitrogen"))
            {
                XmlUtilities.SetValue(soilNitrogen.ParentNode, "Nutrient/ResourceName", "Nutrient");
                soilNitrogen.ParentNode.RemoveChild(soilNitrogen);
            }

            foreach (XmlNode manager in XmlUtilities.FindAllRecursivelyByType(node, "manager"))
            {
                ConverterUtilities.SearchReplaceManagerCode(manager, ".SoilNitrogen.FOMN", ".Nutrient.FOMN");
                ConverterUtilities.SearchReplaceManagerCode(manager, ".SoilNitrogen.FOMC", ".Nutrient.FOMC");

                if (ConverterUtilities.SearchReplaceManagerCode(manager, "Soil.SoilNitrogen.HumicN", "Humic.N"))
                    ConverterUtilities.InsertLink(manager, "[ScopedLinkByName] NutrientPool Humic;");
                if (ConverterUtilities.SearchReplaceManagerCode(manager, "Soil.SoilNitrogen.HumicC", "Humic.C"))
                    ConverterUtilities.InsertLink(manager, "[ScopedLinkByName] NutrientPool Humic;");

                if (ConverterUtilities.SearchReplaceManagerCode(manager, "Soil.SoilNitrogen.MicrobialN", "Microbial.N"))
                    ConverterUtilities.InsertLink(manager, "[ScopedLinkByName] NutrientPool Microbial;");
                if (ConverterUtilities.SearchReplaceManagerCode(manager, "Soil.SoilNitrogen.MicrobialC", "Microbial.C"))
                    ConverterUtilities.InsertLink(manager, "[ScopedLinkByName] NutrientPool Microbial;");

                if (ConverterUtilities.SearchReplaceManagerCode(manager, "Soil.SoilNitrogen.dlt_n_min_res", "SurfaceResidueDecomposition.MineralisedN"))
                    ConverterUtilities.InsertLink(manager, "[LinkByPath(Path=\"[Nutrient].SurfaceResidue.Decomposition\")] CarbonFlow SurfaceResidueDecomposition;");

                if (ConverterUtilities.SearchReplaceManagerCode(manager, "Soil.SoilNitrogen.urea", "Urea.kgha"))
                    ConverterUtilities.InsertLink(manager, "[ScopedLinkByName] Solute Urea;");
                if (ConverterUtilities.SearchReplaceManagerCode(manager, "Soil.SoilNitrogen.NO3", "NO3.kgha"))
                    ConverterUtilities.InsertLink(manager, "[ScopedLinkByName] Solute NO3;");
                if (ConverterUtilities.SearchReplaceManagerCode(manager, "Soil.SoilNitrogen.NH4", "NH4.kgha"))
                    ConverterUtilities.InsertLink(manager, "[ScopedLinkByName] Solute NH4;");

                ConverterUtilities.SearchReplaceManagerCode(manager, ".SoilNitrogen.MineralisedN", ".Nutrient.MineralisedN");
                ConverterUtilities.SearchReplaceManagerCode(manager, ".SoilNitrogen.TotalN", ".Nutrient.TotalN");
                ConverterUtilities.SearchReplaceManagerCode(manager, ".SoilNitrogen.TotalC", ".Nutrient.TotalC");
                ConverterUtilities.SearchReplaceManagerCode(manager, ".SoilNitrogen.mineral_n", ".Nutrient.MineralN");
                ConverterUtilities.SearchReplaceManagerCode(manager, ".SoilNitrogen.Denitrification", ".Nutrient.Natm");
                ConverterUtilities.SearchReplaceManagerCode(manager, ".SoilNitrogen.n2o_atm", ".Nutrient.N2Oatm");
            }

            foreach (XmlNode report in XmlUtilities.FindAllRecursivelyByType(node, "report"))
            {
                ConverterUtilities.SearchReplaceReportCode(report, ".SoilNitrogen.FOMN", ".Nutrient.FOMN");
                ConverterUtilities.SearchReplaceReportCode(report, ".SoilNitrogen.FOMC", ".Nutrient.FOMC");
                ConverterUtilities.SearchReplaceReportCode(report, ".SoilNitrogen.HumicN", ".Nutrient.Humic.N");
                ConverterUtilities.SearchReplaceReportCode(report, ".SoilNitrogen.HumicC", ".Nutrient.Humic.C");
                ConverterUtilities.SearchReplaceReportCode(report, ".SoilNitrogen.MicrobialN", ".Nutrient.Microbial.N");
                ConverterUtilities.SearchReplaceReportCode(report, ".SoilNitrogen.MicrobialC", ".Nutrient.Microbial.C");
                ConverterUtilities.SearchReplaceReportCode(report, ".SoilNitrogen.urea", ".Nutrient.Urea.kgha");
                ConverterUtilities.SearchReplaceReportCode(report, ".SoilNitrogen.dlt_n_min_res", ".Nutrient.SurfaceResidue.Decomposition.MineralisedN");
                ConverterUtilities.SearchReplaceReportCode(report, ".SoilNitrogen.MineralisedN", ".Nutrient.MineralisedN");
                ConverterUtilities.SearchReplaceReportCode(report, ".SoilNitrogen.Denitrification", ".Nutrient.Natm");
                ConverterUtilities.SearchReplaceReportCode(report, ".SoilNitrogen.n2o_atm", ".Nutrient.N2Oatm");
                ConverterUtilities.SearchReplaceReportCode(report, ".SoilNitrogen.TotalC", ".Nutrient.TotalC");
                ConverterUtilities.SearchReplaceReportCode(report, ".SoilNitrogen.TotalN", ".Nutrient.TotalN");
                ConverterUtilities.SearchReplaceReportCode(report, ".SoilNitrogen.NO3", ".Nutrient.NO3.kgha");
                ConverterUtilities.SearchReplaceReportCode(report, ".SoilNitrogen.NH4", ".Nutrient.NH4.kgha");
                ConverterUtilities.SearchReplaceReportCode(report, ".SoilNitrogen.mineral_n", ".Nutrient.MineralN");

            }

            foreach (XmlNode SOM in XmlUtilities.FindAllRecursivelyByType(node, "SoilOrganicMatter"))
            {
                double rootWt = Convert.ToDouble(XmlUtilities.Value(SOM, "RootWt"));
                XmlUtilities.DeleteValue(SOM, "RootWt");
                double[] thickness = MathUtilities.StringsToDoubles(XmlUtilities.Values(SOM, "Thickness/double"));

                double profileDepth = MathUtilities.Sum(thickness);
                double cumDepth = 0;
                double[] rootWtFraction = new double[thickness.Length];

                for (int layer = 0; layer < thickness.Length; layer++)
                {
                    double fracLayer = Math.Min(1.0, MathUtilities.Divide(profileDepth - cumDepth, thickness[layer], 0.0));
                    cumDepth += thickness[layer];
                    rootWtFraction[layer] = fracLayer * Math.Exp(-3.0 * Math.Min(1.0, MathUtilities.Divide(cumDepth, profileDepth, 0.0)));
                }
                // get the actuall FOM distribution through layers (adds up to one)
                double totFOMfraction = MathUtilities.Sum(rootWtFraction);
                for (int layer = 0; layer < thickness.Length; layer++)
                    rootWtFraction[layer] /= totFOMfraction;
                double[] rootWtVector = MathUtilities.Multiply_Value(rootWtFraction, rootWt);


                XmlUtilities.EnsureNodeExists(SOM, "RootWt");
                XmlUtilities.SetValues(SOM, "RootWt/double", MathUtilities.DoublesToStrings(rootWtVector));
            }
        }
=======
            foreach (XmlNode manager in XmlUtilities.FindAllRecursivelyByType(node, "manager"))
            {
                ConverterUtilities.SearchReplaceManagerCodeUsingRegEx(manager, @"\.SoilWater\.SetWater_frac\((?<variable>.+)\)", ".SoilWater.SW = ${variable}", null);
                ConverterUtilities.SearchReplaceManagerCodeUsingRegEx(manager, @"\.SoilWater\.outflow_lat", ".SoilWater.LateralOutflow", null);
                ConverterUtilities.SearchReplaceManagerCodeUsingRegEx(manager, @"\.SoilWater\.flow_no3", ".SoilWater.FlowNO3", null);
                ConverterUtilities.SearchReplaceManagerCodeUsingRegEx(manager, @"\.SoilWater\.flow_nh4", ".SoilWater.FlowNH4", null);
                ConverterUtilities.SearchReplaceManagerCodeUsingRegEx(manager, @"\.SoilWater\.flow", ".SoilWater.Flow", null);
                ConverterUtilities.SearchReplaceManagerCodeUsingRegEx(manager, @"\.SoilWater\.flux", ".SoilWater.Flux", null);
                ConverterUtilities.SearchReplaceManagerCodeUsingRegEx(manager, @"\.SoilWater\.residueinterception", ".SoilWater.ResidueInterception", null);
            }
            foreach (XmlNode report in XmlUtilities.FindAllRecursivelyByType(node, "report"))
            {
                ConverterUtilities.SearchReplaceReportCodeUsingRegEx(report, @"\.SoilWater\.SetWater_frac\((?<variable>.+)\)", ".SoilWater.SW = ${variable}");
                ConverterUtilities.SearchReplaceReportCodeUsingRegEx(report, @"\.SoilWater\.outflow_lat", ".SoilWater.LateralOutflow");
                ConverterUtilities.SearchReplaceReportCodeUsingRegEx(report, @"\.SoilWater\.flow_no3", ".SoilWater.FlowNO3");
                ConverterUtilities.SearchReplaceReportCodeUsingRegEx(report, @"\.SoilWater\.flow_nh4", ".SoilWater.FlowNH4");
                ConverterUtilities.SearchReplaceReportCodeUsingRegEx(report, @"\.SoilWater\.flow", ".SoilWater.Flow");
                ConverterUtilities.SearchReplaceReportCodeUsingRegEx(report, @"\.SoilWater\.flux", ".SoilWater.Flux");
                ConverterUtilities.SearchReplaceReportCodeUsingRegEx(report, @"\.SoilWater\.residueinterception", ".SoilWater.ResidueInterception");
            }
        }
		
		/// <summary>
        /// Change the VaryByIndex in series from an integer index to a name of a factor.
        /// </summary>
        /// <param name="node">The node to upgrade.</param>
        /// <param name="fileName">The name of the .apsimx file</param>
        private static void UpgradeToVersion32(XmlNode node, string fileName)
        {
            foreach (XmlNode series in XmlUtilities.FindAllRecursivelyByType(node, "series"))
            {
                string[] parentTypesToMatch = new string[] { "Simulation", "Zone", "Experiment", "Folder", "Simulations" };
                XmlNode parent = XmlUtilities.ParentOfType(series, parentTypesToMatch);
                List<KeyValuePair<string, string>> factorNames;
                do
                {
                    factorNames = GetFactorNames(parent);
                    parent = parent.ParentNode;
                }
                while (factorNames.Count == 0 && parent != null);

                var uniqueFactorNames = CalculateDistinctFactorNames(factorNames);
                string value = XmlUtilities.Value(series, "FactorIndexToVaryColours");
                if (value != string.Empty)
                {
                    int index = Convert.ToInt32(value);
                    if (index > -1 && index < uniqueFactorNames.Count())
                        XmlUtilities.SetValue(series, "FactorToVaryColours", uniqueFactorNames[index]);
                    XmlUtilities.DeleteValue(series, "FactorIndexToVaryColours");
                }

                value = XmlUtilities.Value(series, "FactorIndexToVaryMarkers");
                if (value != string.Empty)
                {
                    int index = Convert.ToInt32(value);
                    if (index > -1 && index < uniqueFactorNames.Count())
                        XmlUtilities.SetValue(series, "FactorToVaryMarkers", uniqueFactorNames[index]);
                    XmlUtilities.DeleteValue(series, "FactorIndexToVaryMarkers");
                }

                value = XmlUtilities.Value(series, "FactorIndexToVaryLines");
                if (value != string.Empty)
                {
                    int index = Convert.ToInt32(value);
                    if (index > -1 && index < uniqueFactorNames.Count())
                        XmlUtilities.SetValue(series, "FactorToVaryLines", uniqueFactorNames[index]);
                    XmlUtilities.DeleteValue(series, "FactorIndexToVaryLines");
                }
            }
        }

        /// <summary>
        /// Create graph definitions for the specified model
        /// </summary>
        /// <param name="node"></param>
        private static List<KeyValuePair<string, string>> GetFactorNames(XmlNode node)
        {
            string[] zoneTypes = new string[] { "Zone", "AgroforestrySystem", "CircularZone", "ZoneCLEM", "RectangularZone", "StripCropZone" };
            var factors = new List<KeyValuePair<string, string>>();
            if (node.Name == "Simulation" || Array.IndexOf(zoneTypes, node.Name) != -1)
                factors.AddRange(BuildListFromSimulation(node));
            else if (node.Name == "Experiment")
                factors.AddRange(BuildListFromExperiment(node));
            else
            {
                foreach (XmlNode child in node.ChildNodes)
                {
                    if (child.Name == "Simulation" || child.Name == "Experiment" || child.Name == "Folder")
                        factors.AddRange(GetFactorNames(child));
                }
            }
            return factors;
        }


        /// <summary>
        /// Build a list of simulation / zone pairs from the specified experiment
        /// </summary>
        /// <param name="node"></param>
        /// <returns></returns>
        private static List<KeyValuePair<string, string>> BuildListFromExperiment(XmlNode node)
        {
            string[] zoneTypes = new string[] { "Zone", "AgroforestrySystem", "CircularZone", "ZoneCLEM", "RectangularZone", "StripCropZone" };

            var factors = new List<KeyValuePair<string, string>>();

            Experiment exp = XmlUtilities.Deserialise(node, typeof(Experiment)) as Experiment;
            Apsim.ParentAllChildren(exp);
            if (exp != null)
            {
                XmlNode baseSimulation = XmlUtilities.FindByType(node, "Simulation");
                foreach (XmlNode zone in XmlUtilities.FindAllRecursivelyByTypes(baseSimulation, zoneTypes))
                {
                    foreach (List<FactorValue> combination in (exp).AllCombinations())
                    {
                        string zoneName = XmlUtilities.Value(zone, "Name");
                        string simulationName = exp.Name;
                        factors.Add(new KeyValuePair<string, string>("Simulation", simulationName));
                        factors.Add(new KeyValuePair<string, string>("Zone", zoneName));
                        foreach (FactorValue value in combination)
                        {
                            simulationName += value.Name;
                            string factorName = value.Factor.Name;
                            if (value.Factor.Parent is Factor)
                            {
                                factorName = value.Factor.Parent.Name;
                            }
                            string factorValue = value.Name.Replace(factorName, "");
                            factors.Add(new KeyValuePair<string, string>(factorName, factorValue));
                        }
                        factors.Add(new KeyValuePair<string, string>("Experiment", exp.Name));
                    }
                }
            }
            return factors;
        }

        /// <summary>
        /// Build a list of simulation / zone pairs from the specified simulation
        /// </summary>
        /// <param name="node">This can be either a simulation or a zone</param>
        /// <returns>A list of simulation / zone pairs</returns>
        private static List<KeyValuePair<string, string>> BuildListFromSimulation(XmlNode node)
        {
            var simulationZonePairs = new List<KeyValuePair<string, string>>();
            simulationZonePairs.Add(new KeyValuePair<string,string>("Simulation", XmlUtilities.Value(node, "Name")));
            foreach (XmlNode zone in XmlUtilities.ChildNodes(node, "Zone"))
                simulationZonePairs.Add(new KeyValuePair<string, string>("Zone", XmlUtilities.Value(zone, "Name")));
            return simulationZonePairs;
        }


        /// <summary>
        /// Go through all factors and determine which are distict.
        /// </summary>
        /// <param name="factors">A list of simulation zones.</param>
        private static List<string> CalculateDistinctFactorNames(List<KeyValuePair<string, string>> factors)
        {
            var factorNamesToReturn = new List<string>();
            var factorNames = factors.Select(f => f.Key).Distinct();
            foreach (var factorName in factorNames)
            {
                List<string> factorValues = new List<string>();
                var matchingFactors = factors.FindAll(f => f.Key == factorName);
                var matchingFactorValues = matchingFactors.Select(f => f.Value);

                if (matchingFactorValues.Distinct().Count() > 1 || matchingFactors.Count() != factors.Count())
                {
                    // All factor values are the same so remove the factor.
                    factorNamesToReturn.Add(factorName);
                }
            }
            return factorNamesToReturn;
        }


>>>>>>> 45963d53
    }
}
<|MERGE_RESOLUTION|>--- conflicted
+++ resolved
@@ -24,11 +24,7 @@
     public class Converter
     {
         /// <summary>Gets the lastest .apsimx file format version.</summary>
-<<<<<<< HEAD
-        public static int LastestVersion { get { return 31; } }
-=======
         public static int LastestVersion { get { return 32; } }
->>>>>>> 45963d53
 
         /// <summary>Converts to file to the latest version.</summary>
         /// <param name="fileName">Name of the file.</param>
@@ -900,111 +896,14 @@
             }
         }
 
-<<<<<<< HEAD
-        /// <summary>
-        /// Upgrades to version 31. Convert SoilN to SoilNutrient
-=======
 
         /// <summary>
         /// Upgrades to version 31. Change DisplayAttribute
->>>>>>> 45963d53
         /// </summary>
         /// <param name="node">The node to upgrade.</param>
         /// <param name="fileName">The name of the .apsimx file</param>
         private static void UpgradeToVersion31(XmlNode node, string fileName)
         {
-<<<<<<< HEAD
-            ConverterUtilities.RenameVariable(node, "using Models.Soils;", "using Models.Soils;\r\nusing Models.Soils.Nutrients;");
-
-            // Delete all alias children.
-            foreach (XmlNode soilNitrogen in XmlUtilities.FindAllRecursivelyByType(node, "SoilNitrogen"))
-            {
-                XmlUtilities.SetValue(soilNitrogen.ParentNode, "Nutrient/ResourceName", "Nutrient");
-                soilNitrogen.ParentNode.RemoveChild(soilNitrogen);
-            }
-
-            foreach (XmlNode manager in XmlUtilities.FindAllRecursivelyByType(node, "manager"))
-            {
-                ConverterUtilities.SearchReplaceManagerCode(manager, ".SoilNitrogen.FOMN", ".Nutrient.FOMN");
-                ConverterUtilities.SearchReplaceManagerCode(manager, ".SoilNitrogen.FOMC", ".Nutrient.FOMC");
-
-                if (ConverterUtilities.SearchReplaceManagerCode(manager, "Soil.SoilNitrogen.HumicN", "Humic.N"))
-                    ConverterUtilities.InsertLink(manager, "[ScopedLinkByName] NutrientPool Humic;");
-                if (ConverterUtilities.SearchReplaceManagerCode(manager, "Soil.SoilNitrogen.HumicC", "Humic.C"))
-                    ConverterUtilities.InsertLink(manager, "[ScopedLinkByName] NutrientPool Humic;");
-
-                if (ConverterUtilities.SearchReplaceManagerCode(manager, "Soil.SoilNitrogen.MicrobialN", "Microbial.N"))
-                    ConverterUtilities.InsertLink(manager, "[ScopedLinkByName] NutrientPool Microbial;");
-                if (ConverterUtilities.SearchReplaceManagerCode(manager, "Soil.SoilNitrogen.MicrobialC", "Microbial.C"))
-                    ConverterUtilities.InsertLink(manager, "[ScopedLinkByName] NutrientPool Microbial;");
-
-                if (ConverterUtilities.SearchReplaceManagerCode(manager, "Soil.SoilNitrogen.dlt_n_min_res", "SurfaceResidueDecomposition.MineralisedN"))
-                    ConverterUtilities.InsertLink(manager, "[LinkByPath(Path=\"[Nutrient].SurfaceResidue.Decomposition\")] CarbonFlow SurfaceResidueDecomposition;");
-
-                if (ConverterUtilities.SearchReplaceManagerCode(manager, "Soil.SoilNitrogen.urea", "Urea.kgha"))
-                    ConverterUtilities.InsertLink(manager, "[ScopedLinkByName] Solute Urea;");
-                if (ConverterUtilities.SearchReplaceManagerCode(manager, "Soil.SoilNitrogen.NO3", "NO3.kgha"))
-                    ConverterUtilities.InsertLink(manager, "[ScopedLinkByName] Solute NO3;");
-                if (ConverterUtilities.SearchReplaceManagerCode(manager, "Soil.SoilNitrogen.NH4", "NH4.kgha"))
-                    ConverterUtilities.InsertLink(manager, "[ScopedLinkByName] Solute NH4;");
-
-                ConverterUtilities.SearchReplaceManagerCode(manager, ".SoilNitrogen.MineralisedN", ".Nutrient.MineralisedN");
-                ConverterUtilities.SearchReplaceManagerCode(manager, ".SoilNitrogen.TotalN", ".Nutrient.TotalN");
-                ConverterUtilities.SearchReplaceManagerCode(manager, ".SoilNitrogen.TotalC", ".Nutrient.TotalC");
-                ConverterUtilities.SearchReplaceManagerCode(manager, ".SoilNitrogen.mineral_n", ".Nutrient.MineralN");
-                ConverterUtilities.SearchReplaceManagerCode(manager, ".SoilNitrogen.Denitrification", ".Nutrient.Natm");
-                ConverterUtilities.SearchReplaceManagerCode(manager, ".SoilNitrogen.n2o_atm", ".Nutrient.N2Oatm");
-            }
-
-            foreach (XmlNode report in XmlUtilities.FindAllRecursivelyByType(node, "report"))
-            {
-                ConverterUtilities.SearchReplaceReportCode(report, ".SoilNitrogen.FOMN", ".Nutrient.FOMN");
-                ConverterUtilities.SearchReplaceReportCode(report, ".SoilNitrogen.FOMC", ".Nutrient.FOMC");
-                ConverterUtilities.SearchReplaceReportCode(report, ".SoilNitrogen.HumicN", ".Nutrient.Humic.N");
-                ConverterUtilities.SearchReplaceReportCode(report, ".SoilNitrogen.HumicC", ".Nutrient.Humic.C");
-                ConverterUtilities.SearchReplaceReportCode(report, ".SoilNitrogen.MicrobialN", ".Nutrient.Microbial.N");
-                ConverterUtilities.SearchReplaceReportCode(report, ".SoilNitrogen.MicrobialC", ".Nutrient.Microbial.C");
-                ConverterUtilities.SearchReplaceReportCode(report, ".SoilNitrogen.urea", ".Nutrient.Urea.kgha");
-                ConverterUtilities.SearchReplaceReportCode(report, ".SoilNitrogen.dlt_n_min_res", ".Nutrient.SurfaceResidue.Decomposition.MineralisedN");
-                ConverterUtilities.SearchReplaceReportCode(report, ".SoilNitrogen.MineralisedN", ".Nutrient.MineralisedN");
-                ConverterUtilities.SearchReplaceReportCode(report, ".SoilNitrogen.Denitrification", ".Nutrient.Natm");
-                ConverterUtilities.SearchReplaceReportCode(report, ".SoilNitrogen.n2o_atm", ".Nutrient.N2Oatm");
-                ConverterUtilities.SearchReplaceReportCode(report, ".SoilNitrogen.TotalC", ".Nutrient.TotalC");
-                ConverterUtilities.SearchReplaceReportCode(report, ".SoilNitrogen.TotalN", ".Nutrient.TotalN");
-                ConverterUtilities.SearchReplaceReportCode(report, ".SoilNitrogen.NO3", ".Nutrient.NO3.kgha");
-                ConverterUtilities.SearchReplaceReportCode(report, ".SoilNitrogen.NH4", ".Nutrient.NH4.kgha");
-                ConverterUtilities.SearchReplaceReportCode(report, ".SoilNitrogen.mineral_n", ".Nutrient.MineralN");
-
-            }
-
-            foreach (XmlNode SOM in XmlUtilities.FindAllRecursivelyByType(node, "SoilOrganicMatter"))
-            {
-                double rootWt = Convert.ToDouble(XmlUtilities.Value(SOM, "RootWt"));
-                XmlUtilities.DeleteValue(SOM, "RootWt");
-                double[] thickness = MathUtilities.StringsToDoubles(XmlUtilities.Values(SOM, "Thickness/double"));
-
-                double profileDepth = MathUtilities.Sum(thickness);
-                double cumDepth = 0;
-                double[] rootWtFraction = new double[thickness.Length];
-
-                for (int layer = 0; layer < thickness.Length; layer++)
-                {
-                    double fracLayer = Math.Min(1.0, MathUtilities.Divide(profileDepth - cumDepth, thickness[layer], 0.0));
-                    cumDepth += thickness[layer];
-                    rootWtFraction[layer] = fracLayer * Math.Exp(-3.0 * Math.Min(1.0, MathUtilities.Divide(cumDepth, profileDepth, 0.0)));
-                }
-                // get the actuall FOM distribution through layers (adds up to one)
-                double totFOMfraction = MathUtilities.Sum(rootWtFraction);
-                for (int layer = 0; layer < thickness.Length; layer++)
-                    rootWtFraction[layer] /= totFOMfraction;
-                double[] rootWtVector = MathUtilities.Multiply_Value(rootWtFraction, rootWt);
-
-
-                XmlUtilities.EnsureNodeExists(SOM, "RootWt");
-                XmlUtilities.SetValues(SOM, "RootWt/double", MathUtilities.DoublesToStrings(rootWtVector));
-            }
-        }
-=======
             foreach (XmlNode manager in XmlUtilities.FindAllRecursivelyByType(node, "manager"))
             {
                 ConverterUtilities.SearchReplaceManagerCodeUsingRegEx(manager, @"\.SoilWater\.SetWater_frac\((?<variable>.+)\)", ".SoilWater.SW = ${variable}", null);
@@ -1181,6 +1080,5 @@
         }
 
 
->>>>>>> 45963d53
     }
-}
+}