﻿namespace Models.Core.ApsimFile
{
    using APSIM.Shared.Utilities;
    using Models.PMF;
    using Newtonsoft.Json.Linq;
    using System;
    using System.Collections.Generic;
    using System.Globalization;
    using System.Linq;
    using System.Reflection;
    using System.Xml;

    /// <summary>
    /// Converts the .apsim file from one version to the next
    /// </summary>
    public class Converter
    {
        /// <summary>Gets the latest .apsimx file format version.</summary>
<<<<<<< HEAD
        public static int LatestVersion { get { return 64; } }
=======
        public static int LatestVersion { get { return 65; } }
>>>>>>> 5a46320a

        /// <summary>Converts a .apsimx string to the latest version.</summary>
        /// <param name="st">XML or JSON string to convert.</param>
        /// <param name="toVersion">The optional version to convert to.</param>
        /// <param name="fileName">The optional filename where the string came from.</param>
        /// <returns>Returns true if something was changed.</returns>
        public static ConverterReturnType DoConvert(string st, int toVersion = -1, string fileName = null)
        {
            ConverterReturnType returnData = new ConverterReturnType();

            if (toVersion == -1)
                toVersion = LatestVersion;

            int offset = st.TakeWhile(c => char.IsWhiteSpace(c)).Count();
            char firstNonBlankChar = st[offset];

            if (firstNonBlankChar == '<')
            {
                bool changed = XmlConverters.DoConvert(ref st, Math.Min(toVersion, XmlConverters.LastVersion), fileName);
                XmlDocument doc = new XmlDocument();
                doc.LoadXml(st);
                int fileVersion = Convert.ToInt32(XmlUtilities.Attribute(doc.DocumentElement, "Version"), CultureInfo.InvariantCulture);
                if (fileVersion == toVersion)
                    return new ConverterReturnType()
                    { DidConvert = changed, RootXml = doc };

                st = ConvertToJSON(st, fileName);
                returnData.Root = JObject.Parse(st);
            }
            else if (firstNonBlankChar == '{')
            {
                // json
                returnData.Root = JObject.Parse(st);
            }
            else
            {
                throw new Exception("Unknown string encountered. Not JSON or XML. String: " + st);
            }

            if (returnData.Root.ContainsKey("Version"))
            {
                int fileVersion = (int)returnData.Root["Version"];

                if (fileVersion > LatestVersion)
                    throw new Exception(string.Format("Unable to open file '{0}'. File version is greater than the latest file version. Has this file been opened in a more recent version of Apsim?", fileName));

                // Run converters if not at the latest version.
                while (fileVersion < toVersion)
                {
                    returnData.DidConvert = true;

                    // Find the method to call to upgrade the file by one version.
                    int versionFunction = fileVersion + 1;
                    MethodInfo method = typeof(Converter).GetMethod("UpgradeToVersion" + versionFunction, BindingFlags.NonPublic | BindingFlags.Static);
                    if (method == null)
                        throw new Exception("Cannot find converter to go to version " + versionFunction);

                    // Found converter method so call it.
                    method.Invoke(null, new object[] { returnData.Root, fileName });

                    fileVersion++;
                }

                if (returnData.DidConvert)
                {
                    returnData.Root["Version"] = fileVersion;
                    st = returnData.Root.ToString();
                }
            }
            returnData.DidConvert = EnsureSoilHasInitWaterAndSample(returnData.Root) || returnData.DidConvert;

            return returnData;
        }

        /// <summary>
        /// If root is a soil then make sure it has a sample or init water.
        /// </summary>
        /// <param name="root">The root node of the JSON to look at.</param>
        /// <returns>True if model was changed.</returns>
        private static bool EnsureSoilHasInitWaterAndSample(JObject root)
        {
            string rootType = JsonUtilities.Type(root, true);

            if (rootType != null && rootType == "Models.Soils.Soil")
            {
                JArray soilChildren = root["Children"] as JArray;
                if (soilChildren != null && soilChildren.Count > 0)
                {
                    var initWater = soilChildren.FirstOrDefault(c => c["$type"].Value<string>().Contains(".InitWater"));
                    var sample = soilChildren.FirstOrDefault(c => c["$type"].Value<string>().Contains(".Sample"));

                    if (sample == null && initWater == null)
                    {
                        // Add in an initial water and initial conditions models.
                        initWater = new JObject();
                        initWater["$type"] = "Models.Soils.InitialWater, Models";
                        initWater["Name"] = "Initial water";
                        initWater["PercentMethod"] = "FilledFromTop";
                        initWater["FractionFull"] = 1;
                        initWater["DepthWetSoil"] = "NaN";
                        soilChildren.Add(initWater);

                        sample = new JObject();
                        sample["$type"] = "Models.Soils.Sample, Models";
                        sample["Name"] = "Initial conditions";
                        sample["Thickness"] = new JArray(new double[] { 1800 });
                        sample["NO3N"] = new JArray(new double[] { 3 });
                        sample["NH4"] = new JArray(new double[] { 1 });
                        sample["SWUnits"] = "Volumetric";
                        soilChildren.Add(sample);
                        return true;
                    }
                }
            }

            return false;
        }

        /// <summary>Upgrades to version 47 - the first JSON version.</summary>
        private static string ConvertToJSON(string st, string fileName)
        {
            string json = XmlToJson.Convert(st);
            JObject j = JObject.Parse(json);
            j["Version"] = 47;
            return j.ToString();
        }

        private static void UpgradeToVersion47(JObject root, string fileName)
        {
            // Nothing to do as conversion to JSON has already happened.
        }

        /// <summary>
        /// Upgrades to version 48. Iterates through all manager scripts, and replaces
        /// all instances of the text "DisplayTypeEnum" with "DisplayType".
        /// </summary>
        /// <param name="root"></param>
        /// <param name="fileName"></param>
        private static void UpgradeToVersion48(JObject root, string fileName)
        {
            foreach (JObject manager in JsonUtilities.ChildrenRecursively(root, "Manager"))
                JsonUtilities.ReplaceManagerCode(manager, "DisplayTypeEnum", "DisplayType");
        }


        /// <summary>
        /// Upgrades to version 49. Renames Models.Morris+Parameter to Models.Sensitivity.Parameter.
        /// </summary>
        /// <param name="root"></param>
        /// <param name="fileName"></param>
        private static void UpgradeToVersion49(JObject root, string fileName)
        {
            foreach (JObject morris in JsonUtilities.ChildrenRecursively(root, "Models.Morris"))
                foreach (var parameter in morris["Parameters"])
                    parameter["$type"] = parameter["$type"].ToString().Replace("Models.Morris+Parameter", "Models.Sensitivity.Parameter");
        }

        ///<summary>
        /// Upgrades to version 50. Fixes the RelativeTo property of 
        /// InitialWater components of soils copied from Apsim Classic.
        /// </summary>
        /// <param name="root"></param>
        /// <param name="fileName"></param>
        /// <remarks>
        /// ll15 must be renamed to LL15.
        /// Wheat must be renamed to WheatSoil.
        /// Maize must be renamed to MaizeSoil.
        /// </remarks>
        private static void UpgradeToVersion50(JObject root, string fileName)
        {
            foreach (JObject initialWater in JsonUtilities.ChildrenRecursively(root, "InitialWater"))
            {
                if (initialWater["RelativeTo"] != null)
                {
                    if (initialWater["RelativeTo"].ToString().ToUpper().Contains("LL15"))
                        initialWater["RelativeTo"] = initialWater["RelativeTo"].ToString().Replace("ll15", "LL15");
                    else if (!string.IsNullOrEmpty(initialWater["RelativeTo"].ToString()) && !initialWater["RelativeTo"].ToString().EndsWith("Soil"))
                        initialWater["RelativeTo"] = initialWater["RelativeTo"].ToString() + "Soil";
                }
            }
        }
        /// <summary>
        /// Changes GsMax to Gsmax350 in all models that implement ICanopy.
        /// </summary>
        /// <param name="root">The root JSON token.</param>
        /// <param name="fileName">The name of the apsimx file.</param>
        private static void UpgradeToVersion51(JObject root, string fileName)
        {
            // Create a list of models that might have gsmax.
            // Might need to add in other models that implement ICanopy 
            // e.g. OilPalm, AgPastureSpecies, SimpleTree, Sugarcane

            var models = new List<JObject>();
            models.AddRange(JsonUtilities.ChildrenOfType(root, "Leaf"));
            models.AddRange(JsonUtilities.ChildrenOfType(root, "SimpleLeaf"));
            models.AddRange(JsonUtilities.ChildrenOfType(root, "PerennialLeaf"));
            models.AddRange(JsonUtilities.ChildrenOfType(root, "SorghumLeaf"));

            // Loop through all models and rename Gsmax to Gsmax350.
            foreach (var model in models)
            {
                JsonUtilities.RenameProperty(model, "Gsmax", "Gsmax350");
                JsonUtilities.AddConstantFunctionIfNotExists(model, "StomatalConductanceCO2Modifier", "1.0");
            }
        }
        
        /// <summary>
        /// </summary>
        /// <param name="root">The root JSON token.</param>
        /// <param name="fileName">The name of the apsimx file.</param>
        private static void UpgradeToVersion52(JObject root, string fileName)
        {
            foreach (var SOM in JsonUtilities.ChildrenOfType(root, "SoilOrganicMatter"))
            {
                double rootWt;
                if (SOM["RootWt"] is JArray)
                    rootWt = Convert.ToDouble(SOM["RootWt"][0], CultureInfo.InvariantCulture); // This can happen when importing old APSIM file.
                else
                    rootWt = Convert.ToDouble(SOM["RootWt"], CultureInfo.InvariantCulture);
                SOM.Remove("RootWt");
                double[] thickness = MathUtilities.StringsToDoubles(JsonUtilities.Values(SOM, "Thickness"));

                double profileDepth = MathUtilities.Sum(thickness);
                double cumDepth = 0;
                double[] rootWtFraction = new double[thickness.Length];

                for (int layer = 0; layer < thickness.Length; layer++)
                {
                    double fracLayer = Math.Min(1.0, MathUtilities.Divide(profileDepth - cumDepth, thickness[layer], 0.0));
                    cumDepth += thickness[layer];
                    rootWtFraction[layer] = fracLayer * Math.Exp(-3.0 * Math.Min(1.0, MathUtilities.Divide(cumDepth, profileDepth, 0.0)));
                }
                // get the actuall FOM distribution through layers (adds up to one)
                double totFOMfraction = MathUtilities.Sum(rootWtFraction);
                for (int layer = 0; layer < thickness.Length; layer++)
                    rootWtFraction[layer] /= totFOMfraction;
                double[] rootWtVector = MathUtilities.Multiply_Value(rootWtFraction, rootWt);

                JsonUtilities.SetValues(SOM, "RootWt", rootWtVector);
            }

        }

        /// <summary>
        /// Adds solutes under SoilNitrogen.
        /// </summary>
        /// <param name="root">The root JSON token.</param>
        /// <param name="fileName">The name of the apsimx file.</param>
        private static void UpgradeToVersion53(JObject root, string fileName)
        {
            foreach (var soilNitrogen in JsonUtilities.ChildrenOfType(root, "SoilNitrogen"))
            {
                JsonUtilities.CreateNewChildModel(soilNitrogen, "NO3", "Models.Soils.SoilNitrogenNO3");
                JsonUtilities.CreateNewChildModel(soilNitrogen, "NH4", "Models.Soils.SoilNitrogenNH4");
                JsonUtilities.CreateNewChildModel(soilNitrogen, "Urea", "Models.Soils.SoilNitrogenUrea");
                JsonUtilities.CreateNewChildModel(soilNitrogen, "PlantAvailableNO3", "Models.Soils.SoilNitrogenPlantAvailableNO3");
                JsonUtilities.CreateNewChildModel(soilNitrogen, "PlantAvailableNH4", "Models.Soils.SoilNitrogenPlantAvailableNH4");
            }

            foreach (var report in JsonUtilities.ChildrenOfType(root, "Report"))
            {
                JsonUtilities.SearchReplaceReportVariableNames(report, "SoilNitrogen.NO3", "SoilNitrogen.NO3.kgha");
                JsonUtilities.SearchReplaceReportVariableNames(report, "SoilNitrogen.NH4", "SoilNitrogen.NH4.kgha");
                JsonUtilities.SearchReplaceReportVariableNames(report, "SoilNitrogen.urea", "SoilNitrogen.Urea.kgha");
                JsonUtilities.SearchReplaceReportVariableNames(report, "SoilNitrogen.PlantAvailableNO3", "SoilNitrogen.PlantAvailableNO3.kgha");
                JsonUtilities.SearchReplaceReportVariableNames(report, "SoilNitrogen.PlantAvailableNH4", "SoilNitrogen.PlantAvailableNH4.kgha");
                JsonUtilities.SearchReplaceReportVariableNames(report, "[SoilNitrogen].no3", "[SoilNitrogen].NO3.kgha");
                JsonUtilities.SearchReplaceReportVariableNames(report, "[SoilNitrogen].nh4", "[SoilNitrogen].NH4.kgha");
                JsonUtilities.SearchReplaceReportVariableNames(report, "[SoilNitrogen].urea", "[SoilNitrogen].Urea.kgha");
            }
            foreach (var manager in JsonUtilities.ChildManagers(root))
            {
                var originalCode = manager.ToString();
                if (originalCode != null)
                {
                    if (originalCode.Contains("SoilNitrogen.NO3"))
                    {
                        manager.Replace("Soil.SoilNitrogen.NO3", "NO3.kgha");
                        manager.Replace("SoilNitrogen.NO3", "NO3.kgha");
                        manager.AddDeclaration("ISolute", "NO3", new string[] { "[ScopedLinkByName]" });
                    }
                    if (originalCode.Contains("SoilNitrogen.NH4"))
                    {
                        manager.Replace("Soil.SoilNitrogen.NH4", "NH4.kgha");
                        manager.Replace("SoilNitrogen.NH4", "NH4.kgha");
                        manager.AddDeclaration("ISolute", "NH4", new string[] { "[ScopedLinkByName]" });
                    }
                    if (originalCode.Contains("SoilNitrogen.urea"))
                    {
                        manager.Replace("Soil.SoilNitrogen.urea", "Urea.kgha");
                        manager.Replace("SoilNitrogen.urea", "Urea.kgha");
                        manager.AddDeclaration("ISolute", "Urea", new string[] { "[ScopedLinkByName]" });
                    }
                    if (originalCode.Contains("SoilNitrogen.PlantAvailableNO3"))
                    {
                        manager.Replace("Soil.SoilNitrogen.PlantAvailableNO3", "PlantAvailableNO3.kgha");
                        manager.Replace("SoilNitrogen.PlantAvailableNO3", "PlantAvailableNO3.kgha");
                        manager.AddDeclaration("ISolute", "PlantAvailableNO3", new string[] { "[ScopedLinkByName]" });
                    }
                    if (originalCode.Contains("SoilNitrogen.PlantAvailableNH4"))
                    {
                        manager.Replace("Soil.SoilNitrogen.PlantAvailableNH4", "PlantAvailableNH4.kgha");
                        manager.Replace("SoilNitrogen.PlantAvailableNH4", "PlantAvailableNH4.kgha");
                        manager.AddDeclaration("ISolute", "PlantAvailableNH4", new string[] { "[ScopedLinkByName]" });
                    }
                    if (originalCode != manager.ToString())
                    {
                        var usingLines = manager.GetUsingStatements().ToList();
                        usingLines.Add("Models.Interfaces");
                        manager.SetUsingStatements(usingLines);
                        manager.Save();
                    }
                }
            }

            foreach (var series in JsonUtilities.ChildrenOfType(root, "Series"))
            {
                if (series["XFieldName"] != null)
                {
                    series["XFieldName"] = series["XFieldName"].ToString().Replace("SoilNitrogen.NO3", "SoilNitrogen.NO3.kgha");
                    series["XFieldName"] = series["XFieldName"].ToString().Replace("SoilNitrogen.NH4", "SoilNitrogen.NH4.kgha");
                    series["XFieldName"] = series["XFieldName"].ToString().Replace("SoilNitrogen.urea", "SoilNitrogen.Urea.kgha");
                    series["XFieldName"] = series["XFieldName"].ToString().Replace("SoilNitrogen.PlantAvailableNO3", "SoilNitrogen.PlantAvailableNO3.kgha");
                    series["XFieldName"] = series["XFieldName"].ToString().Replace("SoilNitrogen.PlantAvailableNH4", "SoilNitrogen.PlantAvailableNH4.kgha");
                }
                if (series["YFieldName"] != null)
                {
                    series["YFieldName"] = series["YFieldName"].ToString().Replace("SoilNitrogen.NO3", "SoilNitrogen.NO3.kgha");
                    series["YFieldName"] = series["YFieldName"].ToString().Replace("SoilNitrogen.NH4", "SoilNitrogen.NH4.kgha");
                    series["YFieldName"] = series["YFieldName"].ToString().Replace("SoilNitrogen.urea", "SoilNitrogen.Urea.kgha");
                    series["YFieldName"] = series["YFieldName"].ToString().Replace("SoilNitrogen.PlantAvailableNO3", "SoilNitrogen.PlantAvailableNO3.kgha");
                    series["YFieldName"] = series["YFieldName"].ToString().Replace("SoilNitrogen.PlantAvailableNH4", "SoilNitrogen.PlantAvailableNH4.kgha");
                }
            }
        }

        /// <summary>
        /// Remove SoluteManager.
        /// </summary>
        /// <param name="root">The root JSON token.</param>
        /// <param name="fileName">The name of the apsimx file.</param>
        private static void UpgradeToVersion54(JObject root, string fileName)
        {
            foreach (var soluteManager in JsonUtilities.ChildrenOfType(root, "SoluteManager"))
                soluteManager.Remove();

            foreach (var report in JsonUtilities.ChildrenOfType(root, "Report"))
            {
                JsonUtilities.SearchReplaceReportVariableNames(report, "[Soil].NO3N", "[Soil].SoilNitrogen.NO3.kgha");
                JsonUtilities.SearchReplaceReportVariableNames(report, "[Soil].NH4N", "[Soil].SoilNitrogen.NH4.kgha");
                JsonUtilities.SearchReplaceReportVariableNames(report, "[Soil].UreaN", "[Soil].SoilNitrogen.Urea.kgha");
            }

            foreach (var manager in JsonUtilities.ChildManagers(root))
            {
                bool managerChanged = false;
                if (manager.Replace("mySoil.NO3N", "NO3.kgha"))
                {
                    manager.AddDeclaration("ISolute", "NO3", new string[] { "[ScopedLinkByName]" });
                    managerChanged = true;
                }
                if (manager.Replace("mySoil.NH4N", "NH4.kgha"))
                {
                    manager.AddDeclaration("ISolute", "NH4", new string[] { "[ScopedLinkByName]" });
                    managerChanged = true;
                }
                if (manager.Replace("mySoil.UreaN", "Urea.kgha"))
                {
                    manager.AddDeclaration("ISolute", "Urea", new string[] { "[ScopedLinkByName]" });
                    managerChanged = true;
                }
                if (manager.Replace("Soil.NO3N", "NO3.kgha"))
                {
                    manager.AddDeclaration("ISolute", "NO3", new string[] { "[ScopedLinkByName]" });
                    managerChanged = true;
                }
                if (manager.Replace("Soil.NH4N", "NH4.kgha"))
                {
                    manager.AddDeclaration("ISolute", "NH4", new string[] { "[ScopedLinkByName]" });
                    managerChanged = true;
                }
                if (manager.Replace("Soil.UreaN", "Urea.kgha"))
                {
                    manager.AddDeclaration("ISolute", "Urea", new string[] { "[ScopedLinkByName]" });
                    managerChanged = true;
                }
                if (manager.Replace("mySoil.SoilNitrogen.", "SoilNitrogen."))
                {
                    manager.AddDeclaration("SoilNitrogen", "SoilNitrogen", new string[] { "[ScopedLinkByName]" });
                    managerChanged = true;
                }
                if (manager.Replace("Soil.SoilNitrogen.", "SoilNitrogen."))
                {
                    manager.AddDeclaration("SoilNitrogen", "SoilNitrogen", new string[] { "[ScopedLinkByName]" });
                    managerChanged = true;
                }
                if (manager.Replace("soil.SoilNitrogen.", "SoilNitrogen."))
                {
                    manager.AddDeclaration("SoilNitrogen", "SoilNitrogen", new string[] { "[ScopedLinkByName]" });
                    managerChanged = true;
                }
                if (manager.Replace("soil1.SoilNitrogen.", "SoilNitrogen."))
                {
                    manager.AddDeclaration("SoilNitrogen", "SoilNitrogen", new string[] { "[ScopedLinkByName]" });
                    managerChanged = true;
                }
                var declarations = manager.GetDeclarations();
                if (declarations.RemoveAll(declaration => declaration.TypeName == "SoluteManager") > 0)
                {
                    manager.SetDeclarations(declarations);
                    managerChanged = true;
                }

                if (managerChanged)
                {
                    var usingLines = manager.GetUsingStatements().ToList();
                    usingLines.Add("Models.Interfaces");
                    manager.SetUsingStatements(usingLines);
                    manager.Save();
                }
            }
        }


        /// <summary>
        /// Changes initial Root Wt to an array.
        /// </summary>
        /// <param name="root">The root JSON token.</param>
        /// <param name="fileName">The name of the apsimx file.</param>
        private static void UpgradeToVersion55(JObject root, string fileName)
        {
            foreach (var SOM in JsonUtilities.ChildrenOfType(root, "SoilOrganicMatter"))
            {
                double soilcnr;
                if (SOM["SoilCN"] is JArray)
                    soilcnr = Convert.ToDouble(SOM["SoilCN"][0], CultureInfo.InvariantCulture); // This can happen when importing old APSIM file.
                else
                    soilcnr = Convert.ToDouble(SOM["SoilCN"], CultureInfo.InvariantCulture);
                SOM.Remove("SoilCN");
                double[] thickness = MathUtilities.StringsToDoubles(JsonUtilities.Values(SOM, "Thickness"));

                double[] SoilCNVector = new double[thickness.Length];

                for (int layer = 0; layer < thickness.Length; layer++)
                    SoilCNVector[layer] = soilcnr;

                JsonUtilities.SetValues(SOM, "SoilCN", SoilCNVector);
            }

        }

        /// <summary>
        /// Change Factor.Specifications to Factor.Specification. Also FactorValue
        /// becomes CompositeFactor.
        /// </summary>
        /// <param name="root"></param>
        /// <param name="fileName"></param>
        private static void UpgradeToVersion56(JToken root, string fileName)
        {
            foreach (var factor in JsonUtilities.ChildrenRecursively(root as JObject, "Factor"))
            {
                var parent = JsonUtilities.Parent(factor);

                string parentModelType = JsonUtilities.Type(parent);
                if (parentModelType == "Factors")
                {
                    var specifications = factor["Specifications"] as JArray;
                    if (specifications != null)
                    {
                        if (specifications.Count > 1)
                        {
                            // must be a compound factor. 

                            // Change our Factor to a CompositeFactor
                            factor["$type"] = "Models.Factorial.CompositeFactor, Models";

                            // Remove the Factor from it's parent.
                            var parentChildren = parent["Children"] as JArray;
                            parentChildren.Remove(factor);

                            // Create a new site factor and add our CompositeFactor to the children list.
                            var siteFactor = JsonUtilities.ChildWithName(parent as JObject, "Site") as JObject;
                            if (siteFactor == null)
                            {
                                // Create a site factor 
                                siteFactor = new JObject();
                                siteFactor["$type"] = "Models.Factorial.Factor, Models";
                                siteFactor["Name"] = "Site";
                                JArray siteFactorChildren = new JArray();
                                siteFactor["Children"] = siteFactorChildren;

                                // Add our new site factor to our models parent.
                                parentChildren.Add(siteFactor);
                            }
                            (siteFactor["Children"] as JArray).Add(factor);

                        }
                        else
                        {
                            // Convert array to string.
                            if (specifications.Count > 0)
                                factor["Specification"] = specifications[0].ToString();
                        }
                    }
                }
                else if (parentModelType == "Factor")
                {
                    factor["$type"] = "Models.Factorial.CompositeFactor, Models";
                }
            }

            foreach (var series in JsonUtilities.ChildrenRecursively(root as JObject, "Series"))
            {
                var factorToVaryColours = series["FactorToVaryColours"];
                if (factorToVaryColours != null && factorToVaryColours.Value<string>() == "Simulation")
                    series["FactorToVaryColours"] = "SimulationName";
                var factorToVaryMarkers = series["FactorToVaryMarkers"];
                if (factorToVaryMarkers != null && factorToVaryMarkers.Value<string>() == "Simulation")
                    series["FactorToVaryMarkers"] = "SimulationName";
                var factorToVaryLines = series["FactorToVaryLines"];
                if (factorToVaryLines != null && factorToVaryLines.Value<string>() == "Simulation")
                    series["FactorToVaryLines"] = "SimulationName";
            }
        }

        /// <summary>
        /// Upgrades to version 57. Adds a RetranslocateNonStructural node to
        /// all GenericOrgans which do not have a child called
        /// RetranslocateNitrogen.
        /// </summary>
        /// <param name="root">The root JSON token.</param>
        /// <param name="fileName">The name of the apsimx file.</param>
        private static void UpgradeToVersion57(JObject root, string fileName)
        {
            foreach (JObject organ in JsonUtilities.ChildrenRecursively(root, "GenericOrgan"))
                if (JsonUtilities.ChildWithName(organ, "RetranslocateNitrogen") == null)
                    JsonUtilities.AddModel(organ, typeof(RetranslocateNonStructural), "RetranslocateNitrogen");
        }

        /// <summary>
        /// Upgrades to version 58. Renames 'ParamThickness' to 'Thickness' in Weirdo.
        /// Also change calls to property soil.SWAtWaterThickness to soil.Thickness.
        /// </summary>
        /// <param name="root">The root JSON token.</param>
        /// <param name="fileName">The name of the apsimx file.</param>
        private static void UpgradeToVersion58(JObject root, string fileName)
        {
            foreach (JObject weirdo in JsonUtilities.ChildrenRecursively(root, "WEIRDO"))
            {
                var paramThicknessNode = weirdo["ParamThickness"];
                if (paramThicknessNode != null)
                {
                    weirdo["Thickness"] = paramThicknessNode;
                    weirdo.Remove("ParamThickness");
                }
            }

            foreach (var manager in JsonUtilities.ChildManagers(root))
            {
                if (manager.Replace(".SWAtWaterThickness", ".Thickness"))
                    manager.Save();
            }
        }

        /// <summary>
        /// Upgrades to version 59. Renames 'SoilCropOilPalm' to 'SoilCrop'.
        /// Renames Soil.SoilOrganicMatter.OC to Soil.Initial.OC
        /// </summary>
        /// <param name="root">The root JSON token.</param>
        /// <param name="fileName">The name of the apsimx file.</param>
        private static void UpgradeToVersion59(JObject root, string fileName)
        {
            foreach (var sample in JsonUtilities.ChildrenRecursively(root, "Sample"))
            {
                var array = sample["NO3"] as JArray;
                if (array != null)
                {
                    var nitrogenValue = new JObject();
                    nitrogenValue["$type"] = "Models.Soils.NitrogenValue, Models";

                    var storedAsPPM = sample["NO3Units"]?.ToString() == "0" ||
                                      sample["NO3Units"]?.ToString() == "ppm" ||
                                      sample["NO3Units"] == null; 

                    nitrogenValue["Values"] = array;
                    nitrogenValue["StoredAsPPM"] = storedAsPPM;
                    sample.Remove("NO3");
                    sample["NO3N"] = nitrogenValue;
                }

                array = sample["NH4"] as JArray;
                if (array != null)
                {
                    var nitrogenValue = new JObject();
                    nitrogenValue["$type"] = "Models.Soils.NitrogenValue, Models";

                    var storedAsPPM = sample["NH4Units"]?.ToString() == "0" ||
                                      sample["NH4Units"]?.ToString() == "ppm" ||
                                      sample["NH4Units"] == null;

                    nitrogenValue["Values"] = array;
                    nitrogenValue["StoredAsPPM"] = storedAsPPM;
                    sample.Remove("NH4");
                    sample["NH4N"] = nitrogenValue;
                }
            }
            foreach (var soilCropOilPalmNode in JsonUtilities.ChildrenRecursively(root, "SoilCropOilPalm"))
                soilCropOilPalmNode["$type"] = "Models.Soils.SoilCrop, Models";

            foreach (var report in JsonUtilities.ChildrenRecursively(root, "Report"))
            {
                JsonUtilities.SearchReplaceReportVariableNames(report, ".SoilOrganicMatter.OC", ".Initial.OC");
                JsonUtilities.SearchReplaceReportVariableNames(report, "[Soil].PH", "[Soil].Initial.PH");
                JsonUtilities.SearchReplaceReportVariableNames(report, "[Soil].EC", "[Soil].Initial.EC");
                JsonUtilities.SearchReplaceReportVariableNames(report, "[Soil].ESP", "[Soil].Initial.ESP");
                JsonUtilities.SearchReplaceReportVariableNames(report, "[Soil].Cl", "[Soil].Initial.CL");
                JsonUtilities.SearchReplaceReportVariableNames(report, "[Soil].OC", "[Soil].Initial.OC");
                JsonUtilities.SearchReplaceReportVariableNames(report, "[Soil].InitialNO3N", "[Soil].Initial.NO3N.PPM");
                JsonUtilities.SearchReplaceReportVariableNames(report, "[Soil].InitialNH4N", "[Soil].Initial.NH4N.PPM");
            }

            foreach (var series in JsonUtilities.ChildrenRecursively(root, "Series"))
            {
                if (series["XFieldName"] != null)
                    series["XFieldName"] = series["XFieldName"].ToString().Replace(".SoilOrganicMatter.OC", ".Initial.OC");
                if (series["YFieldName"] != null)
                    series["YFieldName"] = series["YFieldName"].ToString().Replace(".SoilOrganicMatter.OC", ".Initial.OC");
            }

            foreach (var expressionFunction in JsonUtilities.ChildrenRecursively(root, "ExpressionFunction"))
            {
                var expression = expressionFunction["Expression"].ToString();
                expression = expression.Replace(".SoilOrganicMatter.OC", ".Initial.OC");
                expressionFunction["Expression"] = expression;
            }

            foreach (var manager in JsonUtilities.ChildManagers(root))
            {
                var changeMade = manager.Replace("Soil.ToCumThickness(soil.Thickness)", "soil.ThicknessCumulative");

                if (manager.Replace("mySoil.Depth.Length", "mySoil.Thickness.Length"))
                    changeMade = true;

                if (manager.Replace("soil.Depth.Length", "soil.Thickness.Length"))
                    changeMade = true;

                if (changeMade)
                    manager.Save();
            }
        }

        /// <summary>
        /// Convert no3 and nh4 parameters from ppm to kg/ha.
        /// </summary>
        /// <param name="values"></param>
        private static void ConvertToPPM(JArray values)
        {
            var sample = JsonUtilities.Parent(JsonUtilities.Parent(values));
            var soil = JsonUtilities.Parent(sample) as JObject;
            var water = JsonUtilities.Children(soil).Find(child => JsonUtilities.Type(child) == "Water");
            if (water == null)
                water = JsonUtilities.Children(soil).Find(child => JsonUtilities.Type(child) == "WEIRDO");

            // Get soil thickness and bulk density.
            var soilThickness = water["Thickness"].Values<double>().ToArray();
            var soilBD = water["BD"].Values<double>().ToArray();

            // Get sample thickness and bulk density.
            var sampleThickness = sample["Thickness"].Values<double>().ToArray();
            var sampleBD = Soils.Standardiser.Layers.MapConcentration(soilBD, soilThickness, sampleThickness, soilBD.Last());

            for (int i = 0; i < values.Count; i++)
                values[i] = values[i].Value<double>() * 100 / (sampleBD[i] * sampleThickness[i]);
        }

        /// <summary>
        /// Does the specified array have non NaN values?
        /// </summary>
        /// <param name="no3Values">The array to remove them from.</param>
        private static bool HasValues(JArray no3Values)
        {
            foreach (var value in no3Values)
                if (value.ToString() != "NaN")
                    return true;
            return false;
        }

        /// <summary>
        /// Upgrades to version 60. Move NO3 and NH4 from sample to Analaysis node
        /// and always store as ppm.
        /// </summary>
        /// <param name="root">The root JSON token.</param>
        /// <param name="fileName">The name of the apsimx file.</param>
        private static void UpgradeToVersion60(JObject root, string fileName)
        {
            foreach (var sample in JsonUtilities.ChildrenRecursively(root, "Sample"))
            {
                var soil = JsonUtilities.Parent(sample) as JObject;
                var analysis = JsonUtilities.Children(soil).Find(child => JsonUtilities.Type(child) == "Analysis");
                var water = JsonUtilities.Children(soil).Find(child => JsonUtilities.Type(child) == "Water");
                if (water == null)
                    water = JsonUtilities.Children(soil).Find(child => JsonUtilities.Type(child) == "WEIRDO");

                var no3Node = sample["NO3N"];
                if (no3Node != null && no3Node.HasValues)
                {
                    if (analysis == null)
                        throw new Exception("Cannot find an analysis node while converting a soil sample.");

                    // Convert units to ppm if necessary.
                    var no3Values = no3Node["Values"] as JArray;

                    // Only overlay values if they are not NaN values.
                    if (HasValues(no3Values))
                    {
                        if (!no3Node["StoredAsPPM"].Value<bool>())
                            ConvertToPPM(no3Values);

                        // Make sure layers match analysis layers.
                        var analysisThickness = analysis["Thickness"].Values<double>().ToArray();
                        var sampleThickness = sample["Thickness"].Values<double>().ToArray();
                        var values = no3Values.Values<double>().ToArray();
                        var mappedValues = Soils.Standardiser.Layers.MapConcentration(values, sampleThickness, analysisThickness, 1.0);
                        no3Values = new JArray(mappedValues);

                        // Move from sample to analysis
                        analysis["NO3N"] = no3Values;
                    }
                }
                sample["NO3N"] = null;
                var nh4Node = sample["NH4N"];
                if (nh4Node != null && nh4Node.HasValues)
                {
                    if (analysis == null)
                        throw new Exception("Cannot find an analysis node while converting a soil sample.");

                    // Convert units to ppm if necessary.
                    var nh4Values = nh4Node["Values"] as JArray;

                    // Only overlay values if they are not NaN values.
                    if (HasValues(nh4Values))
                    {
                        if (!nh4Node["StoredAsPPM"].Value<bool>())
                            ConvertToPPM(nh4Values);

                        // Make sure layers match analysis layers.
                        var analysisThickness = analysis["Thickness"].Values<double>().ToArray();
                        var sampleThickness = sample["Thickness"].Values<double>().ToArray();
                        var values = nh4Values.Values<double>().ToArray();
                        var mappedValues = Soils.Standardiser.Layers.MapConcentration(values, sampleThickness, analysisThickness, 0.2);
                        nh4Values = new JArray(mappedValues);

                        // Move from sample to analysis
                        analysis["NH4N"] = nh4Values;
                    }
                }
                sample["NH4N"] = null;
            }
        }

        /// <summary>
        /// Upgrade to version 60. Ensures that a micromet model is within every simulation.
        /// </summary>
        /// <param name="root"></param>
        /// <param name="fileName"></param>
        private static void UpgradeToVersion61(JObject root, string fileName)
        {
            foreach (JObject Sim in JsonUtilities.ChildrenRecursively(root, "Simulation"))
            {
                List<JObject> MicroClimates = JsonUtilities.ChildrenRecursively(root, "MicroClimate");
                if (MicroClimates.Count == 0)
                    AddMicroClimate(Sim);
            }

        }

        /// <summary>
        /// Add a MicroClimate model to the specified JSON model token.
        /// </summary>
        /// <param name="simulation">An APSIM Simulation</param>
        public static void AddMicroClimate(JObject simulation)
        {
            JArray children = simulation["Children"] as JArray;
            if (children == null)
            {
                children = new JArray();
                simulation["Children"] = children;
            }

            JObject microClimateModel = new JObject();
            microClimateModel["$type"] = "Models.MicroClimate, Models";
            microClimateModel["Name"] = "MicroClimate";
            microClimateModel["a_interception"] = "0.0";
            microClimateModel["b_interception"] = "1.0";
            microClimateModel["c_interception"] = "0.0";
            microClimateModel["d_interception"] = "0.0";
            microClimateModel["soil_albedo"] = "0.13";
            microClimateModel["SoilHeatFluxFraction"] = "0.4";
            microClimateModel["NightInterceptionFraction"] = "0.5";
            microClimateModel["ReferenceHeight"] = "2.0";
            microClimateModel["IncludeInDocumentation"] = "true";
            microClimateModel["Enabled"] = "true";
            microClimateModel["ReadOnly"] = "false";
            var weathers = JsonUtilities.ChildrenOfType(simulation, "Weather");

            // Don't bother with microclimate if no weather component
            if (weathers.Count != 0)
            {
                var weather = weathers.First();
                int index = children.IndexOf(weather);
                children.Insert(index + 1, microClimateModel);
            }
        }

        /// <summary>
        /// Upgrades to version 62. Fixes SimpleLeaf variable names
        /// following a refactor of this class.
        /// </summary>
        /// <param name="root">The root JSON token.</param>
        /// <param name="fileName">The name of the apsimx file.</param>
        private static void UpgradeToVersion62(JObject root, string fileName)
        {
            // We renamed a lot of IFunctions and removed the 'Function' suffix.
            // ie HeightFunction -> Height.
            Dictionary<string, string> changedProperties = new Dictionary<string, string>();
            changedProperties.Add("Tallness", "HeightFunction");
            changedProperties.Add("Area", "LAIFunction");
            changedProperties.Add("LaiDead", "LaiDeadFunction");
            changedProperties.Add("WaterDemand", "WaterDemandFunction");
            changedProperties.Add("Cover", "CoverFunction");
            changedProperties.Add("ExtinctionCoefficient", "ExtinctionCoefficientFunction");
            changedProperties.Add("BaseHeight", "BaseHeightFunction");
            changedProperties.Add("Wideness", "WidthFunction");
            changedProperties.Add("DetachmentRate", "DetachmentRateFunction");
            changedProperties.Add("InitialWt", "InitialWtFunction");
            changedProperties.Add("MaintenanceRespiration", "MaintenanceRespirationFunction");
            changedProperties.Add("FRGR", "FRGRFunction");

            // Names of nodes which are probably simple leaf. The problem is that
            // in released models, the model is stored in a separate file to the
            // simulations. Therefore when we parse/convert the simulation file,
            // we don't know the names of the simple leaf models, so we are forced
            // take a guess.
            List<string> modelNames = new List<string>() { "Leaf", "Stover" };

            // Names of nodes which are definitely simple leaf.
            List<string> definiteSimpleLeaves = new List<string>();

            // Go through all SimpleLeafs and rename the appropriate children.
            foreach (JObject leaf in JsonUtilities.ChildrenRecursively(root, "SimpleLeaf"))
            {
                modelNames.Add(leaf["Name"].ToString());
                definiteSimpleLeaves.Add(leaf["Name"].ToString());
                // We removed the Leaf.AppearedCohortNo property.
                JObject relativeArea = JsonUtilities.FindFromPath(leaf, "DeltaLAI.Vegetative.Delta.RelativeArea");
                if (relativeArea != null && relativeArea["XProperty"].ToString() == "[Leaf].AppearedCohortNo")
                    relativeArea["XProperty"] = "[Leaf].NodeNumber";

                foreach (var change in changedProperties)
                {
                    string newName = change.Key;
                    string old = change.Value;
                    JsonUtilities.RenameChildModel(leaf, old, newName);
                }
            }

            foreach (JObject reference in JsonUtilities.ChildrenRecursively(root, "VariableReference"))
            {
                foreach (string leafName in definiteSimpleLeaves)
                {
                    foreach (KeyValuePair<string, string> property in changedProperties)
                    {
                        string oldName = property.Value;
                        string newName = property.Key;

                        string toReplace = $"{leafName}.{oldName}";
                        string replaceWith = $"{leafName}.{newName}";
                        reference["VariableName"] = reference["VariableName"].ToString().Replace(toReplace, replaceWith);

                        toReplace = $"[{leafName}].{oldName}";
                        replaceWith = $"[{leafName}].{newName}";
                        reference["VariableName"] = reference["VariableName"].ToString().Replace(toReplace, replaceWith);
                    }
                }
            }

            // Attempt some basic find/replace in manager scripts.
            foreach (ManagerConverter manager in JsonUtilities.ChildManagers(root))
            {
                foreach (var change in changedProperties)
                {
                    string newName = change.Key;
                    string old = change.Value;

                    bool changed = false;
                    foreach (string modelName in modelNames)
                    {
                        string toReplace = $"{modelName}.{old}";
                        string replaceWith = $"{modelName}.{newName}";
                        changed |= manager.Replace(toReplace, replaceWith, true);

                        foreach (KeyValuePair<string, string> parameter in manager.Parameters)
                        {
                            string newParam = parameter.Value.Replace(toReplace, replaceWith);
                            manager.UpdateParameter(parameter.Key, newParam);
                        }

                        toReplace = $"[{modelName}].{old}";
                        replaceWith = $"[{modelName}].{newName}";
                        changed |= manager.Replace(toReplace, replaceWith, true);

                        foreach (KeyValuePair<string, string> parameter in manager.Parameters)
                        {
                            string newParam = parameter.Value.Replace(toReplace, replaceWith);
                            manager.UpdateParameter(parameter.Key, newParam);
                        }
                    }
                    if (changed)
                        manager.Save();
                }
            }

            // Fix some cultivar commands.
            foreach (JObject cultivar in JsonUtilities.ChildrenRecursively(root, "Cultivar"))
            {
                if (!cultivar["Command"].HasValues)
                    continue;

                foreach (JValue command in cultivar["Command"].Children())
                {
                    foreach (var change in changedProperties)
                    {
                        string newName = change.Key;
                        string old = change.Value;
                        foreach (string modelName in modelNames)
                        {
                            command.Value = command.Value.ToString().Replace($"{modelName}.{old}", $"{modelName}.{newName}");
                            command.Value = command.Value.ToString().Replace($"[{modelName}].{old}", $"[{modelName}].{newName}");
                        }
                    }
                }
            }
        }

        /// <summary>
        /// Upgrades to version 63. Rename the 'Water' node under soil to 'Physical'
        /// </summary>
        /// <param name="root">The root JSON token.</param>
        /// <param name="fileName">The name of the apsimx file.</param>
        private static void UpgradeToVersion63(JObject root, string fileName)
        {
            foreach (var water in JsonUtilities.ChildrenRecursively(root, "Water"))
            {
                water["$type"] = "Models.Soils.Physical, Models";
                water["Name"] = "Physical";
            }

            foreach (var report in JsonUtilities.ChildrenOfType(root, "Report"))
            {
                JsonUtilities.SearchReplaceReportVariableNames(report, ".Water.", ".Physical.");
            }

            foreach (var factor in JsonUtilities.ChildrenOfType(root, "Factor"))
            {
                var specification = factor["Specification"];
                if (specification != null)
                {
                    var specificationString = specification.ToString();
                    specificationString = specificationString.Replace(".Water.", ".Physical.");
                    specificationString = specificationString.Replace("[Water]", "[Physical]");
                    factor["Specification"] = specificationString;
                }
            }

            foreach (var factor in JsonUtilities.ChildrenOfType(root, "CompositeFactor"))
            {
                var specifications = factor["Specifications"];
                if (specifications != null)
                {
                    for (int i = 0; i < specifications.Count(); i++)
                    {
                        var specificationString = specifications[i].ToString();
                        specificationString = specificationString.Replace(".Water.", ".Physical.");
                        specificationString = specificationString.Replace("[Water]", "[Physical]");
                        specifications[i] = specificationString;
                    }
                }
            }
        }


        /// <summary>
        /// Upgrades to version 64. Rename the 'SoilOrganicMatter' node under soil to 'Organic'
        /// </summary>
        /// <param name="root">The root JSON token.</param>
        /// <param name="fileName">The name of the apsimx file.</param>
        private static void UpgradeToVersion64(JObject root, string fileName)
        {
            foreach (var organic in JsonUtilities.ChildrenRecursively(root, "SoilOrganicMatter"))
            {
                organic["$type"] = "Models.Soils.Organic, Models";
                organic["Name"] = "Organic";
                organic["FOMCNRatio"] = organic["RootCN"];
                organic["FOM"] = organic["RootWt"];
                organic["SoilCNRatio"] = organic["SoilCN"];
                organic["Carbon"] = organic["OC"];
                var ocUnits = organic["OCUnits"];
                if (ocUnits != null)
                {
                    string ocUnitsString = ocUnits.ToString();
                    if (ocUnitsString == "1" || ocUnitsString == "WalkleyBlack")
                    {
                        var oc = organic["Carbon"].Values<double>().ToArray();
                        oc = MathUtilities.Multiply_Value(oc, 1.3);
                        organic["Carbon"] = new JArray(oc);
                    }
                }
            }

            foreach (var report in JsonUtilities.ChildrenOfType(root, "Report"))
            {
                JsonUtilities.SearchReplaceReportVariableNames(report, ".SoilOrganicMatter.", ".Organic.");
                JsonUtilities.SearchReplaceReportVariableNames(report, ".RootCN", ".FOMCNRatio");
                JsonUtilities.SearchReplaceReportVariableNames(report, ".RootWt", ".FOM");
                JsonUtilities.SearchReplaceReportVariableNames(report, ".SoilCN", ".SoilCNRatio");
                JsonUtilities.SearchReplaceReportVariableNames(report, ".Organic.OC", ".Organic.Carbon");
            }

            foreach (var factor in JsonUtilities.ChildrenOfType(root, "Factor"))
            {
                var specification = factor["Specification"];
                if (specification != null)
                {
                    var specificationString = specification.ToString();
                    specificationString = specificationString.Replace(".SoilOrganicMatter.", ".Organic.");
                    specificationString = specificationString.Replace("[SoilOrganicMatter]", "[Organic]");
                    specificationString = specificationString.Replace(".Organic.OC", ".Organic.Carbon");
                    specificationString = specificationString.Replace(".RootCN", ".FOMCNRatio");
                    specificationString = specificationString.Replace(".RootWt", ".FOM");
                    specificationString = specificationString.Replace(".SoilCN", ".SoilCNRatio");
                    factor["Specification"] = specificationString;
                }
            }

            foreach (var factor in JsonUtilities.ChildrenOfType(root, "CompositeFactor"))
            {
                var specifications = factor["Specifications"];
                if (specifications != null)
                {
                    for (int i = 0; i < specifications.Count(); i++)
                    {
                        var specificationString = specifications[i].ToString();
                        specificationString = specificationString.Replace(".SoilOrganicMatter.", ".Organic.");
                        specificationString = specificationString.Replace("[SoilOrganicMatter]", "[Organic]");
                        specificationString = specificationString.Replace(".OC", ".Carbon");
                        specificationString = specificationString.Replace(".RootCN", ".FOMCNRatio");
                        specificationString = specificationString.Replace(".RootWt", ".FOM");
                        specificationString = specificationString.Replace(".SoilCN", ".SoilCNRatio");
                        specifications[i] = specificationString;
                    }
                }
            }

            foreach (var series in JsonUtilities.ChildrenOfType(root, "Series"))
            {
                if (series["XFieldName"] != null)
                {
                    series["XFieldName"] = series["XFieldName"].ToString().Replace("SoilOrganicMatter", "Organic");
                    series["XFieldName"] = series["XFieldName"].ToString().Replace(".Organic.OC", ".Organic.Carbon");
                }
                if (series["YFieldName"] != null)
                {
                    series["YFieldName"] = series["YFieldName"].ToString().Replace("SoilOrganicMatter", "Organic");
                    series["YFieldName"] = series["YFieldName"].ToString().Replace(".Organic.OC", ".Organic.Carbon");
                }
            }

            foreach (var child in JsonUtilities.ChildrenRecursively(root))
            {
                if (JsonUtilities.Type(child) == "Morris" || JsonUtilities.Type(child) == "Sobol")
                {
                    var parameters = child["Parameters"];
                    for (int i = 0; i < parameters.Count(); i++)
                    {
                        var parameterString = parameters[i]["Path"].ToString();
                        parameterString = parameterString.Replace(".SoilOrganicMatter.", ".Organic.");
                        parameterString = parameterString.Replace("[SoilOrganicMatter]", "[Organic]");
                        parameterString = parameterString.Replace(".OC", ".Carbon");
                        parameters[i]["Path"] = parameterString;
                    }
                }
            }
        }

        /// <summary>
        /// Upgrades to version 65. Rename the 'Analysis' node under soil to 'Chemical'
        /// </summary>
        /// <param name="root">The root JSON token.</param>
        /// <param name="fileName">The name of the apsimx file.</param>
        private static void UpgradeToVersion65(JObject root, string fileName)
        {
            foreach (var chemical in JsonUtilities.ChildrenRecursively(root, "Analysis"))
            {
                var soil = JsonUtilities.Parent(chemical);
                var physical = JsonUtilities.ChildWithName(soil as JObject, "Physical");

                chemical["$type"] = "Models.Soils.Chemical, Models";
                chemical["Name"] = "Chemical";

                if (physical != null)
                {
                    // Move particle size numbers from chemical to physical and make sure layers are mapped.
                    var physicalThickness = physical["Thickness"].Values<double>().ToArray();
                    var chemicalThickness = chemical["Thickness"].Values<double>().ToArray();

                    if (chemical["ParticleSizeClay"] != null && chemical["ParticleSizeClay"].HasValues)
                    {
                        var values = chemical["ParticleSizeClay"].Values<double>().ToArray();
                        if (values.Length < physicalThickness.Length)
                            Array.Resize(ref values, chemicalThickness.Length);
                        var mappedValues = Soils.Standardiser.Layers.MapConcentration(values, chemicalThickness, physicalThickness, values.Last());
                        physical["ParticleSizeClay"] = new JArray(mappedValues);
                    }

                    // convert ph units
                    var phUnits = physical["PHUnits"];
                    if (phUnits != null)
                    {
                        string phUnitsString = phUnits.ToString();
                        if (phUnitsString == "1")
                        {
                            // pH in water = (pH in CaCl X 1.1045) - 0.1375
                            var ph = physical["PH"].Values<double>().ToArray();
                            ph = MathUtilities.Subtract_Value(MathUtilities.Multiply_Value(ph, 1.1045), 0.1375);
                            chemical["PH"] = new JArray(ph);
                        }
                    }
                }
            }

            foreach (var report in JsonUtilities.ChildrenOfType(root, "Report"))
            {
                JsonUtilities.SearchReplaceReportVariableNames(report, ".Analysis.", ".Chemical.");
            }

            foreach (var factor in JsonUtilities.ChildrenOfType(root, "Factor"))
            {
                var specification = factor["Specification"];
                if (specification != null)
                {
                    var specificationString = specification.ToString();
                    specificationString = specificationString.Replace(".Analysis.", ".Chemical.");
                    specificationString = specificationString.Replace("[Analysis]", "[Chemical]");
                    factor["Specification"] = specificationString;
                }
            }

            foreach (var factor in JsonUtilities.ChildrenOfType(root, "CompositeFactor"))
            {
                var specifications = factor["Specifications"];
                if (specifications != null)
                {
                    for (int i = 0; i < specifications.Count(); i++)
                    {
                        var specificationString = specifications[i].ToString();
                        specificationString = specificationString.Replace(".Analysis.", ".Chemical.");
                        specificationString = specificationString.Replace("[Analysis]", "[Chemical]");
                        specifications[i] = specificationString;
                    }
                }
            }

            foreach (var series in JsonUtilities.ChildrenOfType(root, "Series"))
            {
                if (series["XFieldName"] != null)
                {
                    series["XFieldName"] = series["XFieldName"].ToString().Replace("Analysis", "Chemical");
                }
                if (series["YFieldName"] != null)
                {
                    series["YFieldName"] = series["YFieldName"].ToString().Replace("Analysis", "Chemical");
                }
            }

            foreach (var child in JsonUtilities.ChildrenRecursively(root))
            {
                if (JsonUtilities.Type(child) == "Morris" || JsonUtilities.Type(child) == "Sobol")
                {
                    var parameters = child["Parameters"];
                    for (int i = 0; i < parameters.Count(); i++)
                    {
                        var parameterString = parameters[i]["Path"].ToString();
                        parameterString = parameterString.Replace(".Analysis.", ".Chemical.");
                        parameterString = parameterString.Replace("[Analysis]", "[Chemical]");
                        parameters[i]["Path"] = parameterString;
                    }
                }
            }
        }


        /// <summary>
        /// Upgrades to version 64. Sets the StartDate and EndDate properties
        /// in clock to the values previously stored in Start and End.
        /// </summary>
        /// <param name="root"></param>
        /// <param name="fileName"></param>
        private static void UpgradeToVersion64(JObject root, string fileName)
        {
            foreach (JObject clock in JsonUtilities.ChildrenRecursively(root, "Clock"))
            {
                clock["Start"] = clock["StartDate"];
                clock["End"] = clock["EndDate"];
            }
        }

        /// <summary>
        /// Changes initial Root Wt to an array.
        /// </summary>
        /// <param name="root">The root JSON token.</param>
        /// <param name="fileName">The name of the apsimx file.</param>
        private static void UpgradeToVersion99(JObject root, string fileName)
        {
            // Delete all alias children.
            foreach (var soilNitrogen in JsonUtilities.ChildrenOfType(root, "SoilNitrogen"))
            {
                var parent = JsonUtilities.Parent(soilNitrogen);
                var nutrient = JsonUtilities.CreateNewChildModel(parent, "Nutrient", "Models.Soils.Nutrients.Nutrient");
                nutrient["ResourceName"] = "Nutrient";
                soilNitrogen.Remove();
            }

            foreach (var manager in JsonUtilities.ChildManagers(root))
            {
                manager.Replace("using Models.Soils;", "using Models.Soils;\r\nusing Models.Soils.Nutrients;");

                manager.Replace("SoilNitrogen.FOMN", ".Nutrient.FOMN");
                manager.Replace("SoilNitrogen.FOMC", ".Nutrient.FOMC");

                if (manager.Replace("Soil.SoilNitrogen.HumicN", "Humic.N"))
                    manager.AddDeclaration("NutrientPool", "Humic", new string[] { "[ScopedLinkByName]" });
                if (manager.Replace("Soil.SoilNitrogen.HumicC", "Humic.C"))
                    manager.AddDeclaration("NutrientPool", "Humic", new string[] { "[ScopedLinkByName]" });

                if (manager.Replace("Soil.SoilNitrogen.MicrobialN", "Microbial.N"))
                    manager.AddDeclaration("NutrientPool", "Microbial", new string[] { "[ScopedLinkByName]" });
                if (manager.Replace("Soil.SoilNitrogen.MicrobialC", "Microbial.C"))
                    manager.AddDeclaration("NutrientPool", "Microbial", new string[] { "[ScopedLinkByName]" });

                if (manager.Replace("Soil.SoilNitrogen.dlt_n_min_res", "SurfaceResidueDecomposition.MineralisedN"))
                    manager.AddDeclaration("CarbonFlow", "SurfaceResidueDecomposition", new string[] { "[LinkByPath(Path=\"[Nutrient].SurfaceResidue.Decomposition\")]" });
                
                manager.Replace("SoilNitrogen.MineralisedN", "Nutrient.MineralisedN");

                manager.Replace("SoilNitrogen.TotalN", "Nutrient.TotalN");
                if (manager.Replace("SoilNitrogen.TotalN", "Nutrient.TotalN"))
                {
                    manager.RemoveDeclaration("SoilNitrogen");
                    manager.AddDeclaration("INutrient", "Nutrient", new string[] { "[ScopedLinkByName]" });
                }

                manager.Replace("SoilNitrogen.TotalC", "Nutrient.TotalC");
                if (manager.Replace("SoilNitrogen.TotalC", "Nutrient.TotalC"))
                {
                    manager.RemoveDeclaration("SoilNitrogen");
                    manager.AddDeclaration("INutrient", "Nutrient", new string[] { "[ScopedLinkByName]" });
                }

                manager.Replace("SoilNitrogen.mineral_n", "Nutrient.MineralN");
                manager.Replace("SoilNitrogen.Denitrification", "Nutrient.Natm");
                manager.Replace("SoilNitrogen.n2o_atm", "Nutrient.N2Oatm");
                manager.Save();
            }

            foreach (var report in JsonUtilities.ChildrenOfType(root, "Report"))
            {
                JsonUtilities.SearchReplaceReportVariableNames(report, "SoilNitrogen.NO3.kgha", "Nutrient.NO3.kgha");
                JsonUtilities.SearchReplaceReportVariableNames(report, "SoilNitrogen.NH4.kgha", "Nutrient.NH4.kgha");
                JsonUtilities.SearchReplaceReportVariableNames(report, "SoilNitrogen.Urea.kgha", "Nutrient.Urea.kgha");
                JsonUtilities.SearchReplaceReportVariableNames(report, "SoilNitrogen.PlantAvailableNO3.kgha", "Nutrient.PlantAvailableNO3.kgha");
                JsonUtilities.SearchReplaceReportVariableNames(report, "SoilNitrogen.PlantAvailableNH4.kgha", "Nutrient.PlantAvailableNH4.kgha");
                JsonUtilities.SearchReplaceReportVariableNames(report, "[SoilNitrogen].NO3.kgha", "[Nutrient].NO3.kgha");
                JsonUtilities.SearchReplaceReportVariableNames(report, "[SoilNitrogen].NH4.kgha", "[Nutrient].NH4.kgha");
                JsonUtilities.SearchReplaceReportVariableNames(report, "[SoilNitrogen].Urea.kgha", "[Nutrient].Urea.kgha");

                JsonUtilities.SearchReplaceReportVariableNames(report, ".SoilNitrogen.FOMN", ".Nutrient.FOMN");
                JsonUtilities.SearchReplaceReportVariableNames(report, ".SoilNitrogen.FOMC", ".Nutrient.FOMC");
                JsonUtilities.SearchReplaceReportVariableNames(report, ".SoilNitrogen.HumicN", ".Nutrient.Humic.N");
                JsonUtilities.SearchReplaceReportVariableNames(report, ".SoilNitrogen.HumicC", ".Nutrient.Humic.C");
                JsonUtilities.SearchReplaceReportVariableNames(report, ".SoilNitrogen.MicrobialN", ".Nutrient.Microbial.N");
                JsonUtilities.SearchReplaceReportVariableNames(report, ".SoilNitrogen.MicrobialC", ".Nutrient.Microbial.C");
                JsonUtilities.SearchReplaceReportVariableNames(report, ".SoilNitrogen.urea", ".Nutrient.Urea.kgha");
                JsonUtilities.SearchReplaceReportVariableNames(report, ".SoilNitrogen.dlt_n_min_res", ".Nutrient.SurfaceResidue.Decomposition.MineralisedN");
                JsonUtilities.SearchReplaceReportVariableNames(report, ".SoilNitrogen.MineralisedN", ".Nutrient.MineralisedN");
                JsonUtilities.SearchReplaceReportVariableNames(report, ".SoilNitrogen.Denitrification", ".Nutrient.Natm");
                JsonUtilities.SearchReplaceReportVariableNames(report, ".SoilNitrogen.n2o_atm", ".Nutrient.N2Oatm");
                JsonUtilities.SearchReplaceReportVariableNames(report, ".SoilNitrogen.TotalC", ".Nutrient.TotalC");
                JsonUtilities.SearchReplaceReportVariableNames(report, ".SoilNitrogen.TotalN", ".Nutrient.TotalN");
                JsonUtilities.SearchReplaceReportVariableNames(report, ".SoilNitrogen.mineral_n", ".Nutrient.MineralN");
                JsonUtilities.SearchReplaceReportVariableNames(report, ".SoilNitrogen.Nitrification", ".Nutrient.NH4.Nitrification");
            }

            foreach (var series in JsonUtilities.ChildrenOfType(root, "Series"))
            {
                if (series["XFieldName"] != null)
                {
                    series["XFieldName"] = series["XFieldName"].ToString().Replace("SoilNitrogen.NO3.kgha", "Nutrient.NO3.kgha");
                    series["XFieldName"] = series["XFieldName"].ToString().Replace("SoilNitrogen.NH4.kgha", "Nutrient.NH4.kgha");
                    series["XFieldName"] = series["XFieldName"].ToString().Replace("SoilNitrogen.Urea.kgha", "Nutrient.Urea.kgha");
                    series["XFieldName"] = series["XFieldName"].ToString().Replace("SoilNitrogen.PlantAvailableNO3.kgha", "Nutrient.PlantAvailableNO3.kgha");
                    series["XFieldName"] = series["XFieldName"].ToString().Replace("SoilNitrogen.PlantAvailableNH4.kgha", "Nutrient.PlantAvailableNH4.kgha");
                }
                if (series["YFieldName"] != null)
                {
                    series["YFieldName"] = series["YFieldName"].ToString().Replace("SoilNitrogen.NO3.kgha", "Nutrient.NO3.kgha");
                    series["YFieldName"] = series["YFieldName"].ToString().Replace("SoilNitrogen.NH4.kgha", "Nutrient.NH4.kgha");
                    series["YFieldName"] = series["YFieldName"].ToString().Replace("SoilNitrogen.Urea.kgha", "Nutrient.Urea.kgha");
                    series["YFieldName"] = series["YFieldName"].ToString().Replace("SoilNitrogen.PlantAvailableNO3.kgha", "Nutrient.PlantAvailableNO3.kgha");
                    series["YFieldName"] = series["YFieldName"].ToString().Replace("SoilNitrogen.PlantAvailableNH4.kgha", "Nutrient.PlantAvailableNH4.kgha");
                }
            }

        }
    }
}
<|MERGE_RESOLUTION|>--- conflicted
+++ resolved
@@ -16,11 +16,7 @@
     public class Converter
     {
         /// <summary>Gets the latest .apsimx file format version.</summary>
-<<<<<<< HEAD
-        public static int LatestVersion { get { return 64; } }
-=======
-        public static int LatestVersion { get { return 65; } }
->>>>>>> 5a46320a
+        public static int LatestVersion { get { return 66; } }
 
         /// <summary>Converts a .apsimx string to the latest version.</summary>
         /// <param name="st">XML or JSON string to convert.</param>
@@ -1228,7 +1224,7 @@
         /// </summary>
         /// <param name="root"></param>
         /// <param name="fileName"></param>
-        private static void UpgradeToVersion64(JObject root, string fileName)
+        private static void UpgradeToVersion66(JObject root, string fileName)
         {
             foreach (JObject clock in JsonUtilities.ChildrenRecursively(root, "Clock"))
             {
