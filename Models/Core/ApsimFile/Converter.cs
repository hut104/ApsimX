--- conflicted
+++ resolved
@@ -15,7 +15,7 @@
     public class Converter
     {
         /// <summary>Gets the latest .apsimx file format version.</summary>
-        public static int LatestVersion { get { return 48; } }
+        public static int LatestVersion { get { return 49; } }
 
         /// <summary>Converts a .apsimx string to the latest version.</summary>
         /// <param name="st">XML or JSON string to convert.</param>
@@ -149,12 +149,23 @@
         }
 
         /// <summary>
-<<<<<<< HEAD
+        /// Upgrades to version 48. Iterates through all manager scripts, and replaces
+        /// all instances of the text "DisplayTypeEnum" with "DisplayType".
+        /// </summary>
+        /// <param name="root"></param>
+        /// <param name="fileName"></param>
+        private static void UpgradeToVersion48(JObject root, string fileName)
+        {
+            foreach (JObject manager in JsonUtilities.ChildrenRecursively(root, "Manager"))
+                JsonUtilities.ReplaceManagerCode(manager, "DisplayTypeEnum", "DisplayType");
+        }
+		
+        /// <summary>
         /// Changes GsMax to Gsmax350 in all models that implement ICanopy.
         /// </summary>
         /// <param name="root">The root JSON token.</param>
         /// <param name="fileName">The name of the apsimx file.</param>
-        private static void UpgradeToVersion48(JObject root, string fileName)
+        private static void UpgradeToVersion49(JObject root, string fileName)
         {
             // Create a list of models that might have gsmax.
             // Might need to add in other models that implement ICanopy 
@@ -175,17 +186,5 @@
         }
 
 
-=======
-        /// Upgrades to version 48. Iterates through all manager scripts, and replaces
-        /// all instances of the text "DisplayTypeEnum" with "DisplayType".
-        /// </summary>
-        /// <param name="root"></param>
-        /// <param name="fileName"></param>
-        private static void UpgradeToVersion48(JObject root, string fileName)
-        {
-            foreach (JObject manager in JsonUtilities.ChildrenRecursively(root, "Manager"))
-                JsonUtilities.ReplaceManagerCode(manager, "DisplayTypeEnum", "DisplayType");
-        }
->>>>>>> b44bb491
     }
 }
