﻿namespace Models.Core.ApsimFile
{
    using APSIM.Shared.Utilities;
    using Models.Climate;
    using Models.Factorial;
    using Models.Functions;
    using Models.LifeCycle;
    using Models.PMF;
    using Models.PMF.Interfaces;
    using Models.Soils;
    using Newtonsoft.Json.Linq;
    using System;
    using System.Collections.Generic;
    using System.Globalization;
    using System.IO;
    using System.Linq;
    using System.Reflection;
    using System.Text.RegularExpressions;
    using System.Xml;

    /// <summary>
    /// Converts the .apsim file from one version to the next
    /// </summary>
    public class Converter
    {
        /// <summary>Gets the latest .apsimx file format version.</summary>
<<<<<<< HEAD
        public static int LatestVersion { get { return 138; } }
=======
        public static int LatestVersion { get { return 141; } }
>>>>>>> a9a55483

        /// <summary>Converts a .apsimx string to the latest version.</summary>
        /// <param name="st">XML or JSON string to convert.</param>
        /// <param name="toVersion">The optional version to convert to.</param>
        /// <param name="fileName">The optional filename where the string came from.</param>
        /// <returns>Returns true if something was changed.</returns>
        public static ConverterReturnType DoConvert(string st, int toVersion = -1, string fileName = null)
        {
            ConverterReturnType returnData = new ConverterReturnType();

            if (toVersion == -1)
                toVersion = LatestVersion;

            int offset = st.TakeWhile(c => char.IsWhiteSpace(c)).Count();
            char firstNonBlankChar = st[offset];

            if (firstNonBlankChar == '<')
            {
                bool changed = XmlConverters.DoConvert(ref st, Math.Min(toVersion, XmlConverters.LastVersion), fileName);
                XmlDocument doc = new XmlDocument();
                doc.LoadXml(st);
                int fileVersion = Convert.ToInt32(XmlUtilities.Attribute(doc.DocumentElement, "Version"), CultureInfo.InvariantCulture);
                if (fileVersion == toVersion)
                    return new ConverterReturnType()
                    { DidConvert = changed, RootXml = doc };

                st = ConvertToJSON(st, fileName);
                returnData.Root = JObject.Parse(st);
            }
            else if (firstNonBlankChar == '{')
            {
                // json
                returnData.Root = JObject.Parse(st);
            }
            else
            {
                throw new Exception("Unknown string encountered. Not JSON or XML. String: " + st);
            }

            if (returnData.Root.ContainsKey("Version"))
            {
                int fileVersion = (int)returnData.Root["Version"];

                if (fileVersion > LatestVersion)
                    throw new Exception(string.Format("Unable to open file '{0}'. File version is greater than the latest file version. Has this file been opened in a more recent version of Apsim?", fileName));

                // Run converters if not at the latest version.
                while (fileVersion < toVersion)
                {
                    returnData.DidConvert = true;

                    // Find the method to call to upgrade the file by one version.
                    int versionFunction = fileVersion + 1;
                    MethodInfo method = typeof(Converter).GetMethod("UpgradeToVersion" + versionFunction, BindingFlags.NonPublic | BindingFlags.Static);
                    if (method == null)
                        throw new Exception("Cannot find converter to go to version " + versionFunction);

                    // Found converter method so call it.
                    method.Invoke(null, new object[] { returnData.Root, fileName });

                    fileVersion++;
                }

                if (returnData.DidConvert)
                {
                    returnData.Root["Version"] = fileVersion;
                    st = returnData.Root.ToString();
                }
            }
            returnData.DidConvert = EnsureSoilHasInitWaterAndSample(returnData.Root) || returnData.DidConvert;

            return returnData;
        }

        /// <summary>
        /// If root is a soil then make sure it has a sample or init water.
        /// </summary>
        /// <param name="root">The root node of the JSON to look at.</param>
        /// <returns>True if model was changed.</returns>
        private static bool EnsureSoilHasInitWaterAndSample(JObject root)
        {
            string rootType = JsonUtilities.Type(root, true);

            if (rootType != null && rootType == "Models.Soils.Soil")
            {
                JArray soilChildren = root["Children"] as JArray;
                if (soilChildren != null && soilChildren.Count > 0)
                {
                    var initWater = soilChildren.FirstOrDefault(c => c["$type"].Value<string>().Contains(".InitWater"));
                    if (initWater == null)
                        initWater = soilChildren.FirstOrDefault(c => c["$type"].Value<string>().Contains(".InitialWater"));
                    if (initWater == null)
                        initWater = soilChildren.FirstOrDefault(c => c["$type"].Value<string>().Contains(".Sample") && string.Equals("Initial Water", c["Name"].Value<string>(), StringComparison.InvariantCultureIgnoreCase));
                    var sample = soilChildren.FirstOrDefault(c => c["$type"].Value<string>().Contains(".Sample"));

                    bool res = false;
                    if (initWater == null)
                    {
                        // Add in an initial water and initial conditions models.
                        initWater = new JObject();
                        initWater["$type"] = "Models.Soils.InitialWater, Models";
                        JsonUtilities.RenameModel(initWater as JObject, "Initial water");
                        initWater["PercentMethod"] = "FilledFromTop";
                        initWater["FractionFull"] = 1;
                        initWater["DepthWetSoil"] = "NaN";
                        soilChildren.Add(initWater);
                        res = true;
                    }
                    if (sample == null)
                    {
                        sample = new JObject();
                        sample["$type"] = "Models.Soils.Sample, Models";
                        JsonUtilities.RenameModel(sample as JObject, "Initial conditions");
                        sample["Thickness"] = new JArray(new double[] { 1800 });
                        sample["NO3N"] = new JArray(new double[] { 3 });
                        sample["NH4"] = new JArray(new double[] { 1 });
                        sample["SWUnits"] = "Volumetric";
                        soilChildren.Add(sample);
                        res = true;
                    }
                    return res;
                }
            }

            return false;
        }

        /// <summary>Upgrades to version 47 - the first JSON version.</summary>
        private static string ConvertToJSON(string st, string fileName)
        {
            string json = XmlToJson.Convert(st);
            JObject j = JObject.Parse(json);
            j["Version"] = 47;
            return j.ToString();
        }

        private static void UpgradeToVersion47(JObject root, string fileName)
        {
            // Nothing to do as conversion to JSON has already happened.
        }

        /// <summary>
        /// Upgrades to version 48. Iterates through all manager scripts, and replaces
        /// all instances of the text "DisplayTypeEnum" with "DisplayType".
        /// </summary>
        /// <param name="root"></param>
        /// <param name="fileName"></param>
        private static void UpgradeToVersion48(JObject root, string fileName)
        {
            foreach (JObject manager in JsonUtilities.ChildrenRecursively(root, "Manager"))
                JsonUtilities.ReplaceManagerCode(manager, "DisplayTypeEnum", "DisplayType");
        }


        /// <summary>
        /// Upgrades to version 49. Renames Models.Morris+Parameter to Models.Sensitivity.Parameter.
        /// </summary>
        /// <param name="root"></param>
        /// <param name="fileName"></param>
        private static void UpgradeToVersion49(JObject root, string fileName)
        {
            foreach (JObject morris in JsonUtilities.ChildrenRecursively(root, "Models.Morris"))
                foreach (var parameter in morris["Parameters"])
                    parameter["$type"] = parameter["$type"].ToString().Replace("Models.Morris+Parameter", "Models.Sensitivity.Parameter");
        }

        ///<summary>
        /// Upgrades to version 50. Fixes the RelativeTo property of 
        /// InitialWater components of soils copied from Apsim Classic.
        /// </summary>
        /// <param name="root"></param>
        /// <param name="fileName"></param>
        /// <remarks>
        /// ll15 must be renamed to LL15.
        /// Wheat must be renamed to WheatSoil.
        /// Maize must be renamed to MaizeSoil.
        /// </remarks>
        private static void UpgradeToVersion50(JObject root, string fileName)
        {
            foreach (JObject initialWater in JsonUtilities.ChildrenRecursively(root, "InitialWater"))
            {
                if (initialWater["RelativeTo"] != null)
                {
                    if (initialWater["RelativeTo"].ToString().ToUpper().Contains("LL15"))
                        initialWater["RelativeTo"] = initialWater["RelativeTo"].ToString().Replace("ll15", "LL15");
                    else if (!string.IsNullOrEmpty(initialWater["RelativeTo"].ToString()) && !initialWater["RelativeTo"].ToString().EndsWith("Soil"))
                        initialWater["RelativeTo"] = initialWater["RelativeTo"].ToString() + "Soil";
                }
            }
        }
        /// <summary>
        /// Changes GsMax to Gsmax350 in all models that implement ICanopy.
        /// </summary>
        /// <param name="root">The root JSON token.</param>
        /// <param name="fileName">The name of the apsimx file.</param>
        private static void UpgradeToVersion51(JObject root, string fileName)
        {
            // Create a list of models that might have gsmax.
            // Might need to add in other models that implement ICanopy 
            // e.g. OilPalm, AgPastureSpecies, SimpleTree, Sugarcane

            var models = new List<JObject>();
            models.AddRange(JsonUtilities.ChildrenOfType(root, "Leaf"));
            models.AddRange(JsonUtilities.ChildrenOfType(root, "SimpleLeaf"));
            models.AddRange(JsonUtilities.ChildrenOfType(root, "PerennialLeaf"));
            models.AddRange(JsonUtilities.ChildrenOfType(root, "SorghumLeaf"));

            // Loop through all models and rename Gsmax to Gsmax350.
            foreach (var model in models)
            {
                JsonUtilities.RenameProperty(model, "Gsmax", "Gsmax350");
                JsonUtilities.AddConstantFunctionIfNotExists(model, "StomatalConductanceCO2Modifier", "1.0");
            }
        }

        /// <summary>
        /// </summary>
        /// <param name="root">The root JSON token.</param>
        /// <param name="fileName">The name of the apsimx file.</param>
        private static void UpgradeToVersion52(JObject root, string fileName)
        {
            foreach (var SOM in JsonUtilities.ChildrenOfType(root, "SoilOrganicMatter"))
            {
                double rootWt;
                if (SOM["RootWt"] is JArray)
                    rootWt = Convert.ToDouble(SOM["RootWt"][0], CultureInfo.InvariantCulture); // This can happen when importing old APSIM file.
                else
                    rootWt = Convert.ToDouble(SOM["RootWt"], CultureInfo.InvariantCulture);
                SOM.Remove("RootWt");
                double[] thickness = MathUtilities.StringsToDoubles(JsonUtilities.Values(SOM, "Thickness"));

                double profileDepth = MathUtilities.Sum(thickness);
                double cumDepth = 0;
                double[] rootWtFraction = new double[thickness.Length];

                for (int layer = 0; layer < thickness.Length; layer++)
                {
                    double fracLayer = Math.Min(1.0, MathUtilities.Divide(profileDepth - cumDepth, thickness[layer], 0.0));
                    cumDepth += thickness[layer];
                    rootWtFraction[layer] = fracLayer * Math.Exp(-3.0 * Math.Min(1.0, MathUtilities.Divide(cumDepth, profileDepth, 0.0)));
                }
                // get the actuall FOM distribution through layers (adds up to one)
                double totFOMfraction = MathUtilities.Sum(rootWtFraction);
                for (int layer = 0; layer < thickness.Length; layer++)
                    rootWtFraction[layer] /= totFOMfraction;
                double[] rootWtVector = MathUtilities.Multiply_Value(rootWtFraction, rootWt);

                JsonUtilities.SetValues(SOM, "RootWt", rootWtVector);
            }

        }

        /// <summary>
        /// Adds solutes under SoilNitrogen.
        /// </summary>
        /// <param name="root">The root JSON token.</param>
        /// <param name="fileName">The name of the apsimx file.</param>
        private static void UpgradeToVersion53(JObject root, string fileName)
        {
            foreach (var soilNitrogen in JsonUtilities.ChildrenOfType(root, "SoilNitrogen"))
            {
                JsonUtilities.CreateNewChildModel(soilNitrogen, "NO3", "Models.Soils.SoilNitrogenNO3");
                JsonUtilities.CreateNewChildModel(soilNitrogen, "NH4", "Models.Soils.SoilNitrogenNH4");
                JsonUtilities.CreateNewChildModel(soilNitrogen, "Urea", "Models.Soils.SoilNitrogenUrea");
                JsonUtilities.CreateNewChildModel(soilNitrogen, "PlantAvailableNO3", "Models.Soils.SoilNitrogenPlantAvailableNO3");
                JsonUtilities.CreateNewChildModel(soilNitrogen, "PlantAvailableNH4", "Models.Soils.SoilNitrogenPlantAvailableNH4");
            }

            foreach (var report in JsonUtilities.ChildrenOfType(root, "Report"))
            {
                JsonUtilities.SearchReplaceReportVariableNames(report, "SoilNitrogen.NO3", "SoilNitrogen.NO3.kgha");
                JsonUtilities.SearchReplaceReportVariableNames(report, "SoilNitrogen.NH4", "SoilNitrogen.NH4.kgha");
                JsonUtilities.SearchReplaceReportVariableNames(report, "SoilNitrogen.urea", "SoilNitrogen.Urea.kgha");
                JsonUtilities.SearchReplaceReportVariableNames(report, "SoilNitrogen.PlantAvailableNO3", "SoilNitrogen.PlantAvailableNO3.kgha");
                JsonUtilities.SearchReplaceReportVariableNames(report, "SoilNitrogen.PlantAvailableNH4", "SoilNitrogen.PlantAvailableNH4.kgha");
                JsonUtilities.SearchReplaceReportVariableNames(report, "[SoilNitrogen].no3", "[SoilNitrogen].NO3.kgha");
                JsonUtilities.SearchReplaceReportVariableNames(report, "[SoilNitrogen].nh4", "[SoilNitrogen].NH4.kgha");
                JsonUtilities.SearchReplaceReportVariableNames(report, "[SoilNitrogen].urea", "[SoilNitrogen].Urea.kgha");
            }
            foreach (var manager in JsonUtilities.ChildManagers(root))
            {
                var originalCode = manager.ToString();
                if (originalCode != null)
                {
                    if (originalCode.Contains("SoilNitrogen.NO3"))
                    {
                        manager.Replace("Soil.SoilNitrogen.NO3", "NO3.kgha");
                        manager.Replace("SoilNitrogen.NO3", "NO3.kgha");
                        manager.AddDeclaration("ISolute", "NO3", new string[] { "[ScopedLinkByName]" });
                    }
                    if (originalCode.Contains("SoilNitrogen.NH4"))
                    {
                        manager.Replace("Soil.SoilNitrogen.NH4", "NH4.kgha");
                        manager.Replace("SoilNitrogen.NH4", "NH4.kgha");
                        manager.AddDeclaration("ISolute", "NH4", new string[] { "[ScopedLinkByName]" });
                    }
                    if (originalCode.Contains("SoilNitrogen.urea"))
                    {
                        manager.Replace("Soil.SoilNitrogen.urea", "Urea.kgha");
                        manager.Replace("SoilNitrogen.urea", "Urea.kgha");
                        manager.AddDeclaration("ISolute", "Urea", new string[] { "[ScopedLinkByName]" });
                    }
                    if (originalCode.Contains("SoilNitrogen.PlantAvailableNO3"))
                    {
                        manager.Replace("Soil.SoilNitrogen.PlantAvailableNO3", "PlantAvailableNO3.kgha");
                        manager.Replace("SoilNitrogen.PlantAvailableNO3", "PlantAvailableNO3.kgha");
                        manager.AddDeclaration("ISolute", "PlantAvailableNO3", new string[] { "[ScopedLinkByName]" });
                    }
                    if (originalCode.Contains("SoilNitrogen.PlantAvailableNH4"))
                    {
                        manager.Replace("Soil.SoilNitrogen.PlantAvailableNH4", "PlantAvailableNH4.kgha");
                        manager.Replace("SoilNitrogen.PlantAvailableNH4", "PlantAvailableNH4.kgha");
                        manager.AddDeclaration("ISolute", "PlantAvailableNH4", new string[] { "[ScopedLinkByName]" });
                    }
                    if (originalCode != manager.ToString())
                    {
                        var usingLines = manager.GetUsingStatements().ToList();
                        usingLines.Add("Models.Interfaces");
                        manager.SetUsingStatements(usingLines);
                        manager.Save();
                    }
                }
            }

            foreach (var series in JsonUtilities.ChildrenOfType(root, "Series"))
            {
                if (series["XFieldName"] != null)
                {
                    series["XFieldName"] = series["XFieldName"].ToString().Replace("SoilNitrogen.NO3", "SoilNitrogen.NO3.kgha");
                    series["XFieldName"] = series["XFieldName"].ToString().Replace("SoilNitrogen.NH4", "SoilNitrogen.NH4.kgha");
                    series["XFieldName"] = series["XFieldName"].ToString().Replace("SoilNitrogen.urea", "SoilNitrogen.Urea.kgha");
                    series["XFieldName"] = series["XFieldName"].ToString().Replace("SoilNitrogen.PlantAvailableNO3", "SoilNitrogen.PlantAvailableNO3.kgha");
                    series["XFieldName"] = series["XFieldName"].ToString().Replace("SoilNitrogen.PlantAvailableNH4", "SoilNitrogen.PlantAvailableNH4.kgha");
                }
                if (series["YFieldName"] != null)
                {
                    series["YFieldName"] = series["YFieldName"].ToString().Replace("SoilNitrogen.NO3", "SoilNitrogen.NO3.kgha");
                    series["YFieldName"] = series["YFieldName"].ToString().Replace("SoilNitrogen.NH4", "SoilNitrogen.NH4.kgha");
                    series["YFieldName"] = series["YFieldName"].ToString().Replace("SoilNitrogen.urea", "SoilNitrogen.Urea.kgha");
                    series["YFieldName"] = series["YFieldName"].ToString().Replace("SoilNitrogen.PlantAvailableNO3", "SoilNitrogen.PlantAvailableNO3.kgha");
                    series["YFieldName"] = series["YFieldName"].ToString().Replace("SoilNitrogen.PlantAvailableNH4", "SoilNitrogen.PlantAvailableNH4.kgha");
                }
            }
        }

        /// <summary>
        /// Remove SoluteManager.
        /// </summary>
        /// <param name="root">The root JSON token.</param>
        /// <param name="fileName">The name of the apsimx file.</param>
        private static void UpgradeToVersion54(JObject root, string fileName)
        {
            foreach (var soluteManager in JsonUtilities.ChildrenOfType(root, "SoluteManager"))
                soluteManager.Remove();

            foreach (var report in JsonUtilities.ChildrenOfType(root, "Report"))
            {
                JsonUtilities.SearchReplaceReportVariableNames(report, "[Soil].NO3N", "[Soil].SoilNitrogen.NO3.kgha");
                JsonUtilities.SearchReplaceReportVariableNames(report, "[Soil].NH4N", "[Soil].SoilNitrogen.NH4.kgha");
                JsonUtilities.SearchReplaceReportVariableNames(report, "[Soil].UreaN", "[Soil].SoilNitrogen.Urea.kgha");
            }

            foreach (var manager in JsonUtilities.ChildManagers(root))
            {
                bool managerChanged = false;
                if (manager.Replace("mySoil.NO3N", "NO3.kgha"))
                {
                    manager.AddDeclaration("ISolute", "NO3", new string[] { "[ScopedLinkByName]" });
                    managerChanged = true;
                }
                if (manager.Replace("mySoil.NH4N", "NH4.kgha"))
                {
                    manager.AddDeclaration("ISolute", "NH4", new string[] { "[ScopedLinkByName]" });
                    managerChanged = true;
                }
                if (manager.Replace("mySoil.UreaN", "Urea.kgha"))
                {
                    manager.AddDeclaration("ISolute", "Urea", new string[] { "[ScopedLinkByName]" });
                    managerChanged = true;
                }
                if (manager.Replace("Soil.NO3N", "NO3.kgha"))
                {
                    manager.AddDeclaration("ISolute", "NO3", new string[] { "[ScopedLinkByName]" });
                    managerChanged = true;
                }
                if (manager.Replace("Soil.NH4N", "NH4.kgha"))
                {
                    manager.AddDeclaration("ISolute", "NH4", new string[] { "[ScopedLinkByName]" });
                    managerChanged = true;
                }
                if (manager.Replace("Soil.UreaN", "Urea.kgha"))
                {
                    manager.AddDeclaration("ISolute", "Urea", new string[] { "[ScopedLinkByName]" });
                    managerChanged = true;
                }
                if (manager.Replace("mySoil.SoilNitrogen.", "SoilNitrogen."))
                {
                    manager.AddDeclaration("SoilNitrogen", "SoilNitrogen", new string[] { "[ScopedLinkByName]" });
                    managerChanged = true;
                }
                if (manager.Replace("Soil.SoilNitrogen.", "SoilNitrogen."))
                {
                    manager.AddDeclaration("SoilNitrogen", "SoilNitrogen", new string[] { "[ScopedLinkByName]" });
                    managerChanged = true;
                }
                if (manager.Replace("soil.SoilNitrogen.", "SoilNitrogen."))
                {
                    manager.AddDeclaration("SoilNitrogen", "SoilNitrogen", new string[] { "[ScopedLinkByName]" });
                    managerChanged = true;
                }
                if (manager.Replace("soil1.SoilNitrogen.", "SoilNitrogen."))
                {
                    manager.AddDeclaration("SoilNitrogen", "SoilNitrogen", new string[] { "[ScopedLinkByName]" });
                    managerChanged = true;
                }
                var declarations = manager.GetDeclarations();
                if (declarations.RemoveAll(declaration => declaration.TypeName == "SoluteManager") > 0)
                {
                    manager.SetDeclarations(declarations);
                    managerChanged = true;
                }

                if (managerChanged)
                {
                    var usingLines = manager.GetUsingStatements().ToList();
                    usingLines.Add("Models.Interfaces");
                    manager.SetUsingStatements(usingLines);
                    manager.Save();
                }
            }
        }


        /// <summary>
        /// Changes initial Root Wt to an array.
        /// </summary>
        /// <param name="root">The root JSON token.</param>
        /// <param name="fileName">The name of the apsimx file.</param>
        private static void UpgradeToVersion55(JObject root, string fileName)
        {
            foreach (var SOM in JsonUtilities.ChildrenOfType(root, "SoilOrganicMatter"))
            {
                double soilcnr;
                if (SOM["SoilCN"] is JArray)
                    soilcnr = Convert.ToDouble(SOM["SoilCN"][0], CultureInfo.InvariantCulture); // This can happen when importing old APSIM file.
                else
                    soilcnr = Convert.ToDouble(SOM["SoilCN"], CultureInfo.InvariantCulture);
                SOM.Remove("SoilCN");
                double[] thickness = MathUtilities.StringsToDoubles(JsonUtilities.Values(SOM, "Thickness"));

                double[] SoilCNVector = new double[thickness.Length];

                for (int layer = 0; layer < thickness.Length; layer++)
                    SoilCNVector[layer] = soilcnr;

                JsonUtilities.SetValues(SOM, "SoilCN", SoilCNVector);
            }

        }

        /// <summary>
        /// Change Factor.Specifications to Factor.Specification. Also FactorValue
        /// becomes CompositeFactor.
        /// </summary>
        /// <param name="root"></param>
        /// <param name="fileName"></param>
        private static void UpgradeToVersion56(JToken root, string fileName)
        {
            foreach (var factor in JsonUtilities.ChildrenRecursively(root as JObject, "Factor"))
            {
                var parent = JsonUtilities.Parent(factor);

                string parentModelType = JsonUtilities.Type(parent);
                if (parentModelType == "Factors")
                {
                    var specifications = factor["Specifications"] as JArray;
                    if (specifications != null)
                    {
                        if (specifications.Count > 1)
                        {
                            // must be a compound factor. 

                            // Change our Factor to a CompositeFactor
                            factor["$type"] = "Models.Factorial.CompositeFactor, Models";

                            // Remove the Factor from it's parent.
                            var parentChildren = parent["Children"] as JArray;
                            parentChildren.Remove(factor);

                            // Create a new site factor and add our CompositeFactor to the children list.
                            var siteFactor = JsonUtilities.ChildWithName(parent as JObject, "Site") as JObject;
                            if (siteFactor == null)
                            {
                                // Create a site factor 
                                siteFactor = new JObject();
                                siteFactor["$type"] = "Models.Factorial.Factor, Models";
                                JsonUtilities.RenameModel(siteFactor, "Site");
                                JArray siteFactorChildren = new JArray();
                                siteFactor["Children"] = siteFactorChildren;

                                // Add our new site factor to our models parent.
                                parentChildren.Add(siteFactor);
                            }
                            (siteFactor["Children"] as JArray).Add(factor);

                        }
                        else
                        {
                            // Convert array to string.
                            if (specifications.Count > 0)
                                factor["Specification"] = specifications[0].ToString();
                        }
                    }
                }
                else if (parentModelType == "Factor")
                {
                    factor["$type"] = "Models.Factorial.CompositeFactor, Models";
                }
            }

            foreach (var series in JsonUtilities.ChildrenRecursively(root as JObject, "Series"))
            {
                var factorToVaryColours = series["FactorToVaryColours"];
                if (factorToVaryColours != null && factorToVaryColours.Value<string>() == "Simulation")
                    series["FactorToVaryColours"] = "SimulationName";
                var factorToVaryMarkers = series["FactorToVaryMarkers"];
                if (factorToVaryMarkers != null && factorToVaryMarkers.Value<string>() == "Simulation")
                    series["FactorToVaryMarkers"] = "SimulationName";
                var factorToVaryLines = series["FactorToVaryLines"];
                if (factorToVaryLines != null && factorToVaryLines.Value<string>() == "Simulation")
                    series["FactorToVaryLines"] = "SimulationName";
            }
        }

        /// <summary>
        /// Upgrades to version 57. Adds a RetranslocateNonStructural node to
        /// all GenericOrgans which do not have a child called
        /// RetranslocateNitrogen.
        /// </summary>
        /// <param name="root">The root JSON token.</param>
        /// <param name="fileName">The name of the apsimx file.</param>
        private static void UpgradeToVersion57(JObject root, string fileName)
        {
            foreach (JObject organ in JsonUtilities.ChildrenRecursively(root, "GenericOrgan"))
                if (JsonUtilities.ChildWithName(organ, "RetranslocateNitrogen") == null)
                    JsonUtilities.AddModel(organ, typeof(RetranslocateNonStructural), "RetranslocateNitrogen");
        }

        /// <summary>
        /// Upgrades to version 58. Renames 'ParamThickness' to 'Thickness' in Weirdo.
        /// Also change calls to property soil.SWAtWaterThickness to soil.Thickness.
        /// </summary>
        /// <param name="root">The root JSON token.</param>
        /// <param name="fileName">The name of the apsimx file.</param>
        private static void UpgradeToVersion58(JObject root, string fileName)
        {
            foreach (JObject weirdo in JsonUtilities.ChildrenRecursively(root, "WEIRDO"))
            {
                var paramThicknessNode = weirdo["ParamThickness"];
                if (paramThicknessNode != null)
                {
                    weirdo["Thickness"] = paramThicknessNode;
                    weirdo.Remove("ParamThickness");
                }
            }

            foreach (var manager in JsonUtilities.ChildManagers(root))
            {
                if (manager.Replace(".SWAtWaterThickness", ".Thickness"))
                    manager.Save();
            }
        }

        /// <summary>
        /// Upgrades to version 59. Renames 'SoilCropOilPalm' to 'SoilCrop'.
        /// Renames Soil.SoilOrganicMatter.OC to Soil.Initial.OC
        /// </summary>
        /// <param name="root">The root JSON token.</param>
        /// <param name="fileName">The name of the apsimx file.</param>
        private static void UpgradeToVersion59(JObject root, string fileName)
        {
            foreach (var sample in JsonUtilities.ChildrenRecursively(root, "Sample"))
            {
                var array = sample["NO3"] as JArray;
                if (array != null)
                {
                    var nitrogenValue = new JObject();
                    nitrogenValue["$type"] = "Models.Soils.NitrogenValue, Models";

                    var storedAsPPM = sample["NO3Units"]?.ToString() == "0" ||
                                      sample["NO3Units"]?.ToString() == "ppm" ||
                                      sample["NO3Units"] == null;

                    nitrogenValue["Values"] = array;
                    nitrogenValue["StoredAsPPM"] = storedAsPPM;
                    sample.Remove("NO3");
                    sample["NO3N"] = nitrogenValue;
                }

                array = sample["NH4"] as JArray;
                if (array != null)
                {
                    var nitrogenValue = new JObject();
                    nitrogenValue["$type"] = "Models.Soils.NitrogenValue, Models";

                    var storedAsPPM = sample["NH4Units"]?.ToString() == "0" ||
                                      sample["NH4Units"]?.ToString() == "ppm" ||
                                      sample["NH4Units"] == null;

                    nitrogenValue["Values"] = array;
                    nitrogenValue["StoredAsPPM"] = storedAsPPM;
                    sample.Remove("NH4");
                    sample["NH4N"] = nitrogenValue;
                }
            }
            foreach (var soilCropOilPalmNode in JsonUtilities.ChildrenRecursively(root, "SoilCropOilPalm"))
                soilCropOilPalmNode["$type"] = "Models.Soils.SoilCrop, Models";

            foreach (var report in JsonUtilities.ChildrenRecursively(root, "Report"))
            {
                JsonUtilities.SearchReplaceReportVariableNames(report, ".SoilOrganicMatter.OC", ".Initial.OC");
                JsonUtilities.SearchReplaceReportVariableNames(report, "[Soil].PH", "[Soil].Initial.PH");
                JsonUtilities.SearchReplaceReportVariableNames(report, "[Soil].EC", "[Soil].Initial.EC");
                JsonUtilities.SearchReplaceReportVariableNames(report, "[Soil].ESP", "[Soil].Initial.ESP");
                JsonUtilities.SearchReplaceReportVariableNames(report, "[Soil].Cl", "[Soil].Initial.CL");
                JsonUtilities.SearchReplaceReportVariableNames(report, "[Soil].OC", "[Soil].Initial.OC");
                JsonUtilities.SearchReplaceReportVariableNames(report, "[Soil].InitialNO3N", "[Soil].Initial.NO3N.PPM");
                JsonUtilities.SearchReplaceReportVariableNames(report, "[Soil].InitialNH4N", "[Soil].Initial.NH4N.PPM");
            }

            foreach (var series in JsonUtilities.ChildrenRecursively(root, "Series"))
            {
                if (series["XFieldName"] != null)
                    series["XFieldName"] = series["XFieldName"].ToString().Replace(".SoilOrganicMatter.OC", ".Initial.OC");
                if (series["YFieldName"] != null)
                    series["YFieldName"] = series["YFieldName"].ToString().Replace(".SoilOrganicMatter.OC", ".Initial.OC");
            }

            foreach (var expressionFunction in JsonUtilities.ChildrenRecursively(root, "ExpressionFunction"))
            {
                var expression = expressionFunction["Expression"].ToString();
                expression = expression.Replace(".SoilOrganicMatter.OC", ".Initial.OC");
                expressionFunction["Expression"] = expression;
            }

            foreach (var manager in JsonUtilities.ChildManagers(root))
            {
                var changeMade = manager.Replace("Soil.ToCumThickness(soil.Thickness)", "soil.ThicknessCumulative");

                if (manager.Replace("mySoil.Depth.Length", "mySoil.Thickness.Length"))
                    changeMade = true;

                if (manager.Replace("soil.Depth.Length", "soil.Thickness.Length"))
                    changeMade = true;

                if (changeMade)
                    manager.Save();
            }
        }

        /// <summary>
        /// Convert no3 and nh4 parameters from ppm to kg/ha.
        /// </summary>
        /// <param name="values"></param>
        private static void ConvertToPPM(JArray values)
        {
            var sample = JsonUtilities.Parent(JsonUtilities.Parent(values));
            var soil = JsonUtilities.Parent(sample) as JObject;
            var water = JsonUtilities.Children(soil).Find(child => JsonUtilities.Type(child) == "Water");
            if (water == null)
                water = JsonUtilities.Children(soil).Find(child => JsonUtilities.Type(child) == "WEIRDO");

            // Get soil thickness and bulk density.
            var soilThickness = water["Thickness"].Values<double>().ToArray();
            var soilBD = water["BD"].Values<double>().ToArray();

            // Get sample thickness and bulk density.
            var sampleThickness = sample["Thickness"].Values<double>().ToArray();
            var sampleBD = Soils.Standardiser.Layers.MapConcentration(soilBD, soilThickness, sampleThickness, soilBD.Last());

            for (int i = 0; i < values.Count; i++)
                values[i] = values[i].Value<double>() * 100 / (sampleBD[i] * sampleThickness[i]);
        }

        /// <summary>
        /// Does the specified array have non NaN values?
        /// </summary>
        /// <param name="no3Values">The array to remove them from.</param>
        private static bool HasValues(JArray no3Values)
        {
            foreach (var value in no3Values)
                if (value.ToString() != "NaN")
                    return true;
            return false;
        }

        /// <summary>
        /// Upgrades to version 60. Move NO3 and NH4 from sample to Analaysis node
        /// and always store as ppm.
        /// </summary>
        /// <param name="root">The root JSON token.</param>
        /// <param name="fileName">The name of the apsimx file.</param>
        private static void UpgradeToVersion60(JObject root, string fileName)
        {
            foreach (var sample in JsonUtilities.ChildrenRecursively(root, "Sample"))
            {
                var soil = JsonUtilities.Parent(sample) as JObject;
                var analysis = JsonUtilities.Children(soil).Find(child => JsonUtilities.Type(child) == "Analysis");
                var water = JsonUtilities.Children(soil).Find(child => JsonUtilities.Type(child) == "Water");
                if (water == null)
                    water = JsonUtilities.Children(soil).Find(child => JsonUtilities.Type(child) == "WEIRDO");

                var no3Node = sample["NO3N"];
                if (no3Node != null && no3Node.HasValues)
                {
                    if (analysis == null)
                        throw new Exception("Cannot find an analysis node while converting a soil sample.");

                    // Convert units to ppm if necessary.
                    var no3Values = no3Node["Values"] as JArray;

                    // Only overlay values if they are not NaN values.
                    if (HasValues(no3Values))
                    {
                        if (!no3Node["StoredAsPPM"].Value<bool>())
                            ConvertToPPM(no3Values);

                        // Make sure layers match analysis layers.
                        var analysisThickness = analysis["Thickness"].Values<double>().ToArray();
                        var sampleThickness = sample["Thickness"].Values<double>().ToArray();
                        var values = no3Values.Values<double>().ToArray();
                        var mappedValues = Soils.Standardiser.Layers.MapConcentration(values, sampleThickness, analysisThickness, 1.0);
                        no3Values = new JArray(mappedValues);

                        // Move from sample to analysis
                        analysis["NO3N"] = no3Values;
                    }
                }
                sample["NO3N"] = null;
                var nh4Node = sample["NH4N"];
                if (nh4Node != null && nh4Node.HasValues)
                {
                    if (analysis == null)
                        throw new Exception("Cannot find an analysis node while converting a soil sample.");

                    // Convert units to ppm if necessary.
                    var nh4Values = nh4Node["Values"] as JArray;

                    // Only overlay values if they are not NaN values.
                    if (HasValues(nh4Values))
                    {
                        if (!nh4Node["StoredAsPPM"].Value<bool>())
                            ConvertToPPM(nh4Values);

                        // Make sure layers match analysis layers.
                        var analysisThickness = analysis["Thickness"].Values<double>().ToArray();
                        var sampleThickness = sample["Thickness"].Values<double>().ToArray();
                        var values = nh4Values.Values<double>().ToArray();
                        var mappedValues = Soils.Standardiser.Layers.MapConcentration(values, sampleThickness, analysisThickness, 0.2);
                        nh4Values = new JArray(mappedValues);

                        // Move from sample to analysis
                        analysis["NH4N"] = nh4Values;
                    }
                }
                sample["NH4N"] = null;
            }
        }

        /// <summary>
        /// Upgrade to version 60. Ensures that a micromet model is within every simulation.
        /// </summary>
        /// <param name="root"></param>
        /// <param name="fileName"></param>
        private static void UpgradeToVersion61(JObject root, string fileName)
        {
            foreach (JObject Sim in JsonUtilities.ChildrenRecursively(root, "Simulation"))
            {
                List<JObject> MicroClimates = JsonUtilities.ChildrenRecursively(root, "MicroClimate");
                if (MicroClimates.Count == 0)
                    AddMicroClimate(Sim);
            }

        }

        /// <summary>
        /// Add a MicroClimate model to the specified JSON model token.
        /// </summary>
        /// <param name="simulation">An APSIM Simulation</param>
        public static void AddMicroClimate(JObject simulation)
        {
            JArray children = simulation["Children"] as JArray;
            if (children == null)
            {
                children = new JArray();
                simulation["Children"] = children;
            }

            JObject microClimateModel = new JObject();
            microClimateModel["$type"] = "Models.MicroClimate, Models";
            JsonUtilities.RenameModel(microClimateModel, "MicroClimate");
            microClimateModel["a_interception"] = "0.0";
            microClimateModel["b_interception"] = "1.0";
            microClimateModel["c_interception"] = "0.0";
            microClimateModel["d_interception"] = "0.0";
            microClimateModel["soil_albedo"] = "0.13";
            microClimateModel["SoilHeatFluxFraction"] = "0.4";
            microClimateModel["NightInterceptionFraction"] = "0.5";
            microClimateModel["ReferenceHeight"] = "2.0";
            microClimateModel["IncludeInDocumentation"] = "true";
            microClimateModel["Enabled"] = "true";
            microClimateModel["ReadOnly"] = "false";
            var weathers = JsonUtilities.ChildrenOfType(simulation, "Weather");

            // Don't bother with microclimate if no weather component
            if (weathers.Count != 0)
            {
                var weather = weathers.First();
                int index = children.IndexOf(weather);
                children.Insert(index + 1, microClimateModel);
            }
        }

        /// <summary>
        /// Upgrades to version 62. Fixes SimpleLeaf variable names
        /// following a refactor of this class.
        /// </summary>
        /// <param name="root">The root JSON token.</param>
        /// <param name="fileName">The name of the apsimx file.</param>
        private static void UpgradeToVersion62(JObject root, string fileName)
        {
            // We renamed a lot of IFunctions and removed the 'Function' suffix.
            // ie HeightFunction -> Height.
            Dictionary<string, string> changedProperties = new Dictionary<string, string>();
            changedProperties.Add("Tallness", "HeightFunction");
            changedProperties.Add("Area", "LAIFunction");
            changedProperties.Add("LaiDead", "LaiDeadFunction");
            changedProperties.Add("WaterDemand", "WaterDemandFunction");
            changedProperties.Add("Cover", "CoverFunction");
            changedProperties.Add("ExtinctionCoefficient", "ExtinctionCoefficientFunction");
            changedProperties.Add("BaseHeight", "BaseHeightFunction");
            changedProperties.Add("Wideness", "WidthFunction");
            changedProperties.Add("DetachmentRate", "DetachmentRateFunction");
            changedProperties.Add("InitialWt", "InitialWtFunction");
            changedProperties.Add("MaintenanceRespiration", "MaintenanceRespirationFunction");
            changedProperties.Add("FRGR", "FRGRFunction");

            // Names of nodes which are probably simple leaf. The problem is that
            // in released models, the model is stored in a separate file to the
            // simulations. Therefore when we parse/convert the simulation file,
            // we don't know the names of the simple leaf models, so we are forced
            // take a guess.
            List<string> modelNames = new List<string>() { "Leaf", "Stover" };

            // Names of nodes which are definitely simple leaf.
            List<string> definiteSimpleLeaves = new List<string>();

            // Go through all SimpleLeafs and rename the appropriate children.
            foreach (JObject leaf in JsonUtilities.ChildrenRecursively(root, "SimpleLeaf"))
            {
                modelNames.Add(leaf["Name"].ToString());
                definiteSimpleLeaves.Add(leaf["Name"].ToString());
                // We removed the Leaf.AppearedCohortNo property.
                JObject relativeArea = JsonUtilities.FindFromPath(leaf, "DeltaLAI.Vegetative.Delta.RelativeArea");
                if (relativeArea != null && relativeArea["XProperty"].ToString() == "[Leaf].AppearedCohortNo")
                    relativeArea["XProperty"] = "[Leaf].NodeNumber";

                foreach (var change in changedProperties)
                {
                    string newName = change.Key;
                    string old = change.Value;
                    JsonUtilities.RenameChildModel(leaf, old, newName);
                }
            }

            foreach (JObject reference in JsonUtilities.ChildrenRecursively(root, "VariableReference"))
            {
                foreach (string leafName in definiteSimpleLeaves)
                {
                    foreach (KeyValuePair<string, string> property in changedProperties)
                    {
                        string oldName = property.Value;
                        string newName = property.Key;

                        string toReplace = $"{leafName}.{oldName}";
                        string replaceWith = $"{leafName}.{newName}";
                        reference["VariableName"] = reference["VariableName"].ToString().Replace(toReplace, replaceWith);

                        toReplace = $"[{leafName}].{oldName}";
                        replaceWith = $"[{leafName}].{newName}";
                        reference["VariableName"] = reference["VariableName"].ToString().Replace(toReplace, replaceWith);
                    }
                }
            }

            // Attempt some basic find/replace in manager scripts.
            foreach (ManagerConverter manager in JsonUtilities.ChildManagers(root))
            {
                foreach (var change in changedProperties)
                {
                    string newName = change.Key;
                    string old = change.Value;

                    bool changed = false;
                    foreach (string modelName in modelNames)
                    {
                        string toReplace = $"{modelName}.{old}";
                        string replaceWith = $"{modelName}.{newName}";
                        changed |= manager.Replace(toReplace, replaceWith, true);

                        foreach (KeyValuePair<string, string> parameter in manager.Parameters)
                        {
                            string newParam = parameter.Value.Replace(toReplace, replaceWith);
                            manager.UpdateParameter(parameter.Key, newParam);
                        }

                        toReplace = $"[{modelName}].{old}";
                        replaceWith = $"[{modelName}].{newName}";
                        changed |= manager.Replace(toReplace, replaceWith, true);

                        foreach (KeyValuePair<string, string> parameter in manager.Parameters)
                        {
                            string newParam = parameter.Value.Replace(toReplace, replaceWith);
                            manager.UpdateParameter(parameter.Key, newParam);
                        }
                    }
                    if (changed)
                        manager.Save();
                }
            }

            // Fix some cultivar commands.
            foreach (JObject cultivar in JsonUtilities.ChildrenRecursively(root, "Cultivar"))
            {
                if (!cultivar["Command"].HasValues)
                    continue;

                foreach (JValue command in cultivar["Command"].Children())
                {
                    foreach (var change in changedProperties)
                    {
                        string newName = change.Key;
                        string old = change.Value;
                        foreach (string modelName in modelNames)
                        {
                            command.Value = command.Value.ToString().Replace($"{modelName}.{old}", $"{modelName}.{newName}");
                            command.Value = command.Value.ToString().Replace($"[{modelName}].{old}", $"[{modelName}].{newName}");
                        }
                    }
                }
            }
        }

        /// <summary>
        /// Upgrades to version 63. Rename the 'Water' node under soil to 'Physical'
        /// </summary>
        /// <param name="root">The root JSON token.</param>
        /// <param name="fileName">The name of the apsimx file.</param>
        private static void UpgradeToVersion63(JObject root, string fileName)
        {
            foreach (var water in JsonUtilities.ChildrenRecursively(root, "Water"))
            {
                water["$type"] = "Models.Soils.Physical, Models";
                JsonUtilities.RenameModel(water, "Physical");
            }

            foreach (var report in JsonUtilities.ChildrenOfType(root, "Report"))
            {
                JsonUtilities.SearchReplaceReportVariableNames(report, ".Water.", ".Physical.");
            }

            foreach (var factor in JsonUtilities.ChildrenOfType(root, "Factor"))
            {
                var specification = factor["Specification"];
                if (specification != null)
                {
                    var specificationString = specification.ToString();
                    specificationString = specificationString.Replace(".Water.", ".Physical.");
                    specificationString = specificationString.Replace("[Water]", "[Physical]");
                    factor["Specification"] = specificationString;
                }
            }

            foreach (var factor in JsonUtilities.ChildrenOfType(root, "CompositeFactor"))
            {
                var specifications = factor["Specifications"];
                if (specifications != null)
                {
                    for (int i = 0; i < specifications.Count(); i++)
                    {
                        var specificationString = specifications[i].ToString();
                        specificationString = specificationString.Replace(".Water.", ".Physical.");
                        specificationString = specificationString.Replace("[Water]", "[Physical]");
                        specifications[i] = specificationString;
                    }
                }
            }
        }


        /// <summary>
        /// Upgrades to version 64. Rename the 'SoilOrganicMatter' node under soil to 'Organic'
        /// </summary>
        /// <param name="root">The root JSON token.</param>
        /// <param name="fileName">The name of the apsimx file.</param>
        private static void UpgradeToVersion64(JObject root, string fileName)
        {
            foreach (var organic in JsonUtilities.ChildrenRecursively(root, "SoilOrganicMatter"))
            {
                organic["$type"] = "Models.Soils.Organic, Models";
                JsonUtilities.RenameModel(organic, "Organic");
                organic["FOMCNRatio"] = organic["RootCN"];
                organic["FOM"] = organic["RootWt"];
                organic["SoilCNRatio"] = organic["SoilCN"];
                organic["Carbon"] = organic["OC"];
                var ocUnits = organic["OCUnits"];
                if (ocUnits != null)
                {
                    string ocUnitsString = ocUnits.ToString();
                    if (ocUnitsString == "1" || ocUnitsString == "WalkleyBlack")
                    {
                        var oc = organic["Carbon"].Values<double>().ToArray();
                        oc = MathUtilities.Multiply_Value(oc, 1.3);
                        organic["Carbon"] = new JArray(oc);
                    }
                }
            }

            foreach (var report in JsonUtilities.ChildrenOfType(root, "Report"))
            {
                JsonUtilities.SearchReplaceReportVariableNames(report, ".SoilOrganicMatter.", ".Organic.");
                JsonUtilities.SearchReplaceReportVariableNames(report, ".RootCN", ".FOMCNRatio");
                JsonUtilities.SearchReplaceReportVariableNames(report, ".RootWt", ".FOM");
                JsonUtilities.SearchReplaceReportVariableNames(report, ".SoilCN", ".SoilCNRatio");
                JsonUtilities.SearchReplaceReportVariableNames(report, ".Organic.OC", ".Organic.Carbon");
            }

            foreach (var factor in JsonUtilities.ChildrenOfType(root, "Factor"))
            {
                var specification = factor["Specification"];
                if (specification != null)
                {
                    var specificationString = specification.ToString();
                    specificationString = specificationString.Replace(".SoilOrganicMatter.", ".Organic.");
                    specificationString = specificationString.Replace("[SoilOrganicMatter]", "[Organic]");
                    specificationString = specificationString.Replace(".Organic.OC", ".Organic.Carbon");
                    specificationString = specificationString.Replace(".RootCN", ".FOMCNRatio");
                    specificationString = specificationString.Replace(".RootWt", ".FOM");
                    specificationString = specificationString.Replace(".SoilCN", ".SoilCNRatio");
                    factor["Specification"] = specificationString;
                }
            }

            foreach (var factor in JsonUtilities.ChildrenOfType(root, "CompositeFactor"))
            {
                var specifications = factor["Specifications"];
                if (specifications != null)
                {
                    for (int i = 0; i < specifications.Count(); i++)
                    {
                        var specificationString = specifications[i].ToString();
                        specificationString = specificationString.Replace(".SoilOrganicMatter.", ".Organic.");
                        specificationString = specificationString.Replace("[SoilOrganicMatter]", "[Organic]");
                        specificationString = specificationString.Replace(".OC", ".Carbon");
                        specificationString = specificationString.Replace(".RootCN", ".FOMCNRatio");
                        specificationString = specificationString.Replace(".RootWt", ".FOM");
                        specificationString = specificationString.Replace(".SoilCN", ".SoilCNRatio");
                        specifications[i] = specificationString;
                    }
                }
            }

            foreach (var series in JsonUtilities.ChildrenOfType(root, "Series"))
            {
                if (series["XFieldName"] != null)
                {
                    series["XFieldName"] = series["XFieldName"].ToString().Replace("SoilOrganicMatter", "Organic");
                    series["XFieldName"] = series["XFieldName"].ToString().Replace(".Organic.OC", ".Organic.Carbon");
                }
                if (series["YFieldName"] != null)
                {
                    series["YFieldName"] = series["YFieldName"].ToString().Replace("SoilOrganicMatter", "Organic");
                    series["YFieldName"] = series["YFieldName"].ToString().Replace(".Organic.OC", ".Organic.Carbon");
                }
            }

            foreach (var child in JsonUtilities.ChildrenRecursively(root))
            {
                if (JsonUtilities.Type(child) == "Morris" || JsonUtilities.Type(child) == "Sobol")
                {
                    var parameters = child["Parameters"];
                    for (int i = 0; i < parameters.Count(); i++)
                    {
                        var parameterString = parameters[i]["Path"].ToString();
                        parameterString = parameterString.Replace(".SoilOrganicMatter.", ".Organic.");
                        parameterString = parameterString.Replace("[SoilOrganicMatter]", "[Organic]");
                        parameterString = parameterString.Replace(".OC", ".Carbon");
                        parameters[i]["Path"] = parameterString;
                    }
                }
            }
        }

        /// <summary>
        /// Upgrades to version 65. Rename the 'Analysis' node under soil to 'Chemical'
        /// </summary>
        /// <param name="root">The root JSON token.</param>
        /// <param name="fileName">The name of the apsimx file.</param>
        private static void UpgradeToVersion65(JObject root, string fileName)
        {
            foreach (var chemical in JsonUtilities.ChildrenRecursively(root, "Analysis"))
            {
                var soil = JsonUtilities.Parent(chemical);
                var physical = JsonUtilities.ChildWithName(soil as JObject, "Physical");

                chemical["$type"] = "Models.Soils.Chemical, Models";
                JsonUtilities.RenameModel(chemical, "Chemical");
                if (physical != null && physical["Thickness"] != null)
                {
                    // Move particle size numbers from chemical to physical and make sure layers are mapped.
                    var physicalThickness = physical["Thickness"].Values<double>().ToArray();
                    var chemicalThickness = chemical["Thickness"].Values<double>().ToArray();

                    if (chemical["ParticleSizeSand"] != null && chemical["ParticleSizeSand"].HasValues)
                    {
                        var values = chemical["ParticleSizeSand"].Values<double>().ToArray();
                        if (values.Length < physicalThickness.Length)
                            Array.Resize(ref values, chemicalThickness.Length);
                        var mappedValues = Soils.Standardiser.Layers.MapConcentration(values, chemicalThickness, physicalThickness, values.Last());
                        physical["ParticleSizeSand"] = new JArray(mappedValues);
                    }

                    if (chemical["ParticleSizeSilt"] != null && chemical["ParticleSizeSilt"].HasValues)
                    {
                        var values = chemical["ParticleSizeSilt"].Values<double>().ToArray();
                        if (values.Length < physicalThickness.Length)
                            Array.Resize(ref values, chemicalThickness.Length);
                        var mappedValues = Soils.Standardiser.Layers.MapConcentration(values, chemicalThickness, physicalThickness, values.Last());
                        physical["ParticleSizeSilt"] = new JArray(mappedValues);
                    }

                    if (chemical["ParticleSizeClay"] != null && chemical["ParticleSizeClay"].HasValues)
                    {
                        var values = chemical["ParticleSizeClay"].Values<double>().ToArray();
                        if (values.Length < physicalThickness.Length)
                            Array.Resize(ref values, chemicalThickness.Length);
                        var mappedValues = Soils.Standardiser.Layers.MapConcentration(values, chemicalThickness, physicalThickness, values.Last());
                        physical["ParticleSizeClay"] = new JArray(mappedValues);
                    }

                    // convert ph units
                    var phUnits = physical["PHUnits"];
                    if (phUnits != null)
                    {
                        string phUnitsString = phUnits.ToString();
                        if (phUnitsString == "1")
                        {
                            // pH in water = (pH in CaCl X 1.1045) - 0.1375
                            var ph = physical["PH"].Values<double>().ToArray();
                            ph = MathUtilities.Subtract_Value(MathUtilities.Multiply_Value(ph, 1.1045), 0.1375);
                            chemical["PH"] = new JArray(ph);
                        }
                    }
                }
            }

            foreach (var report in JsonUtilities.ChildrenOfType(root, "Report"))
            {
                JsonUtilities.SearchReplaceReportVariableNames(report, ".Analysis.", ".Chemical.");
            }

            foreach (var factor in JsonUtilities.ChildrenOfType(root, "Factor"))
            {
                var specification = factor["Specification"];
                if (specification != null)
                {
                    var specificationString = specification.ToString();
                    specificationString = specificationString.Replace(".Analysis.", ".Chemical.");
                    specificationString = specificationString.Replace("[Analysis]", "[Chemical]");
                    factor["Specification"] = specificationString;
                }
            }

            foreach (var factor in JsonUtilities.ChildrenOfType(root, "CompositeFactor"))
            {
                var specifications = factor["Specifications"];
                if (specifications != null)
                {
                    for (int i = 0; i < specifications.Count(); i++)
                    {
                        var specificationString = specifications[i].ToString();
                        specificationString = specificationString.Replace(".Analysis.", ".Chemical.");
                        specificationString = specificationString.Replace("[Analysis]", "[Chemical]");
                        specifications[i] = specificationString;
                    }
                }
            }

            foreach (var series in JsonUtilities.ChildrenOfType(root, "Series"))
            {
                if (series["XFieldName"] != null)
                {
                    series["XFieldName"] = series["XFieldName"].ToString().Replace("Analysis", "Chemical");
                }
                if (series["YFieldName"] != null)
                {
                    series["YFieldName"] = series["YFieldName"].ToString().Replace("Analysis", "Chemical");
                }
            }

            foreach (var child in JsonUtilities.ChildrenRecursively(root))
            {
                if (JsonUtilities.Type(child) == "Morris" || JsonUtilities.Type(child) == "Sobol")
                {
                    var parameters = child["Parameters"];
                    for (int i = 0; i < parameters.Count(); i++)
                    {
                        var parameterString = parameters[i]["Path"].ToString();
                        parameterString = parameterString.Replace(".Analysis.", ".Chemical.");
                        parameterString = parameterString.Replace("[Analysis]", "[Chemical]");
                        parameters[i]["Path"] = parameterString;
                    }
                }
            }
        }

        /// <summary>
        /// When a factor is under a factors model, insert a permutation model.
        /// </summary>
        /// <param name="root"></param>
        /// <param name="fileName"></param>
        private static void UpgradeToVersion66(JToken root, string fileName)
        {
            foreach (var factors in JsonUtilities.ChildrenRecursively(root as JObject, "Factors"))
            {
                if (JsonUtilities.Children(factors).Count > 1)
                {
                    var permutationsNode = new JObject();
                    permutationsNode["$type"] = "Models.Factorial.Permutation, Models";
                    JsonUtilities.RenameModel(permutationsNode, "Permutation");
                    permutationsNode["Children"] = factors["Children"];
                    var children = new JArray(permutationsNode);
                    factors["Children"] = children;
                }
            }
        }

        /// <summary>
        /// Upgrades to version 67. Sets the Start and End properties
        /// in clock to the values previously stored in StartDate and EndDate.
        /// </summary>
        /// <param name="root"></param>
        /// <param name="fileName"></param>
        private static void UpgradeToVersion67(JObject root, string fileName)
        {
            foreach (JObject clock in JsonUtilities.ChildrenRecursively(root, "Clock"))
            {
                clock["Start"] = clock["StartDate"];
                clock["End"] = clock["EndDate"];
            }
        }

        /// <summary>
        /// Upgrades to version 68. Removes AgPasture.Sward
        /// </summary>
        /// <param name="root"></param>
        /// <param name="fileName"></param>
        private static void UpgradeToVersion68(JObject root, string fileName)
        {
            foreach (JObject sward in JsonUtilities.ChildrenRecursively(root, "Sward"))
            {
                foreach (JObject pastureSpecies in JsonUtilities.Children(sward))
                {
                    if (pastureSpecies["Name"].ToString().Equals("Ryegrass", StringComparison.InvariantCultureIgnoreCase))
                        JsonUtilities.RenameModel(pastureSpecies, "AGPRyegrass");
                    if (pastureSpecies["Name"].ToString().Equals("WhiteClover", StringComparison.InvariantCultureIgnoreCase))
                        JsonUtilities.RenameModel(pastureSpecies, "AGPWhiteClover");
                    pastureSpecies["ResourceName"] = pastureSpecies["Name"];

                    var swardParentChildren = JsonUtilities.Parent(sward)["Children"] as JArray;
                    swardParentChildren.Add(pastureSpecies);
                }
                sward.Remove();
            }

            bool foundAgPastureWhiteClover = false; // as opposed to a PMF whiteclover
            foreach (JObject pastureSpecies in JsonUtilities.ChildrenRecursively(root, "PastureSpecies"))
            {
                if (pastureSpecies["Name"].ToString().Equals("Ryegrass", StringComparison.InvariantCultureIgnoreCase))
                    JsonUtilities.RenameModel(pastureSpecies, "AGPRyegrass");
                if (pastureSpecies["Name"].ToString().Equals("WhiteClover", StringComparison.InvariantCultureIgnoreCase))
                {
                    JsonUtilities.RenameModel(pastureSpecies, "AGPWhiteClover");
                    foundAgPastureWhiteClover = true;
                }

                pastureSpecies["ResourceName"] = pastureSpecies["Name"];
            }

            foreach (JObject soilCrop in JsonUtilities.ChildrenRecursively(root, "SoilCrop"))
            {
                if (soilCrop["Name"].ToString().Equals("SwardSoil", StringComparison.InvariantCultureIgnoreCase))
                    soilCrop.Remove();
                if (soilCrop["Name"].ToString().Equals("RyegrassSoil", StringComparison.InvariantCultureIgnoreCase))
                    JsonUtilities.RenameModel(soilCrop, "AGPRyegrassSoil");
                if (foundAgPastureWhiteClover && soilCrop["Name"].ToString().Equals("WhiteCloverSoil", StringComparison.InvariantCultureIgnoreCase))
                    JsonUtilities.RenameModel(soilCrop, "AGPWhiteCloverSoil");
            }
        }

        /// <summary>
        /// Upgrades to version 69. Fixes link attributes in manager scripts after
        /// link refactoring.
        /// </summary>
        /// <param name="root">The root JSON token.</param>
        /// <param name="fileName">The name of the .apsimx file.</param>
        private static void UpgradeToVersion69(JObject root, string fileName)
        {
            foreach (ManagerConverter manager in JsonUtilities.ChildManagers(root))
            {
                // The linking code previously had a hack which automatically enabled link by name if the target
                // model type is IFunction or Biomass (or any inherited class thereof). I've removed this hack 
                // from the link resolution code, which means that all such links must be adjusted accordingly.

                // [Link(...)] [Units] [...] Biomass -> [Link(ByName = true, ...)] [Units] [...] Biomass
                manager.ReplaceRegex(@"\[Link\(([^\)]+)\)\]((\s*\[[^\]]+\])*\s*(public|private|protected|internal|static|readonly| )*\s*(IFunction|Biomass|CNReductionForCover|CNReductionForTillage|RunoffModel|WaterTableModel|HeightFunction|DecumulateFunction|EndOfDayFunction|LiveOnEventFunction|AccumulateAtEvent|DailyMeanVPD|CERESDenitrificationWaterFactor|CERESDenitrificationTemperatureFactor|CERESMineralisationFOMCNRFactor|DayCentN2OFractionModel|CERESNitrificationpHFactor|CERESNitrificationWaterFactor|CERESUreaHydrolysisModel|CERESMineralisationWaterFactor|CERESMineralisationTemperatureFactor|CERESNitrificationModel|StringComparisonFunction|AccumulateByDate|AccumulateByNumericPhase|TrackerFunction|ArrayFunction|WangEngelTempFunction|BoundFunction|LinearAfterThresholdFunction|SoilWaterScale|MovingAverageFunction|HoldFunction|DeltaFunction|MovingSumFunction|QualitativePPEffect|AccumulateFunction|AddFunction|AgeCalculatorFunction|AirTemperatureFunction|BellCurveFunction|Constant|DivideFunction|ExponentialFunction|ExpressionFunction|ExternalVariable|LessThanFunction|LinearInterpolationFunction|MaximumFunction|MinimumFunction|MultiplyFunction|OnEventFunction|PhaseBasedSwitch|PhaseLookup|PhaseLookupValue|PhotoperiodDeltaFunction|PhotoperiodFunction|PowerFunction|SigmoidFunction|SoilTemperatureDepthFunction|SoilTemperatureFunction|SoilTemperatureWeightedFunction|SplineInterpolationFunction|StageBasedInterpolation|SubtractFunction|VariableReference|WeightedTemperatureFunction|XYPairs|CanopyPhotosynthesis|RUECO2Function|RUEModel|StorageDMDemandFunction|StorageNDemandFunction|InternodeCohortDemandFunction|BerryFillingRateFunction|TEWaterDemandFunction|FillingRateFunction|AllometricDemandFunction|InternodeDemandFunction|PartitionFractionDemandFunction|PopulationBasedDemandFunction|PotentialSizeDemandFunction|RelativeGrowthRateDemandFunction))", @"[Link(Type = LinkType.Child, ByName = true, $1)]$2");

                // [Link] IFunction -> [Link(ByName = true)] IFunction
                manager.ReplaceRegex(@"\[Link\]((\s*\[[^\]]+\])*\s*(public|private|protected|internal|static|readonly| )*\s*(IFunction|Biomass|CNReductionForCover|CNReductionForTillage|RunoffModel|WaterTableModel|HeightFunction|DecumulateFunction|EndOfDayFunction|LiveOnEventFunction|AccumulateAtEvent|DailyMeanVPD|CERESDenitrificationWaterFactor|CERESDenitrificationTemperatureFactor|CERESMineralisationFOMCNRFactor|DayCentN2OFractionModel|CERESNitrificationpHFactor|CERESNitrificationWaterFactor|CERESUreaHydrolysisModel|CERESMineralisationWaterFactor|CERESMineralisationTemperatureFactor|CERESNitrificationModel|StringComparisonFunction|AccumulateByDate|AccumulateByNumericPhase|TrackerFunction|ArrayFunction|WangEngelTempFunction|BoundFunction|LinearAfterThresholdFunction|SoilWaterScale|MovingAverageFunction|HoldFunction|DeltaFunction|MovingSumFunction|QualitativePPEffect|AccumulateFunction|AddFunction|AgeCalculatorFunction|AirTemperatureFunction|BellCurveFunction|Constant|DivideFunction|ExponentialFunction|ExpressionFunction|ExternalVariable|LessThanFunction|LinearInterpolationFunction|MaximumFunction|MinimumFunction|MultiplyFunction|OnEventFunction|PhaseBasedSwitch|PhaseLookup|PhaseLookupValue|PhotoperiodDeltaFunction|PhotoperiodFunction|PowerFunction|SigmoidFunction|SoilTemperatureDepthFunction|SoilTemperatureFunction|SoilTemperatureWeightedFunction|SplineInterpolationFunction|StageBasedInterpolation|SubtractFunction|VariableReference|WeightedTemperatureFunction|XYPairs|CanopyPhotosynthesis|RUECO2Function|RUEModel|StorageDMDemandFunction|StorageNDemandFunction|InternodeCohortDemandFunction|BerryFillingRateFunction|TEWaterDemandFunction|FillingRateFunction|AllometricDemandFunction|InternodeDemandFunction|PartitionFractionDemandFunction|PopulationBasedDemandFunction|PotentialSizeDemandFunction|RelativeGrowthRateDemandFunction))", @"[Link(Type = LinkType.Child, ByName = true)]$1");

                // Here I assume that all [LinkByPath] links will have a path argument supplied.
                // [LinkByPath(...)] -> [Link(Type = LinkType.Path, ...)]
                manager.ReplaceRegex(@"\[LinkByPath\(([^\)]+)\)", @"[Link(Type = LinkType.Path, $1)");

                // [ParentLink(...)] -> [Link(Type = LinkType.Ancestor, ...)]
                manager.ReplaceRegex(@"\[ParentLink\(([^\)]+)\)", @"[Link(Type = LinkType.Ancestor, $1)");

                // [ParentLink] -> [Link(Type = LinkType.Ancestor, ByName = false)]
                manager.Replace("[ParentLink]", "[Link(Type = LinkType.Ancestor)]", caseSensitive: true);

                // [ScopedLinkByName(...)] -> [Link(ByName = true, ...)]
                manager.ReplaceRegex(@"\[ScopedLinkByName\(([^\)]+)\)", @"[Link(ByName = true, $1)");

                // [ScopedLinkByName] -> [Link(ByName = true)]
                manager.Replace("[ScopedLinkByName]", "[Link(ByName = true)]", caseSensitive: true);

                // [ScopedLink(...)] -> [Link(...)]
                manager.ReplaceRegex(@"\[ScopedLink\(([^\)]+)\)", @"[Link($1)");

                // [ScopedLink] -> [Link]
                manager.Replace("[ScopedLink]", "[Link]", caseSensitive: true);

                // [ChildLinkByName(...)] -> [Link(Type = LinkType.Child, ByName = true, ...)]
                manager.ReplaceRegex(@"\[ChildLinkByName\(([^\)]+)\)", @"[Link(Type = LinkType.Child, ByName = true, $1)");

                // [ChildLinkByName] -> [Link(Type = LinkType.Child, ByName = true)]
                manager.Replace("[ChildLinkByName]", "[Link(Type = LinkType.Child, ByName = true)]", caseSensitive: true);

                // [ChildLink(...)] -> [Link(Type = LinkType.Child, ...)]
                manager.ReplaceRegex(@"\[ChildLink\(([^\)]+)\)", @"[Link(Type = LinkType.Child, $1)");

                // [ChildLink] -> [Link(Type = LinkType.Child)]
                manager.Replace("[ChildLink]", "[Link(Type = LinkType.Child)]", caseSensitive: true);

                manager.Save();
            }
        }

        /// <summary>
        /// Changes the type of the Stock component inital values genotypes array
        /// from StockGeno to SingleGenotypeInits.
        /// </summary>
        /// <param name="root">The root JSON token.</param>
        /// <param name="fileName">The name of the apsimx file.</param>
        private static void UpgradeToVersion70(JObject root, string fileName)
        {
            foreach (var stockNode in JsonUtilities.ChildrenOfType(root, "Stock"))
            {
                // for each element of GenoTypes[]
                var genotypes = stockNode["GenoTypes"];
                for (int i = 0; i < genotypes.Count(); i++)
                {
                    genotypes[i]["$type"] = "Models.GrazPlan.SingleGenotypeInits, Models";
                    double dr = Convert.ToDouble(genotypes[i]["DeathRate"]);
                    double drw = Convert.ToDouble(genotypes[i]["WnrDeathRate"]);
                    genotypes[i]["DeathRate"] = new JArray(new double[] { dr, drw });
                    genotypes[i]["PotFleeceWt"] = genotypes[i]["RefFleeceWt"];
                    genotypes[i]["Conceptions"] = genotypes[i]["Conception"];
                    genotypes[i]["GenotypeName"] = genotypes[i]["Name"];
                }
            }
        }

        /// <summary>
        /// Alters all existing linint functions to have a child variable reference IFunction called XValue instead of a
        /// string property called XProperty that IFunction then had to locate
        /// </summary>
        /// <param name="root">The root JSON token.</param>
        /// <param name="fileName">The name of the apsimx file.</param>
        private static void UpgradeToVersion71(JObject root, string fileName)
        {
            foreach (JObject linint in JsonUtilities.ChildrenRecursively(root, "LinearInterpolationFunction"))
            {
                VariableReference varRef = new VariableReference();
                varRef.Name = "XValue";
                varRef.VariableName = linint["XProperty"].ToString();
                JsonUtilities.AddModel(linint, varRef);
                linint.Remove("XProperty");
            }
        }

        /// <summary>
        /// Remove .Value() from all variable references because it is redundant
        /// </summary>
        /// <param name="root">The root JSON token.</param>
        /// <param name="fileName">The name of the apsimx file.</param>
        private static void UpgradeToVersion72(JObject root, string fileName)
        {
            foreach (var varRef in JsonUtilities.ChildrenRecursively(root, "VariableReference"))
                varRef["VariableName"] = varRef["VariableName"].ToString().Replace(".Value()", "");

            foreach (var report in JsonUtilities.ChildrenOfType(root, "Report"))
                JsonUtilities.SearchReplaceReportVariableNames(report, ".Value()", "");

            foreach (var graph in JsonUtilities.ChildrenOfType(root, "Series"))
            {
                if (graph["XFieldName"] != null)
                    graph["XFieldName"] = graph["XFieldName"].ToString().Replace(".Value()", "");
                if (graph["X2FieldName"] != null)
                    graph["X2FieldName"] = graph["X2FieldName"].ToString().Replace(".Value()", "");
                if (graph["YFieldName"] != null)
                    graph["YFieldName"] = graph["YFieldName"].ToString().Replace(".Value()", "");
                if (graph["Y2FieldName"] != null)
                    graph["Y2FieldName"] = graph["Y2FieldName"].ToString().Replace(".Value()", "");
            }
        }

        /// <summary>
        /// Alters all existing AllometricDemand functions to have a child variable reference IFunction called XValue and YValue instead of 
        /// string property called XProperty and YProperty that it then had to locate.  Aiming to get all things using get for properties
        /// to be doing it via Variable reference so we can stream line scoping rules
        /// </summary>
        /// <param name="root">The root JSON token.</param>
        /// <param name="fileName">The name of the apsimx file.</param>
        private static void UpgradeToVersion73(JObject root, string fileName)
        {
            foreach (JObject Alomet in JsonUtilities.ChildrenRecursively(root, "AllometricDemandFunction"))
            {
                VariableReference XvarRef = new VariableReference();
                XvarRef.Name = "XValue";
                XvarRef.VariableName = Alomet["XProperty"].ToString();
                JsonUtilities.AddModel(Alomet, XvarRef);
                Alomet.Remove("XProperty");
                VariableReference YvarRef = new VariableReference();
                YvarRef.Name = "YValue";
                YvarRef.VariableName = Alomet["YProperty"].ToString();
                JsonUtilities.AddModel(Alomet, YvarRef);
                Alomet.Remove("YProperty");

            }
        }

        /// <summary>
        /// Changes the Surface Organic Matter property FractionFaecesAdded to 1.0
        /// </summary>
        /// <param name="root">The root JSON token.</param>
        /// <param name="fileName">The name of the apsimx file.</param>
        private static void UpgradeToVersion74(JObject root, string fileName)
        {
            foreach (JObject som in JsonUtilities.ChildrenRecursively(root, "SurfaceOrganicMatter"))
                som["FractionFaecesAdded"] = "1.0";
        }

        /// <summary>
        /// Change TreeLeafAreas to ShadeModiers in Tree Proxy
        /// </summary>
        /// <param name="root">The root JSON token.</param>
        /// <param name="fileName">The name of the apsimx file.</param>
        private static void UpgradeToVersion75(JObject root, string fileName)
        {
            foreach (JObject TreeProxy in JsonUtilities.ChildrenRecursively(root, "TreeProxy"))
            {
                TreeProxy["ShadeModifiers"] = TreeProxy["TreeLeafAreas"];
                // ShadeModifiers is sometimes null (not sure why) so fill it with 1s using Heights to get array length
                var SM = TreeProxy["Heights"].Values<double>().ToArray();
                for (int i = 0; i < SM.Count(); i++)
                    SM[i] = 1.0;
                TreeProxy["ShadeModifiers"] = new JArray(SM);
            }
        }

        /// <summary>
        /// Change flow_urea to FlowUrea in soil water
        /// </summary>
        /// <param name="root">The root JSON token.</param>
        /// <param name="fileName">The name of the apsimx file.</param>
        private static void UpgradeToVersion76(JObject root, string fileName)
        {
            foreach (var manager in JsonUtilities.ChildManagers(root))
            {
                if (manager.Replace(".flow_urea", ".FlowUrea"))
                    manager.Save();
            }
            foreach (var report in JsonUtilities.ChildrenOfType(root, "Report"))
            {
                JsonUtilities.SearchReplaceReportVariableNames(report, ".flow_urea", ".FlowUrea");
            }
        }

        /// <summary>
        /// Change the property in Stock to Genotypes
        /// </summary>
        /// <param name="root"></param>
        /// <param name="fileName"></param>
        private static void UpgradeToVersion77(JObject root, string fileName)
        {
            foreach (var manager in JsonUtilities.ChildManagers(root))
            {
                if (manager.Replace(".GenoTypes", ".Genotypes"))
                    manager.Save();
            }
            foreach (var stock in JsonUtilities.ChildrenOfType(root, "Stock"))
            {
                JsonUtilities.SearchReplaceReportVariableNames(stock, ".GenoTypes", ".Genotypes");
            }
        }

        /// <summary>
        /// Change the namespace for SimpleGrazing
        /// </summary>
        /// <param name="root"></param>
        /// <param name="fileName"></param>
        private static void UpgradeToVersion78(JObject root, string fileName)
        {
            foreach (var simpleGrazing in JsonUtilities.ChildrenOfType(root, "SimpleGrazing"))
            {
                simpleGrazing["$type"] = "Models.AgPasture.SimpleGrazing, Models";
            }
        }

        /// <summary>
        /// Change manager method and AgPasture variable names.
        /// </summary>
        /// <param name="root"></param>
        /// <param name="fileName"></param>
        private static void UpgradeToVersion79(JObject root, string fileName)
        {
            Tuple<string, string>[] changes =
            {
                new Tuple<string, string>(".Graze(", ".RemoveBiomass("),
                new Tuple<string, string>(".EmergingTissuesWt",   ".EmergingTissue.Wt"),
                new Tuple<string, string>(".EmergingTissuesN",    ".EmergingTissue.N"),
                new Tuple<string, string>(".DevelopingTissuesWt", ".DevelopingTissue.Wt"),
                new Tuple<string, string>(".DevelopingTissuesN",  ".DevelopingTissue.N"),
                new Tuple<string, string>(".MatureTissuesWt", ".MatureTissue.Wt"),
                new Tuple<string, string>(".MatureTissuesN",  ".MatureTissue.N"),
                new Tuple<string, string>(".DeadTissuesWt", ".DeadTissue.Wt"),
                new Tuple<string, string>(".DeadTissuesN",  ".DeadTissue.N")
            };

            JsonUtilities.RenameVariables(root, changes);
        }

        /// <summary>
        /// Replace ExcelMultiInput with ExcelInput.
        /// Change ExcelInput.FileName from a string into a string[].
        /// </summary>
        /// <param name="root"></param>
        /// <param name="fileName"></param>
        private static void UpgradeToVersion80(JObject root, string fileName)
        {
            // Rename ExcelInput.FileName to FileNames and make it an array.
            foreach (JObject excelInput in JsonUtilities.ChildrenRecursively(root, "ExcelInput"))
            {
                if (excelInput["FileName"] != null)
                    excelInput["FileNames"] = new JArray(excelInput["FileName"].Value<string>());
            }

            // Replace ExcelMultiInput with an ExcelInput.
            foreach (JObject excelMultiInput in JsonUtilities.ChildrenRecursively(root, "ExcelMultiInput"))
            {
                excelMultiInput["$type"] = "Models.PostSimulationTools.ExcelInput, Models";
            }
        }


        /// <summary>
        /// Seperate life cycle process class into Growth, Transfer and Mortality classes.
        /// </summary>
        /// <param name="root"></param>
        /// <param name="fileName"></param>
        private static void UpgradeToVersion81(JObject root, string fileName)
        {
            // Rename ExcelInput.FileName to FileNames and make it an array.
            foreach (JObject LSP in JsonUtilities.ChildrenRecursively(root, "LifeStageProcess"))
            {
                if (int.Parse(LSP["ProcessAction"].ToString()) == 0) //Process is Transfer
                {
                    LSP["$type"] = "Models.LifeCycle.LifeStageTransfer, Models";
                }
                else if (int.Parse(LSP["ProcessAction"].ToString()) == 1) //Process is PhysiologicalGrowth
                {
                    LSP["$type"] = "Models.LifeCycle.LifeStageGrowth, Models";
                }
                else if (int.Parse(LSP["ProcessAction"].ToString()) == 2) //Process is Mortality
                {
                    LSP["$type"] = "Models.LifeCycle.LifeStageMortality, Models";
                }

            }

            foreach (JObject LSRP in JsonUtilities.ChildrenRecursively(root, "LifeStageReproductionProcess"))
            {
                LSRP["$type"] = "Models.LifeCycle.LifeStageReproduction, Models";
            }

            foreach (JObject LSIP in JsonUtilities.ChildrenRecursively(root, "LifeStageImmigrationProcess"))
            {
                LSIP["$type"] = "Models.LifeCycle.LifeStageImmigration, Models";
            }
        }

        /// <summary>
        /// Add Critical N Conc (if not existing) to all Root Objects by copying the maximum N conc
        /// </summary>
        /// <param name="root"></param>
        /// <param name="fileName"></param>
        private static void UpgradeToVersion82(JObject root, string fileName)
        {
            foreach (JObject r in JsonUtilities.ChildrenRecursively(root, "Root"))
            {
                if (JsonUtilities.ChildWithName(r, "CriticalNConc") == null)
                {
                    JObject minNConc = JsonUtilities.ChildWithName(r, "MinimumNConc");
                    if (minNConc == null)
                        throw new Exception("Root has no CriticalNConc or MaximumNConc");

                    VariableReference varRef = new VariableReference();
                    varRef.Name = "CriticalNConc";
                    varRef.VariableName = "[Root].MinimumNConc";
                    JsonUtilities.AddModel(r, varRef);
                }
            }
        }

        /// <summary>
        /// Remove .Value() from everywhere possible.
        /// </summary>
        /// <param name="root"></param>
        /// <param name="fileName"></param>
        private static void UpgradeToVersion83(JObject root, string fileName)
        {
            // 1. Report
            foreach (JObject report in JsonUtilities.ChildrenRecursively(root, "Report"))
            {
                JArray variables = report["VariableNames"] as JArray;
                if (variables == null)
                    continue;

                for (int i = 0; i < variables.Count; i++)
                    variables[i] = variables[i].ToString().Replace(".Value()", "");
            }

            // 2. ExpressionFunction
            foreach (JObject function in JsonUtilities.ChildrenRecursively(root, "ExpressionFunction"))
                function["Expression"] = function["Expression"].ToString().Replace(".Value()", "");
        }

        /// <summary>
        /// Renames the Input.FileName property to FileNames and makes it an array.
        /// </summary>
        /// <param name="root"></param>
        /// <param name="fileName"></param>
        private static void UpgradeToVersion84(JObject root, string fileName)
        {
            foreach (JObject input in JsonUtilities.ChildrenRecursively(root, "Input"))
                if (input["FileName"] != null)
                    input["FileNames"] = new JArray(input["FileName"]);
        }

        /// <summary>
        /// Add a field to the Checkpoints table.
        /// </summary>
        /// <param name="root"></param>
        /// <param name="fileName"></param>
        private static void UpgradeToVersion85(JObject root, string fileName)
        {
            SQLite db = new SQLite();
            var dbFileName = Path.ChangeExtension(fileName, ".db");
            if (File.Exists(dbFileName))
            {
                try
                {
                    db.OpenDatabase(dbFileName, false);
                    if (db.TableExists("_Checkpoints"))
                    {
                        if (!db.GetTableColumns("_Checkpoints").Contains("OnGraphs"))
                        {
                            db.AddColumn("_Checkpoints", "OnGraphs", "integer");
                        }
                    }
                }
                finally
                {
                    db.CloseDatabase();
                }
            }
        }

        /// <summary>
        /// Add new methods structure to OrganArbitrator.
        /// </summary>
        /// <param name="root"></param>
        /// <param name="fileName"></param>
        private static void UpgradeToVersion86(JObject root, string fileName)
        {
            foreach (var arbitrator in JsonUtilities.ChildrenOfType(root, "OrganArbitrator"))
            {
                //remove DMArbitrator, and NArbitrator
                var children = JsonUtilities.Children(arbitrator);
                var exdm = children.Find(c => JsonUtilities.Name(c).Equals("dmArbitrator", StringComparison.OrdinalIgnoreCase));
                JsonUtilities.RemoveChild(arbitrator, JsonUtilities.Name(exdm));

                var exn = children.Find(c => JsonUtilities.Name(c).Equals("nArbitrator", StringComparison.OrdinalIgnoreCase));
                JsonUtilities.RemoveChild(arbitrator, JsonUtilities.Name(exn));

                JsonUtilities.RenameModel(exdm, "ArbitrationMethod");
                JsonUtilities.RenameModel(exn, "ArbitrationMethod");

                //Add DMArbitration
                var dm = JsonUtilities.CreateNewChildModel(arbitrator, "DMArbitration", "Models.PMF.BiomassTypeArbitrator");
                var folder = JsonUtilities.CreateNewChildModel(dm, "PotentialPartitioningMethods", "Models.Core.Folder");
                JsonUtilities.CreateNewChildModel(folder, "ReallocationMethod", "Models.PMF.Arbitrator.ReallocationMethod");
                JsonUtilities.CreateNewChildModel(folder, "AllocateFixationMethod", "Models.PMF.Arbitrator.AllocateFixationMethod");
                JsonUtilities.CreateNewChildModel(folder, "RetranslocationMethod", "Models.PMF.Arbitrator.RetranslocationMethod");
                JsonUtilities.CreateNewChildModel(folder, "SendPotentialDMAllocationsMethod", "Models.PMF.Arbitrator.SendPotentialDMAllocationsMethod");

                folder = JsonUtilities.CreateNewChildModel(dm, "AllocationMethods", "Models.Core.Folder");
                JsonUtilities.CreateNewChildModel(folder, "NutrientConstrainedAllocationMethod", "Models.PMF.Arbitrator.NutrientConstrainedAllocationMethod");
                JsonUtilities.CreateNewChildModel(folder, "DryMatterAllocationsMethod", "Models.PMF.Arbitrator.DryMatterAllocationsMethod");

                JArray dmChildren = dm["Children"] as JArray;
                dmChildren.Add(exdm);

                //Add N Arbitration
                var n = JsonUtilities.CreateNewChildModel(arbitrator, "NArbitration", "Models.PMF.BiomassTypeArbitrator");
                folder = JsonUtilities.CreateNewChildModel(n, "PotentialPartitioningMethods", "Models.Core.Folder");
                JsonUtilities.CreateNewChildModel(folder, "ReallocationMethod", "Models.PMF.Arbitrator.ReallocationMethod");

                folder = JsonUtilities.CreateNewChildModel(n, "ActualPartitioningMethods", "Models.Core.Folder");
                JsonUtilities.CreateNewChildModel(folder, "AllocateFixationMethod", "Models.PMF.Arbitrator.AllocateFixationMethod");
                JsonUtilities.CreateNewChildModel(folder, "RetranslocationMethod", "Models.PMF.Arbitrator.RetranslocationMethod");

                folder = JsonUtilities.CreateNewChildModel(n, "AllocationMethods", "Models.Core.Folder");
                JsonUtilities.CreateNewChildModel(folder, "NitrogenAllocationsMethod", "Models.PMF.Arbitrator.NitrogenAllocationsMethod");

                JArray nChildren = n["Children"] as JArray;
                nChildren.Add(exn);
                var allocatesMethod = JsonUtilities.CreateNewChildModel(n, "AllocateUptakesMethod", "Models.PMF.Arbitrator.AllocateUptakesMethod");

                var water = JsonUtilities.CreateNewChildModel(arbitrator, "WaterUptakeMethod", "Models.PMF.Arbitrator.WaterUptakeMethod");
                var nitrogen = JsonUtilities.CreateNewChildModel(arbitrator, "NitrogenUptakeMethod", "Models.PMF.Arbitrator.NitrogenUptakeMethod");
            }
        }

        /// <summary>
        /// Remove Models.Report namespace.
        /// </summary>
        /// <param name="root"></param>
        /// <param name="fileName"></param>
        private static void UpgradeToVersion87(JObject root, string fileName)
        {
            // Fix type of Report nodes
            foreach (JObject report in JsonUtilities.ChildrenRecursively(root, "Report"))
                report["$type"] = report["$type"].ToString().Replace("Report.Report", "Report");

            // Fix type of all models in the now-removed Models.Graph namespace
            foreach (JObject model in JsonUtilities.ChildrenRecursively(root))
                model["$type"] = model["$type"].ToString().Replace("Models.Graph.", "Models.");

            // Fix graph axes - these are a property of graphs, not a model themselves
            foreach (JObject graph in JsonUtilities.ChildrenRecursively(root, "Graph"))
            {
                JArray axes = graph["Axis"] as JArray;
                if (axes != null)
                    foreach (JObject axis in axes)
                        axis["$type"] = axis["$type"].ToString().Replace("Models.Graph", "Models");
            }

            // Fix nutrient directed graphs - the nodes/arcs are not children, but
            // need to have their types fixed.
            foreach (JObject nutrient in JsonUtilities.ChildrenRecursively(root, "Nutrient"))
            {
                JObject directedGraph = nutrient["DirectedGraphInfo"] as JObject;
                if (directedGraph != null)
                {
                    directedGraph["$type"] = directedGraph["$type"].ToString().Replace("Models.Graph.", "Models.");
                    JArray nodes = directedGraph["Nodes"] as JArray;
                    if (nodes != null)
                        foreach (JObject node in nodes)
                            node["$type"] = node["$type"].ToString().Replace("Models.Graph.", "Models.");
                    JArray arcs = directedGraph["Arcs"] as JArray;
                    if (arcs != null)
                        foreach (JObject arc in arcs)
                            arc["$type"] = arc["$type"].ToString().Replace("Models.Graph.", "Models.");
                }
            }

            // Replace ExcelMultiInput with an ExcelInput.
            foreach (ManagerConverter manager in JsonUtilities.ChildManagers(root))
            {
                manager.Replace("Models.Report", "Models");
                manager.Replace("using Report", "using Models");
                //manager.ReplaceRegex("(using Models.+)using Models", "$1");
                manager.Replace("Report.Report", "Report");

                manager.Replace("Models.Graph", "Models");
                manager.Replace("Graph.Graph", "Graph");

                List<string> usingStatements = manager.GetUsingStatements().ToList();
                usingStatements.Remove("Models.Graph");
                usingStatements.Remove("Graph");

                manager.SetUsingStatements(usingStatements.Distinct());

                manager.Save();
            }
        }

        /// <summary>
        /// Replace SoilWater model with WaterBalance model.
        /// </summary>
        /// <param name="root"></param>
        /// <param name="fileName"></param>
        private static void UpgradeToVersion88(JObject root, string fileName)
        {
            foreach (JObject soilWater in JsonUtilities.ChildrenRecursively(root, "SoilWater"))
            {
                soilWater["$type"] = "Models.WaterModel.WaterBalance, Models";
                soilWater["ResourceName"] = "WaterBalance";
                if (soilWater["discharge_width"] != null)
                    soilWater["DischargeWidth"] = soilWater["discharge_width"];
                if (soilWater["catchment_area"] != null)
                    soilWater["CatchmentArea"] = soilWater["catchment_area"];
            }

            foreach (var manager in JsonUtilities.ChildManagers(root))
            {
                bool managerChanged = false;

                var declarations = manager.GetDeclarations();
                foreach (var declaration in declarations)
                {
                    if (declaration.TypeName == "SoilWater")
                    {
                        declaration.TypeName = "ISoilWater";
                        managerChanged = true;
                    }
                }

                if (managerChanged)
                {
                    manager.SetDeclarations(declarations);

                    var usings = manager.GetUsingStatements().ToList();
                    if (!usings.Contains("Models.Interfaces"))
                    {
                        usings.Add("Models.Interfaces");
                        manager.SetUsingStatements(usings);
                    }
                }

                if (manager.Replace(" as SoilWater", ""))
                    managerChanged = true;
                if (manager.Replace("solute_flow_eff", "SoluteFlowEfficiency"))
                    managerChanged = true;
                if (manager.Replace("solute_flux_eff", "SoluteFluxEfficiency"))
                    managerChanged = true;
                if (manager.Replace("[EventSubscribe(\"Commencing\")", "[EventSubscribe(\"StartOfSimulation\")"))
                    managerChanged = true;

                if (managerChanged)
                    manager.Save();
            }

            foreach (var report in JsonUtilities.ChildrenOfType(root, "Report"))
            {
                JsonUtilities.SearchReplaceReportVariableNames(report, "solute_flow_eff", "SoluteFlowEfficiency");
                JsonUtilities.SearchReplaceReportVariableNames(report, "solute_flux_eff", "SoluteFluxEfficiency");
            }

        }

        /// <summary>
        /// Replace 'avg' with 'mean' in report variables.
        /// </summary>
        /// <param name="root"></param>
        /// <param name="fileName"></param>
        private static void UpgradeToVersion89(JObject root, string fileName)
        {
            foreach (var report in JsonUtilities.ChildrenOfType(root, "Report"))
                JsonUtilities.SearchReplaceReportVariableNames(report, "avg of ", "mean of ");
        }

        /// <summary>
        /// Fixes a bug where a manager script's children were being serialized.
        /// When attempting to reopen the file, the script's type cannot be resolved.
        /// This converter will strip out all script children of managers under replacements.
        /// </summary>
        /// <param name="root">Root node.</param>
        /// <param name="fileName">Path to the .apsimx file.</param>
        private static void UpgradeToVersion90(JObject root, string fileName)
        {
            foreach (JObject replacements in JsonUtilities.ChildrenRecursively(root, "Replacements"))
                foreach (JObject manager in JsonUtilities.ChildrenRecursively(root, "Manager"))
                    JsonUtilities.RemoveChild(manager, "Script");
        }

        /// <summary>
        /// </summary>
        /// <param name="root"></param>
        /// <param name="fileName"></param>
        private static void UpgradeToVersion91(JObject root, string fileName)
        {
            Tuple<string, string>[] changes =
            {
                new Tuple<string, string>(".HarvestableWt",          ".Harvestable.Wt"),
                new Tuple<string, string>(".HarvestableN",           ".Harvestable.N"),
                new Tuple<string, string>(".StandingHerbageWt",      ".Standing.Wt"),
                new Tuple<string, string>(".StandingHerbageN",       ".Standing.N"),
                new Tuple<string, string>(".StandingHerbageNConc",   ".Standing.NConc"),
                new Tuple<string, string>(".StandingLiveHerbageWt",  ".StandingLive.Wt"),
                new Tuple<string, string>(".StandingLiveHerbageN",   ".StandingLive.N"),
                new Tuple<string, string>(".StandingDeadHerbageWt",  ".StandingDead.Wt"),
                new Tuple<string, string>(".StandingDeadHerbageN",   ".StandingDead.N"),
                new Tuple<string, string>(".HerbageDigestibility",   ".Standing.Digestibility"),
                new Tuple<string, string>(".RootDepthMaximum",       ".Root.RootDepthMaximum"),
                new Tuple<string, string>("[AGPRyeGrass].RootLengthDensity", "[AGPRyeGrass].Root.RootLengthDensity"),
                new Tuple<string, string>("[AGPWhiteClover].RootLengthDensity", "[AGPWhiteClover].Root.RootLengthDensity"),
                new Tuple<string, string>("[AGPLucerne].RootLengthDensity", "[AGPLucerne].Root.RootLengthDensity")
            };
            JsonUtilities.RenameVariables(root, changes);
        }

        /// <summary>
        /// Change names of a couple of parameters in SimpleGrazing.
        /// </summary>
        /// <param name="root">Root node.</param>
        /// <param name="fileName">Path to the .apsimx file.</param>
        private static void UpgradeToVersion92(JObject root, string fileName)
        {
            foreach (JObject simpleGrazing in JsonUtilities.ChildrenRecursively(root, "SimpleGrazing"))
            {
                simpleGrazing["FractionExcretedNToDung"] = simpleGrazing["FractionOfBiomassToDung"];
                if (simpleGrazing["FractionNExportedInAnimal"] == null)
                    simpleGrazing["FractionNExportedInAnimal"] = 0.75;
            }

            Tuple<string, string>[] changes =
            {
                new Tuple<string, string>(".AmountDungCReturned",  ".AmountDungWtReturned")
            };
            JsonUtilities.RenameVariables(root, changes);
        }

        /// <summary>
        /// In SimpleGrazin, Turn "Fraction of defoliated N leaving the system" into a fraction of defoliated N going to soil.
        /// </summary>
        /// <param name="root">Root node.</param>
        /// <param name="fileName">Path to the .apsimx file.</param>
        private static void UpgradeToVersion93(JObject root, string fileName)
        {
            foreach (JObject simpleGrazing in JsonUtilities.ChildrenRecursively(root, "SimpleGrazing"))
            {
                if (simpleGrazing["FractionNExportedInAnimal"] != null)
                {
                    var fractionNExportedInAnimal = Convert.ToDouble(simpleGrazing["FractionNExportedInAnimal"].Value<double>());
                    simpleGrazing["FractionDefoliatedNToSoil"] = 1 - fractionNExportedInAnimal;

                }
                if (simpleGrazing["FractionExcretedNToDung"] != null)
                {
                    var fractionExcretedNToDung = simpleGrazing["FractionExcretedNToDung"] as JArray;
                    if (fractionExcretedNToDung.Count > 0)
                        simpleGrazing["CNRatioDung"] = "NaN";
                }
            }
        }

        /// <summary>
        /// Convert stock genotypes array into GenotypeCross child models.
        /// </summary>
        /// <param name="root">Root node.</param>
        /// <param name="fileName">Path to the .apsimx file.</param>
        private static void UpgradeToVersion94(JObject root, string fileName)
        {
            foreach (JObject stock in JsonUtilities.ChildrenRecursively(root, "Stock"))
            {
                var oldGenotypes = stock["Genotypes"] as JArray;
                if (oldGenotypes != null)
                {
                    var newGenotypes = new JArray();
                    foreach (var oldgenotype in oldGenotypes)
                    {
                        var genotypeCross = new JObject();
                        genotypeCross["$type"] = "Models.GrazPlan.GenotypeCross, Models";
                        genotypeCross["Name"] = oldgenotype["GenotypeName"];
                        var oldgenotypeDeathRates = oldgenotype["DeathRate"] as JArray;
                        if (oldgenotypeDeathRates != null && oldgenotypeDeathRates.Count == 2)
                        {
                            genotypeCross["MatureDeathRate"] = oldgenotypeDeathRates[0];
                            genotypeCross["WeanerDeathRate"] = oldgenotypeDeathRates[1];
                        }
                        genotypeCross["Conception"] = oldgenotype["Conceptions"];

                        if (string.IsNullOrEmpty(oldgenotype["DamBreed"].ToString()))
                            genotypeCross["PureBredBreed"] = oldgenotype["GenotypeName"];
                        else if (string.IsNullOrEmpty(oldgenotype["SireBreed"].ToString()))
                            genotypeCross["PureBredBreed"] = oldgenotype["DamBreed"];
                        else
                            genotypeCross["DamBreed"] = oldgenotype["DamBreed"];
                        genotypeCross["SireBreed"] = oldgenotype["SireBreed"];
                        genotypeCross["Generation"] = oldgenotype["Generation"];
                        genotypeCross["SRW"] = oldgenotype["SRW"];
                        genotypeCross["PotFleeceWt"] = oldgenotype["PotFleeceWt"];
                        genotypeCross["MaxFibreDiam"] = oldgenotype["MaxFibreDiam"];
                        genotypeCross["FleeceYield"] = oldgenotype["FleeceYield"];
                        genotypeCross["PeakMilk"] = oldgenotype["PeakMilk"];
                        newGenotypes.Add(genotypeCross);
                    }
                    stock.Remove("Genotypes");
                    if (newGenotypes.Count > 0)
                        stock["Children"] = newGenotypes;
                }
            }
            Tuple<string, string>[] changes =
            {
                new Tuple<string, string>(".GenotypeNamesAll()",  ".Genotypes.Names.ToArray()")
            };
            if (JsonUtilities.RenameVariables(root, changes))
            {
                // The replacement is in a manager. Need to make sure that LINQ is added as a using
                // because the .ToArray() depends on it.
                foreach (var manager in JsonUtilities.ChildManagers(root))
                {
                    var usings = manager.GetUsingStatements().ToList();
                    if (usings.Find(u => u.Contains("System.Linq")) == null)
                    {
                        usings.Add("System.Linq");
                        manager.SetUsingStatements(usings);
                        manager.Save();
                    }
                }
            }
        }

        /// <summary>
        /// Change initialDM on Generic organ and root from a single value to a BiomassPoolType so each type can be sepcified
        /// </summary>
        /// <param name="root">Root node.</param>
        /// <param name="fileName">Path to the .apsimx file.</param>
        private static void UpgradeToVersion95(JObject root, string fileName)
        {
            // Remove initalDM model and replace with initialBiomass object
            foreach (string org in new List<string>() { "GenericOrgan", "Root" })
            {
                foreach (JObject O in JsonUtilities.ChildrenRecursively(root, org))
                {
                    if (O["Enabled"].ToString() == "True")
                    {
                        string initName = org == "GenericOrgan" ? "InitialWtFunction" : "InitialDM";
                        JObject InitialWt = JsonUtilities.CreateNewChildModel(O, "InitialWt", "Models.PMF.BiomassDemand");
                        JObject Structural = JsonUtilities.ChildWithName(O, initName).DeepClone() as JObject;
                        Structural["Name"] = "Structural";
                        JArray ChildFunctions = new JArray();
                        ChildFunctions.Add(Structural);
                        InitialWt["Children"] = ChildFunctions;
                        JsonUtilities.AddConstantFunctionIfNotExists(InitialWt, "Metabolic", "0.0");
                        JsonUtilities.AddConstantFunctionIfNotExists(InitialWt, "Storage", "0.0");
                        JsonUtilities.RemoveChild(O, initName);
                    }
                }
            }
            // Altermanager code where initial root wt is being set.
            foreach (var manager in JsonUtilities.ChildrenOfType(root, "Manager"))
            {
                string code = manager["Code"].ToString();
                string[] lines = code.Split('\n');
                bool ContainsZoneInitalDM = false;
                for (int i = 0; i < lines.Count(); i++)
                {
                    if (lines[i].Contains("Root.ZoneInitialDM.Add(") && (ContainsZoneInitalDM == false))
                    {
                        ContainsZoneInitalDM = true;
                        string InitialDM = lines[i].Split('(')[1].Replace(";", "").Replace(")", "").Replace("\r", "").Replace("\n", "");
                        string NewCode = "BiomassDemand InitialDM = new BiomassDemand();\r\n" +
                                         "Constant InitStruct = new Constant();\r\n" +
                                         "InitStruct.FixedValue = " + InitialDM + ";\r\n" +
                                         "InitialDM.Structural = InitStruct;\r\n" +
                                         "Constant InitMetab = new Constant();\r\n" +
                                         "InitMetab.FixedValue = 0;\r\n" +
                                         "InitialDM.Metabolic = InitMetab;\r\n" +
                                         "Constant InitStor = new Constant();\r\n" +
                                         "InitStor.FixedValue = 0;\r\n" +
                                         "InitialDM.Storage = InitStor;\r\n" +
                                         lines[i].Split('(')[0] + "(InitialDM);\r\n";
                        lines[i] = NewCode;
                    }
                    else if (lines[i].Contains("Root.ZoneInitialDM.Add("))
                    {
                        string InitialDM = lines[i].Split('(')[1].Replace(";", "").Replace(")", "").Replace("\r", "").Replace("\n", "");
                        lines[i] = "InitStruct.FixedValue = " + InitialDM + ";\r\n" +
                                    lines[i].Split('(')[0] + "(InitialDM);\r\n";
                    }
                }

                if (ContainsZoneInitalDM)
                {
                    string newCode = "using Models.Functions;\r\n";
                    foreach (string line in lines)
                    {
                        newCode += line + "\n";
                    }
                    manager["Code"] = newCode;
                }
            }
        }

        /// <summary>
        /// Add RootShape to all simulations.
        /// </summary>
        /// <param name="root">Root node.</param>
        /// <param name="fileName">Path to the .apsimx file.</param>
        private static void UpgradeToVersion96(JObject root, string fileName)
        {
            foreach (JObject thisRoot in JsonUtilities.ChildrenRecursively(root, "Root"))
            {
                if (JsonUtilities.ChildrenRecursively(thisRoot, "RootShapeCylindre").Count == 0 &&
                    JsonUtilities.ChildrenRecursively(thisRoot, "RootShapeSemiCircle").Count == 0 &&
                    JsonUtilities.ChildrenRecursively(thisRoot, "RootShapeSemiCircleSorghum").Count == 0 &&
                    JsonUtilities.ChildrenRecursively(thisRoot, "RootShapeSemiEllipse").Count == 0)
                {
                    JArray rootChildren = thisRoot["Children"] as JArray;
                    if (rootChildren != null && rootChildren.Count > 0)
                    {
                        JToken thisPlant = JsonUtilities.Parent(thisRoot);

                        JArray rootShapeChildren = new JArray();
                        string type;

                        if (thisPlant["CropType"].ToString() == "Sorghum")
                        {
                            type = "Models.Functions.RootShape.RootShapeSemiCircleSorghum, Models";
                        }
                        else if (thisPlant["CropType"].ToString() == "C4Maize")
                        {
                            type = "Models.Functions.RootShape.RootShapeSemiCircle, Models";
                        }
                        else
                        {
                            type = "Models.Functions.RootShape.RootShapeCylindre, Models";
                        }

                        JObject rootShape = new JObject
                        {
                            ["$type"] = type,
                            ["Name"] = "RootShape",
                            ["Children"] = rootShapeChildren
                        };
                        rootChildren.AddFirst(rootShape);
                    }
                }
            }
        }

        /// <summary>
        /// Add RootShape to all simulations.
        /// </summary>
        /// <param name="root">Root node.</param>
        /// <param name="fileName">Path to the .apsimx file.</param>
        private static void UpgradeToVersion97(JObject root, string fileName)
        {
            foreach (JObject AirTempFunc in JsonUtilities.ChildrenOfType(root, "AirTemperatureFunction"))
            {
                JObject tempResponse = JsonUtilities.ChildWithName(AirTempFunc, "XYPairs");
                tempResponse["Name"] = "TemperatureResponse";
            }
        }

        /// <summary>
        /// Convert stock animalparamset
        /// </summary>
        /// <param name="root">Root node.</param>
        /// <param name="fileName">Path to the .apsimx file.</param>
        private static void UpgradeToVersion98(JObject root, string fileName)
        {
            foreach (JObject paramSet in JsonUtilities.ChildrenRecursively(root, "AnimalParamSet"))
            {
                paramSet["$type"] = "Models.GrazPlan.Genotype, Models";
            }
        }

        /// <summary>
        /// Add InterpolationMethod to AirTemperature Function.
        /// </summary>
        /// <param name="root">Root node.</param>
        /// <param name="fileName">Path to the .apsimx file.</param>
        private static void UpgradeToVersion99(JObject root, string fileName)
        {
            foreach (JObject AirTempFunc in JsonUtilities.ChildrenOfType(root, "AirTemperatureFunction"))
            {
                AirTempFunc["agregationMethod"] = "0";
                JsonUtilities.AddModel(AirTempFunc, typeof(ThreeHourSin), "InterpolationMethod");
            }
        }

        /// <summary>
        /// Change SimpleGrazing.FractionDefoliatedNToSoil from a scalar to an array.
        /// </summary>
        /// <param name="root">Root node.</param>
        /// <param name="fileName">Path to the .apsimx file.</param>
        private static void UpgradeToVersion100(JObject root, string fileName)
        {
            foreach (var simpleGrazing in JsonUtilities.ChildrenOfType(root, "SimpleGrazing"))
            {
                if (simpleGrazing["FractionDefoliatedNToSoil"] != null)
                {
                    var arr = new JArray();
                    arr.Add(simpleGrazing["FractionDefoliatedNToSoil"].Value<double>());
                    simpleGrazing["FractionDefoliatedNToSoil"] = arr;
                }
            }
        }

        /// <summary>
        /// Add canopy width Function.
        /// </summary>
        /// <param name="root">Root node.</param>
        /// <param name="fileName">Path to the .apsimx file.</param>
        private static void UpgradeToVersion101(JObject root, string fileName)
        {
            foreach (JObject Leaf in JsonUtilities.ChildrenOfType(root, "Leaf"))
            {
                JsonUtilities.AddConstantFunctionIfNotExists(Leaf, "WidthFunction", "0");

                VariableReference varRef = new VariableReference();
                varRef.Name = "DepthFunction";
                varRef.VariableName = "[Leaf].Height";

                JsonUtilities.AddModel(Leaf, varRef);
            }
        }

        /// <summary>
        /// Rename Models.Sensitivity.CroptimizR to Models.Optimisation.CroptimizR.
        /// </summary>
        /// <param name="root">Root node.</param>
        /// <param name="fileName">Path to the .apsimx file.</param>
        private static void UpgradeToVersion102(JObject root, string fileName)
        {
            foreach (JObject croptimizR in JsonUtilities.ChildrenRecursively(root, "CroptimizR"))
                croptimizR["$type"] = croptimizR["$type"].ToString().Replace("Sensitivity", "Optimisation");
        }

        /// <summary>
        /// Rename TemperatureResponse to Response on Interpolate functions.
        /// </summary>
        /// <param name="root">Root node.</param>
        /// <param name="fileName">Path to the .apsimx file.</param>
        private static void UpgradeToVersion103(JObject root, string fileName)
        {
            foreach (JObject atf in JsonUtilities.ChildrenRecursively(root, "AirTemperatureFunction"))
            {
                atf["$type"] = "Models.Functions.HourlyInterpolation, Models";
                foreach (JObject c in atf["Children"])
                {
                    if (c["Name"].ToString() == "TemperatureResponse")
                    {
                        c["Name"] = "Response";
                    }
                }
                foreach (JObject cultivar in JsonUtilities.ChildrenRecursively(root, "Cultivar"))
                {
                    if (!cultivar["Command"].HasValues)
                        continue;

                    foreach (JValue command in cultivar["Command"].Children())
                    {
                        command.Value = command.Value.ToString().Replace(".TemperatureResponse", ".Response");
                    }
                }
            }
        }


        /// <summary>
        /// Add expression function to replace direct call to structure in nodenumberphase
        /// </summary>
        /// <param name="root">The root JSON token.</param>
        /// <param name="fileName">The name of the apsimx file.</param>
        private static void UpgradeToVersion104(JObject root, string fileName)
        {
            foreach (JObject NNP in JsonUtilities.ChildrenRecursively(root, "NodeNumberPhase"))
            {
                VariableReference varRef = new VariableReference();
                varRef.Name = "LeafTipNumber";
                varRef.VariableName = "[Structure].LeafTipsAppeared";
                JsonUtilities.AddModel(NNP, varRef);
            }
        }


        /// <summary>
        /// Add expression function to replace direct call to structure in nodenumberphase
        /// </summary>
        /// <param name="root">The root JSON token.</param>
        /// <param name="fileName">The name of the apsimx file.</param>
        private static void UpgradeToVersion105(JObject root, string fileName)
        {
            foreach (JObject LAP in JsonUtilities.ChildrenRecursively(root, "LeafAppearancePhase"))
            {
                VariableReference varRef = new VariableReference();
                varRef.Name = "FinalLeafNumber";
                varRef.VariableName = "[Structure].FinalLeafNumber";
                JsonUtilities.AddModel(LAP, varRef);
            }
        }

        /// <summary>
        /// Change Nutrient.FOMC and Nutrient.FOMN to Nutrient.FOM.C and Nutrient.FOM.N
        /// </summary>
        /// <param name="root">The root JSON token.</param>
        /// <param name="fileName">The name of the apsimx file.</param>
        private static void UpgradeToVersion106(JObject root, string fileName)
        {
            Tuple<string, string>[] changes =
            {
                new Tuple<string, string>("utrient.FOMC",  "utrient.FOM.C"),
                new Tuple<string, string>("utrient.FOMN",  "utrient.FOM.N")
            };

            JsonUtilities.RenameVariables(root, changes);

            // Add Models.Soils.Nutrients namespace to all manager files that
            // reference Nutrient or Solute.

            foreach (var manager in JsonUtilities.ChildManagers(root))
            {
                var code = manager.ToString();
                if (code != null && (code.Contains("Nutrient") || code.Contains("Solute")))
                {
                    var usingLines = manager.GetUsingStatements().ToList();
                    usingLines.Add("Models.Soils.Nutrients");
                    manager.SetUsingStatements(usingLines);
                    manager.Save();
                }
            }
        }

        /// <summary>
        /// Add expression function to replace direct call to structure in LeafAppearancePhase
        /// </summary>
        /// <param name="root">The root JSON token.</param>
        /// <param name="fileName">The name of the apsimx file.</param>
        private static void UpgradeToVersion107(JObject root, string fileName)
        {
            foreach (JObject LAP in JsonUtilities.ChildrenRecursively(root, "LeafAppearancePhase"))
            {
                ExpressionFunction expFunction = new ExpressionFunction();
                expFunction.Name = "LeafNumber";
                expFunction.Expression = "[Leaf].ExpandedCohortNo + [Leaf].NextExpandingLeafProportion";
                JsonUtilities.AddModel(LAP, expFunction);

                VariableReference varRef1 = new VariableReference();
                varRef1.Name = "FullyExpandedLeafNo";
                varRef1.VariableName = "[Leaf].ExpandedCohortNo";
                JsonUtilities.AddModel(LAP, varRef1);

                VariableReference varRef2 = new VariableReference();
                varRef2.Name = "InitialisedLeafNumber";
                varRef2.VariableName = "[Leaf].InitialisedCohortNo";
                JsonUtilities.AddModel(LAP, varRef2);

            }
        }

        /// <summary>
        /// Upgrade to version 108.
        /// </summary>
        /// <param name="root"></param>
        /// <param name="fileName"></param>
        private static void UpgradeToVersion108(JObject root, string fileName)
        {
            Tuple<string, string>[] changes =
            {
                new Tuple<string, string>("Wheat.Structure.HaunStage",          "Wheat.Phenology.HaunStage"),
                new Tuple<string, string>("[Wheat].Structure.HaunStage",          "[Wheat].Phenology.HaunStage"),
                new Tuple<string, string>("Wheat.Structure.PTQ",          "Wheat.Phenology.PTQ"),
                new Tuple<string, string>("[Wheat].Structure.PTQ",          "[Wheat].Phenology.PTQ")
            };
            JsonUtilities.RenameVariables(root, changes);
        }

        /// <summary>
        /// Create Models.Climate namespace.
        /// The following types will be moved into Models.Climate:
        /// - ControlledEnvironment
        /// - SlopeEffectsOnWeather
        /// - Weather
        /// - WeatherSampler
        /// </summary>
        /// <param name="root">The root JSON token.</param>
        /// <param name="fileName">The name of the apsimx file.</param>
        private static void UpgradeToVersion109(JObject root, string fileName)
        {
            Type[] typesToMove = new Type[] { typeof(ControlledEnvironment), typeof(SlopeEffectsOnWeather), typeof(Weather), typeof(WeatherSampler) };

            foreach (Type type in typesToMove)
                foreach (JObject instance in JsonUtilities.ChildrenRecursively(root, type.Name))
                    if (!instance["$type"].ToString().Contains("Models.Climate"))
                        instance["$type"] = instance["$type"].ToString().Replace("Models.", "Models.Climate.");

            foreach (ManagerConverter manager in JsonUtilities.ChildManagers(root))
            {
                string code = manager.ToString();
                if (code == null)
                    continue;
                foreach (Type type in typesToMove)
                {
                    if (code.Contains(type.Name))
                    {
                        List<string> usings = manager.GetUsingStatements().ToList();
                        usings.Add("Models.Climate");
                        manager.SetUsingStatements(usings);
                        manager.Save();
                        break;
                    }
                }
            }
        }

        /// <summary>
        /// Add canopy width Function.
        /// </summary>
        /// <param name="root">Root node.</param>
        /// <param name="fileName">Path to the .apsimx file.</param>
        private static void UpgradeToVersion110(JObject root, string fileName)
        {
            foreach (JObject Root in JsonUtilities.ChildrenOfType(root, "Root"))
                JsonUtilities.AddConstantFunctionIfNotExists(Root, "RootDepthStressFactor", "1");
        }

        /// <summary>
        /// Modify manager scripts to use the new generic model locator API.
        /// </summary>
        /// <param name="root">Root node.</param>
        /// <param name="fileName">Path to the .apsimx file.</param>
        private static void UpgradeToVersion111(JObject root, string fileName)
        {
            foreach (ManagerConverter manager in JsonUtilities.ChildManagers(root))
            {
                // Apsim.Get(model, path) -> model.FindByPath(path)?.Value
                FixApsimGet(manager);

                // Apsim.FullPath(model) -> model.FullPath
                FixFullPath(manager);

                // Apsim.GetVariableObject(model, path) -> model.FindByPath(path)
                FixGetVariableObject(manager);

                // Apsim.Ancestor<T>(model) -> model.FindAncestor<T>()
                FixAncestor(manager);

                // Apsim.Siblings(model) -> model.FindAllSiblings()
                FixSiblings(manager);

                // Apsim.ParentAllChildren(model) -> model.ParentAllDescendants()
                FixParentAllChildren(manager);

                // This one will fail if using a runtime type.
                // Apsim.Parent(model, type) -> model.FindAncestor<Type>()
                FixParent(manager);

                // Apsim.Set(model, path, value) -> model.FindByPath(path).Value = value
                FixSet(manager);

                // Apsim.Find(model, x) -> model.FindInScope(x)
                // Apsim.Find(model, typeof(Y)) -> model.FindInScope<Y>()
                // This one will fail if the second argument is a runtime type which doesn't
                // use the typeof() syntax. E.g. if it's a variable of type Type.
                // Will probably fail in other cases too. It's really not ideal.
                FixFind(manager);

                // Apsim.FindAll(model) -> model.FindAllInScope().ToList()
                // Apsim.FindAll(model, typeof(X)) -> model.FindAllInScope<X>().ToList()
                FixFindAll(manager);

                // Apsim.Child(model, "Wheat") -> model.FindChild("Wheat")
                // Apsim.Child(model, typeof(IOrgan)) -> model.FindChild<IOrgan>()
                FixChild(manager);

                // Apsim.Children(model, typeof(IFunction)) -> model.FindAllChildren<IFunction>().ToList<IModel>()
                // Apsim.Children(model, obj.GetType()) -> model.FindAllChildren().Where(c => obj.GetType().IsAssignableFrom(c.GetType())).ToList<IModel>()
                // This will add "using System.Linq;" if necessary.
                FixChildren(manager);

                // Apsim.ChildrenRecursively(model) -> model.FindAllDescendants().ToList()
                // Apsim.ChildrenRecursively(model, typeof(IOrgan)) -> model.FindAllDescendants<IOrgan>().OfType<IModel>().ToList()
                // Apsim.ChildrenRecursively(model, GetType()) -> model.FindAllDescendants().Where(d => GetType().IsAssignableFrom(d.GetType())).ToList()
                FixChildrenRecursively(manager);

                // Apsim.ChildrenRecursivelyVisible(model) -> model.FindAllDescendants().Where(m => !m.IsHidden).ToList()
                FixChildrenRecursivelyVisible(manager);

                manager.Save();
            }

            void FixApsimGet(ManagerConverter manager)
            {
                string pattern = @"Apsim\.Get\(([^,]+),\s*((?>\((?<c>)|[^()]+|\)(?<-c>))*(?(c)(?!)))\)";
                manager.ReplaceRegex(pattern, match =>
                {
                    string replace = @"$1.FindByPath($2).Value";
                    if (match.Groups[1].Value.Contains(" "))
                        replace = replace.Replace("$1", "($1)");

                    return Regex.Replace(match.Value, pattern, replace);
                });
            }

            void FixFullPath(ManagerConverter manager)
            {
                string pattern = @"Apsim\.FullPath\(((?>\((?<c>)|[^()]+|\)(?<-c>))*(?(c)(?!)))\)";
                string replacement = "$1.FullPath";
                manager.ReplaceRegex(pattern, match =>
                {
                    if (match.Groups[1].Value.Contains(" "))
                        replacement = replacement.Replace("$1", "($1)");

                    return Regex.Replace(match.Value, pattern, replacement);
                });
            }

            void FixGetVariableObject(ManagerConverter manager)
            {
                string pattern = @"Apsim\.GetVariableObject\(([^,]+),\s*((?>\((?<c>)|[^()]+|\)(?<-c>))*(?(c)(?!)))\)";
                manager.ReplaceRegex(pattern, match =>
                {
                    string replace = @"$1.FindByPath($2)";
                    if (match.Groups[1].Value.Contains(" "))
                        replace = replace.Replace("$1", "($1)");

                    return Regex.Replace(match.Value, pattern, replace);
                });
            }


            void FixAncestor(ManagerConverter manager)
            {
                string pattern = @"Apsim\.Ancestor<([^>]+)>\(((?>\((?<c>)|[^()]+|\)(?<-c>))*(?(c)(?!)))\)";
                manager.ReplaceRegex(pattern, match =>
                {
                    string replace = @"$2.FindAncestor<$1>($3)";
                    if (match.Groups[2].Value.Contains(" "))
                        replace = replace.Replace("$2", "($2)");

                    return Regex.Replace(match.Value, pattern, replace);
                });
            }

            void FixSiblings(ManagerConverter manager)
            {
                bool replaced = false;
                string pattern = @"Apsim\.Siblings\(((?>\((?<c>)|[^()]+|\)(?<-c>))*(?(c)(?!)))\)";
                manager.ReplaceRegex(pattern, match =>
                {
                    replaced = true;

                    string replace = @"$1.FindAllSiblings().ToList<IModel>()";
                    if (match.Groups[1].Value.Contains(" "))
                        replace = replace.Replace("$1", "($1)");

                    return Regex.Replace(match.Value, pattern, replace);
                });

                if (replaced)
                {
                    List<string> usings = manager.GetUsingStatements().ToList();
                    if (!usings.Contains("System.Linq"))
                        usings.Add("System.Linq");
                    manager.SetUsingStatements(usings);
                }
            }

            void FixParentAllChildren(ManagerConverter manager)
            {
                string pattern = @"Apsim\.ParentAllChildren\(((?>\((?<c>)|[^()]+|\)(?<-c>))*(?(c)(?!)))\)";
                manager.ReplaceRegex(pattern, match =>
                {
                    string replace = @"$1.ParentAllDescendants()";
                    if (match.Groups[1].Value.Contains(" "))
                        replace = replace.Replace("$1", "($1)");

                    return Regex.Replace(match.Value, pattern, replace);
                });
            }

            void FixParent(ManagerConverter manager)
            {
                string pattern = @"Apsim\.Parent\(((?>\((?<c>)|[^()]+|\)(?<-c>))*(?(c)(?!)))\)";
                manager.ReplaceRegex(pattern, match =>
                {
                    string argsRegex = @"(?:[^,()]+((?:\((?>[^()]+|\((?<c>)|\)(?<-c>))*\)))*)+";
                    var args = Regex.Matches(match.Groups[1].Value, argsRegex);

                    if (args.Count != 2)
                        throw new Exception($"Incorrect number of arguments passed to Apsim.Parent()");

                    string modelName = args[0].Value;
                    if (modelName.Contains(" "))
                        modelName = $"({modelName})";

                    string type = args[1].Value.Replace("typeof(", "").TrimEnd(')').Trim();

                    return $"{modelName}.FindAncestor<{type}>()";
                });
            }

            void FixSet(ManagerConverter manager)
            {
                string pattern = @"Apsim\.Set\(((?>\((?<c>)|[^()]+|\)(?<-c>))*(?(c)(?!)))\)";
                manager.ReplaceRegex(pattern, match =>
                {
                    string argsRegex = @"(?:[^,()]+((?:\((?>[^()]+|\((?<c>)|\)(?<-c>))*\)))*)+";
                    var args = Regex.Matches(match.Groups[1].Value, argsRegex);

                    if (args.Count != 3)
                        throw new Exception($"Incorrect number of arguments passed to Apsim.Set()");

                    string model = args[0].Value.Trim();
                    if (model.Contains(" "))
                        model = $"({model})";

                    string path = args[1].Value.Trim();
                    string value = args[2].Value.Trim();

                    return $"{model}.FindByPath({path}).Value = {value}";
                });
            }

            void FixFind(ManagerConverter manager)
            {
                string pattern = @"Apsim\.Find\(((?>\((?<c>)|[^()]+|\)(?<-c>))*(?(c)(?!)))\)";
                manager.ReplaceRegex(pattern, match =>
                {
                    string argsRegex = @"(?:[^,()]+((?:\((?>[^()]+|\((?<c>)|\)(?<-c>))*\)))*)+";
                    var args = Regex.Matches(match.Groups[1].Value, argsRegex);

                    if (args.Count != 2)
                        throw new Exception($"Incorrect number of arguments passed to Apsim.Find()");

                    string model = args[0].Value.Trim();
                    if (model.Contains(" "))
                        model = $"({model})";

                    string pathOrType = args[1].Value.Trim();
                    if (pathOrType.Contains("typeof("))
                    {
                        string type = pathOrType.Replace("typeof(", "").TrimEnd(')');
                        return $"{model}.FindInScope<{type}>()";
                    }
                    else
                        return $"{model}.FindInScope({pathOrType})";
                });
            }

            void FixFindAll(ManagerConverter manager)
            {
                string pattern = @"Apsim\.FindAll\(((?>\((?<c>)|[^()]+|\)(?<-c>))*(?(c)(?!)))\)";
                bool replaced = manager.ReplaceRegex(pattern, match =>
                {
                    string argsRegex = @"(?:[^,()]+((?:\((?>[^()]+|\((?<c>)|\)(?<-c>))*\)))*)+";
                    var args = Regex.Matches(match.Groups[1].Value, argsRegex);

                    if (args.Count == 1)
                    {
                        string model = args[0].Value.Trim();
                        if (model.Contains(" "))
                            model = $"({model})";

                        return $"{model}.FindAllInScope().ToList()";
                    }
                    else if (args.Count == 2)
                    {
                        string model = args[0].Value.Trim();
                        if (model.Contains(" "))
                            model = $"({model})";

                        string type = args[1].Value.Trim().Replace("typeof(", "").TrimEnd(')');

                        // See comment in the FixChildren() method. This really isn't ideal.
                        return $"{model}.FindAllInScope<{type}>().OfType<IModel>().ToList()";
                    }
                    else
                        throw new Exception($"Incorrect number of arguments passed to Apsim.FindAll()");
                });

                if (replaced)
                    AddLinqIfNotExist(manager);
            }

            void FixChild(ManagerConverter manager)
            {
                string pattern = @"Apsim\.Child\(((?>\((?<c>)|[^()]+|\)(?<-c>))*(?(c)(?!)))\)";
                manager.ReplaceRegex(pattern, match =>
                {
                    string argsRegex = @"(?:[^,()]+((?:\((?>[^()]+|\((?<c>)|\)(?<-c>))*\)))*)+";
                    var args = Regex.Matches(match.Groups[1].Value, argsRegex);

                    if (args.Count != 2)
                        throw new Exception($"Incorrect number of arguments passed to Apsim.Find()");

                    string model = args[0].Value.Trim();
                    if (model.Contains(" "))
                        model = $"({model})";

                    string pathOrType = args[1].Value.Trim();
                    if (pathOrType.Contains("typeof("))
                    {
                        string type = pathOrType.Replace("typeof(", "").TrimEnd(')');
                        return $"{model}.FindChild<{type}>()";
                    }
                    else
                        return $"{model}.FindChild({pathOrType})";
                });

                pattern = @"(FindChild<([^>]+)>\(\)) as \2";
                manager.ReplaceRegex(pattern, "$1");
            }

            void FixChildren(ManagerConverter manager)
            {

                string pattern = @"Apsim\.Children\(((?>\((?<c>)|[^()]+|\)(?<-c>))*(?(c)(?!)))\)";
                bool replaced = manager.ReplaceRegex(pattern, match =>
                {
                    string argsRegex = @"(?:[^,()]+((?:\((?>[^()]+|\((?<c>)|\)(?<-c>))*\)))*)+";
                    var args = Regex.Matches(match.Groups[1].Value, argsRegex);

                    if (args.Count != 2)
                        throw new Exception($"Incorrect number of arguments passed to Apsim.Children()");

                    string model = args[0].Value.Trim();
                    if (model.Contains(" "))
                        model = $"({model})";

                    string type = args[1].Value.Trim();

                    Match simplify = Regex.Match(type, @"typeof\(([^\)]+)\)");
                    if (simplify.Groups.Count == 2)
                    {
                        type = simplify.Groups[1].Value;

                        // Unfortunately we need some sort of cast here, in case the type
                        // being searched for is an interface such as IPlant which doesn't
                        // implement IModel, even though realistically the only results
                        // which FindAllChildren() will return are guaranteed to be IModels.
                        // In an ideal world, the user wouldn't access any members of IModel,
                        // and we could just happily return an IEnumerable<IPlant> or
                        // List<IPlant>, but that's obviously not a guarantee we can make.
                        return $"{model}.FindAllChildren<{type}>().OfType<IModel>().ToList()";
                    }
                    else
                    {
                        // Need to ensure that we're using System.Linq;
                        return $"{model}.FindAllChildren().Where(c => {type}.IsAssignableFrom(c.GetType())).ToList()";
                    }
                });

                if (replaced)
                    AddLinqIfNotExist(manager);
            }

            void FixChildrenRecursively(ManagerConverter manager)
            {
                string pattern = @"Apsim\.ChildrenRecursively\(((?>\((?<c>)|[^()]+|\)(?<-c>))*(?(c)(?!)))\)";
                bool replaced = manager.ReplaceRegex(pattern, match =>
                {
                    string argsRegex = @"(?:[^,()]+((?:\((?>[^()]+|\((?<c>)|\)(?<-c>))*\)))*)+";
                    var args = Regex.Matches(match.Groups[1].Value, argsRegex);

                    if (args.Count == 1)
                    {

                        string model = args[0].Value.Trim();
                        if (model.Contains(" "))
                            model = $"({model})";

                        return $"{model}.FindAllDescendants().ToList()";
                    }
                    else if (args.Count == 2)
                    {
                        string model = args[0].Value.Trim();
                        if (model.Contains(" "))
                            model = $"({model})";

                        string type = args[1].Value.Trim();

                        Match simplify = Regex.Match(type, @"typeof\(([^\)]+)\)");
                        if (simplify.Groups.Count == 2)
                        {
                            // Code uses a simple typeof(X) to reference the type. This can be converted to the generic usage.
                            type = simplify.Groups[1].Value;
                            return $"{model}.FindAllDescendants<{type}>().OfType<IModel>().ToList()";
                        }
                        else
                            // This is a bit uglier and we need to use a qnd linq query to fix it up.
                            return $"{model}.FindAllDescendants().Where(d => {type}.IsAssignableFrom(d.GetType())).ToList()";
                    }
                    else
                        throw new Exception($"Incorrect number of arguments passed to Apsim.ChildrenRecursively()");
                });

                if (replaced)
                    AddLinqIfNotExist(manager);
            }

            void AddLinqIfNotExist(ManagerConverter manager)
            {
                List<string> usings = manager.GetUsingStatements().ToList();
                if (!usings.Contains("System.Linq"))
                    usings.Add("System.Linq");
                manager.SetUsingStatements(usings);
            }

            void FixChildrenRecursivelyVisible(ManagerConverter manager)
            {
                string pattern = @"Apsim\.ChildrenRecursivelyVisible\(((?>\((?<c>)|[^()]+|\)(?<-c>))*(?(c)(?!)))\)";
                bool replaced = manager.ReplaceRegex(pattern, match =>
                {
                    string argsRegex = @"(?:[^,()]+((?:\((?>[^()]+|\((?<c>)|\)(?<-c>))*\)))*)+";
                    var args = Regex.Matches(match.Groups[1].Value, argsRegex);

                    if (args.Count == 1)
                    {
                        string model = args[0].Value.Trim();
                        if (model.Contains(" "))
                            model = $"({model})";

                        return $"{model}.FindAllDescendants().Where(m => !m.IsHidden).ToList()";
                    }
                    else
                        throw new Exception($"Incorrect number of arguments passed to Apsim.ChildrenRecursivelyVisible()");
                });

                if (replaced)
                    AddLinqIfNotExist(manager);
            }
        }

        /// <summary>
        /// Upgrade to version 112. Lots of breaking changes to class Plant.
        /// </summary>
        /// <param name="root">The root json token.</param>
        /// <param name="fileName">The name of the apsimx file.</param>
        private static void UpgradeToVersion112(JObject root, string fileName)
        {
            var changes = new Tuple<string, string>[]
            {
                new Tuple<string, string>("Plant.Canopy", "Plant.Leaf"),
                new Tuple<string, string>("[Plant].Canopy", "[Plant].Leaf"),
                new Tuple<string, string>("plant.Canopy", "plant.Leaf"),
                new Tuple<string, string>("[plant].Canopy", "[plant].Leaf"),
                new Tuple<string, string>("Wheat.Canopy", "Wheat.Leaf"),
                new Tuple<string, string>("[Wheat].Canopy", "[Wheat].Leaf"),
                new Tuple<string, string>("wheat.Canopy", "wheat.Leaf"),
                new Tuple<string, string>("[wheat].Canopy", "[wheat].Leaf"),
                new Tuple<string, string>("[Phenology].CurrentPhaseName", "[Phenology].CurrentPhase.Name"),
                new Tuple<string, string>("[phenology].CurrentPhaseName", "[phenology].CurrentPhase.Name"),
                new Tuple<string, string>("Phenology.CurrentPhaseName", "Phenology.CurrentPhase.Name"),
                new Tuple<string, string>("phenology.CurrentPhaseName", "phenology.CurrentPhase.Name"),
                new Tuple<string, string>("[Plant].Phenology.DaysAfterSowing", "[Plant].DaysAfterSowing"),
                new Tuple<string, string>("Plant.Phenology.DaysAfterSowing", "Plant.DaysAfterSowing"),
                new Tuple<string, string>("Phenology.DaysAfterSowing", "DaysAfterSowing"),
                new Tuple<string, string>("[Phenology].DaysAfterSowing", "[Plant].DaysAfterSowing"),
            };
            JsonUtilities.RenameVariables(root, changes);

            // Some more complicated changes to manager code.
            foreach (ManagerConverter manager in JsonUtilities.ChildManagers(root))
            {
                ConvertPlantPropertyToDirectLink(manager, "Root", "Models.PMF.Organs");
                ConvertPlantPropertyToDirectLink(manager, "Structure", "Models.PMF.Struct");
                ConvertPlantPropertyToDirectLink(manager, "Phenology", "Models.PMF.Phen");
            }

            void ConvertPlantPropertyToDirectLink(ManagerConverter manager, string property, string nameSpace)
            {
                string code = manager.ToString();
                if (code == null)
                    return;
                if (code.Contains($".{property}."))
                {
                    string plantName = Regex.Match(code, $@"(\w+)\.{property}\.").Groups[1].Value;
                    JObject zone = JsonUtilities.Ancestor(manager.Token, typeof(Zone));
                    if (zone == null)
                    {
                        JObject replacements = JsonUtilities.Ancestor(manager.Token, typeof(Replacements));
                        if (replacements != null)
                        {
                            JObject replacement = JsonUtilities.ChildrenRecursively(root).Where(j => j != manager.Token && j["Name"].ToString() == manager.Token["Name"].ToString()).FirstOrDefault();
                            if (replacement != null)
                                zone = JsonUtilities.Ancestor(replacement, typeof(Zone));
                            else
                                // This manager script is under replacements, but is not replacing any models.
                                // It is also likely to contain compilation errors due to API changes. Therefore
                                // we will disable it to suppress these errors.
                                manager.Token["Enabled"] = false;
                        }
                    }

                    int numPlantsInZone = JsonUtilities.ChildrenRecursively(zone, "Plant").Count;
                    if (numPlantsInZone > 0)
                    {
                        manager.AddUsingStatement(nameSpace);

                        bool isOptional = false;
                        Declaration plantLink = manager.GetDeclarations().Find(d => d.InstanceName == plantName);
                        if (plantLink != null)
                        {
                            string linkAttribute = plantLink.Attributes.Find(a => a.Contains("[Link"));
                            if (linkAttribute != null && linkAttribute.Contains("IsOptional = true"))
                                isOptional = true;
                        }

                        string link;
                        int numPlantsWithCorrectName = JsonUtilities.ChildrenRecursively(zone, "Plant").Count(p => p["Name"].ToString() == plantName);
                        if (string.IsNullOrEmpty(plantName) || numPlantsWithCorrectName == 0)
                            link = $"[Link{(isOptional ? "(IsOptional = true)" : "")}]";
                        else
                            link = $"[Link(Type = LinkType.Path, Path = \"[{plantName}].{property}\"{(isOptional ? ", IsOptional = true" : "")})]";

                        string memberName = property[0].ToString().ToLower() + property.Substring(1);
                        manager.AddDeclaration(property, memberName, new string[1] { link });

                        if (!string.IsNullOrEmpty(plantName))
                            manager.ReplaceRegex($"([^\"]){plantName}\\.{property}", $"$1{memberName}");
                        manager.Save();
                    }
                }
            }
        }

        /// <summary>
        /// Upgrade to version 113. Rename SowPlant2Type to SowingParameters.
        /// </summary>
        /// <param name="root">The root json token.</param>
        /// <param name="fileName">The name of the apsimx file.</param>
        private static void UpgradeToVersion113(JObject root, string fileName)
        {
            foreach (ManagerConverter manager in JsonUtilities.ChildManagers(root))
                if (manager.Replace("SowPlant2Type", "SowingParameters"))
                    manager.Save();
        }

        /// <summary>
        /// Upgrade to version 114. Remove references to Plant.IsC4.
        /// </summary>
        /// <param name="root">The root json token.</param>
        /// <param name="fileName">The name of the apsimx file.</param>
        private static void UpgradeToVersion114(JObject root, string fileName)
        {
            foreach (ManagerConverter manager in JsonUtilities.ChildManagers(root))
                if (manager.ReplaceRegex(@"(\w+)\.IsC4", "$1.FindByPath(\"Leaf.Photosynthesis.FCO2.PhotosyntheticPathway\")?.Value?.ToString() == \"C4\""))
                    manager.Save();
        }

        /// <summary>
        /// Upgrade to version 115. Add mortality rate constant of 0 to any plants
        /// which do not already have a mortality rate.
        /// </summary>
        /// <param name="root">The root json token.</param>
        /// <param name="fileName">The name of the apsimx file.</param>
        /// <remarks>
        /// This is part of the change to make mortality rate non-optional.
        /// </remarks>
        private static void UpgradeToVersion115(JObject root, string fileName)
        {
            foreach (JObject plant in JsonUtilities.ChildrenRecursively(root, nameof(Plant)))
            {
                if ((plant["ResourceName"] == null || JsonUtilities.Ancestor(plant, typeof(Replacements)) != null) && JsonUtilities.ChildWithName(plant, "MortalityRate", ignoreCase: true) == null)
                {
                    Constant mortalityRate = new Constant();
                    mortalityRate.Name = "MortalityRate";
                    mortalityRate.FixedValue = 0;
                    JsonUtilities.AddModel(plant, mortalityRate);
                }
            }
        }

        /// <summary>
        /// Upgrade to version 115. Add PlantType to IPlants.
        /// </summary>
        /// <param name="root">The root json token.</param>
        /// <param name="fileName">The name of the apsimx file.</param>
        private static void UpgradeToVersion116(JObject root, string fileName)
        {
            foreach (JObject pasture in JsonUtilities.ChildrenRecursively(root, "PastureSpecies"))
            {
                string plantType = pasture["ResourceName"]?.ToString();//?.Substring("AGP".Length);
                if (string.IsNullOrEmpty(plantType))
                    plantType = pasture["Name"]?.ToString();
                pasture["PlantType"] = plantType;
            }
            
            foreach (JObject plant in JsonUtilities.ChildrenRecursively(root, "Plant"))
                plant["PlantType"] = plant["CropType"]?.ToString();

            JsonUtilities.RenameVariables(root, new Tuple<string, string>[] { new Tuple<string, string>("CropType", "PlantType")});
        }

        /// <summary>
        /// Upgrade to version 115. Add PlantType to IPlants.
        /// </summary>
        /// <param name="root">The root json token.</param>
        /// <param name="fileName">The name of the apsimx file.</param>
        private static void UpgradeToVersion117(JObject root, string fileName)
        {
            foreach (JObject croptimizr in JsonUtilities.ChildrenRecursively(root, "CroptimizR"))
            {
                string variableName = croptimizr["VariableName"]?.ToString();
                JArray variableNames = new JArray(new object[1] { variableName });
                croptimizr.Remove("VariableName");
                croptimizr["VariableNames"] = variableNames;
            }
        }


        /// <summary>
        /// Renames Initial NO3N and NH4N to NO3 and NH4
        /// </summary>
        /// <param name="root">The root JSON token.</param>
        /// <param name="fileName">The name of the apsimx file.</param>
        private static void UpgradeToVersion118(JObject root, string fileName)
        {
            foreach (var sample in JsonUtilities.ChildrenRecursively(root, "Sample"))
            {
                JsonUtilities.RenameChildModel(sample, "NO3N", "NO3");
                JsonUtilities.RenameChildModel(sample, "NH4N", "NH4");
            }

            foreach (var chloride in JsonUtilities.ChildrenRecursively(root, "Chloride"))
            {
                chloride["$type"] = "Models.Soils.Nutrients.Solute, Models";
                chloride["Name"] = "CL";
            }
        }

        /// <summary>
        /// Change report and manager scripts for soil variables that have been out of soil class. 
        /// </summary>
        /// <param name="root">The root json token.</param>
        /// <param name="fileName">The name of the apsimx file.</param>
        private static void UpgradeToVersion119(JObject root, string fileName)
        {
            var changes = new Tuple<string, string>[]
            {
                new Tuple<string, string>("[ISoil]", "[Soil]"),
                new Tuple<string, string>("[Soil].Temperature", "[Soil].Temperature.Value"),
                new Tuple<string, string>("Soil.Temperature", "Soil.Temperature.Value"),
                new Tuple<string, string>("[Soil].FBiom", "[Soil].Organic.FBiom"),
                new Tuple<string, string>("[Soil].FInert", "[Soil].Organic.FInert"),
                new Tuple<string, string>("[Soil].InitialRootWt", "[Soil].Organic.FOM"),
                new Tuple<string, string>("[Soil].DepthMidPoints", "[Soil].Physical.DepthMidPoints"),
                new Tuple<string, string>("[Soil].Thickness", "[Soil].Physical.Thickness"),
                new Tuple<string, string>("[Soil].BD", "[Soil].Physical.BD"),
                new Tuple<string, string>("[Soil].AirDry", "[Soil].Physical.AirDry"),
                new Tuple<string, string>("[Soil].LL15", "[Soil].Physical.LL15"),   // will also convert LL15mm
                new Tuple<string, string>("[Soil].DUL", "[Soil].Physical.DUL"),     // will also convert DULmm
                new Tuple<string, string>("[Soil].SAT", "[Soil].Physical.SAT"),     // will also convert SATmm
                new Tuple<string, string>("[Soil].PAWC", "[Soil].Physical.PAWC"),   // will also convert PAWCmm
                new Tuple<string, string>("[Soil].PAW", "[Soil].SoilWater.PAW"),    // will also convert PAWmm
                new Tuple<string, string>("[Soil].Water", "[Soil].SoilWater.SWmm"),
                new Tuple<string, string>("[Soil].KS", "[Soil].Physical.KS"),
            };
            JsonUtilities.RenameVariables(root, changes);

            // Look in manager scripts and move some soil properties to the soil physical instance.
            var variablesToMove = new ManagerReplacement[]
            {
                new ManagerReplacement("Soil.ThicknessCumulative", "soilPhysical.ThicknessCumulative", "IPhysical"),
                new ManagerReplacement("Soil.Thickness", "soilPhysical.Thickness", "IPhysical"),
                new ManagerReplacement("Soil.BD", "soilPhysical.BD", "IPhysical"),
                new ManagerReplacement("Soil.AirDry", "soilPhysical.AirDry", "IPhysical"),
                new ManagerReplacement("Soil.LL15", "soilPhysical.LL15", "IPhysical"),
                new ManagerReplacement("Soil.LL15mm", "soilPhysical.LL15mm", "IPhysical"),
                new ManagerReplacement("Soil.DUL", "soilPhysical.DUL", "IPhysical"),
                new ManagerReplacement("Soil.DULmm", "soilPhysical.DULmm", "IPhysical"),
                new ManagerReplacement("Soil.SAT", "soilPhysical.SAT", "IPhysical"),
                new ManagerReplacement("Soil.KS", "soilPhysical.KS", "IPhysical"),
                new ManagerReplacement("Soil.PAWC", "soilPhysical.PAWC", "IPhysical"),
                new ManagerReplacement("Soil.PAWCmm", "soilPhysical.PAWCmm", "IPhysical"),
                new ManagerReplacement("Soil.SoilWater", "waterBalance", "ISoilWater"),
                new ManagerReplacement("Soil.Water", "waterBalance.SWmm", "ISoilWater"),
            };
            foreach (var manager in JsonUtilities.ChildManagers(root))
            {
                bool changesMade = manager.MoveVariables(variablesToMove);

                if (changesMade)
                {
                    manager.AddUsingStatement("Models.Interfaces");
                    manager.Save();
                }
            }

            // Rename the CERESSoilTemperature model to SoilTemperature
            foreach (var soil in JsonUtilities.ChildrenRecursively(root, "Soil"))
                JsonUtilities.RenameChildModel(soil, "CERESSoilTemperature", "Temperature");
        }

        /// <summary>
        /// Remove empty samples from soils.
        /// </summary>
        /// <param name="root">The root json token.</param>
        /// <param name="fileName">The name of the apsimx file.</param>
        private static void UpgradeToVersion120(JObject root, string fileName)
        {
            foreach (JObject sample in JsonUtilities.ChildrenRecursively(root, "Sample"))
            {
                if ( (sample["NO3N"] == null || !sample["NO3N"].HasValues)
                 &&  (sample["NH4N"] == null || !sample["NH4N"].HasValues)
                 &&  (sample["SW"]   == null || !sample["SW"].HasValues)
                 &&  (sample["OC"]   == null || !sample["OC"].HasValues)
                 &&  (sample["EC"]   == null || !sample["EC"].HasValues)
                 &&  (sample["CL"]   == null || !sample["CL"].HasValues)
                 &&  (sample["ESP"]  == null || !sample["ESP"].HasValues)
                 &&  (sample["PH"]   == null || !sample["PH"].HasValues) )
                {
                    // The sample is empty. If it is not being overridden by a factor
                    // or replacements, get rid of it.
                    JObject expt = JsonUtilities.Ancestor(sample, typeof(Experiment));
                    if (expt != null)
                    {
                        // The sample is in an experiment. If it's being overriden by a factor,
                        // ignore it.
                        JObject factors = JsonUtilities.ChildWithName(expt, "Factors");
                        if (factors != null && JsonUtilities.DescendantOfType(factors, typeof(Sample)) != null)
                            continue;
                    }

                    JObject replacements = JsonUtilities.DescendantOfType(root, typeof(Replacements));
                    if (replacements != null && JsonUtilities.DescendantOfType(replacements, typeof(Sample)) != null)
                        continue;

                    JObject parent = JsonUtilities.Parent(sample) as JObject;
                    string name = sample["Name"]?.ToString();
                    if (parent != null && !string.IsNullOrEmpty(name))
                        JsonUtilities.RemoveChild(parent, name);
                }
            }
        }

        /// <summary>
        /// Replace all instances of PhaseBasedSwitch with PhaseLookupValues.
        /// </summary>
        /// <param name="root">The root json token.</param>
        /// <param name="fileName">The name of the apsimx file.</param>
        private static void UpgradeToVersion121(JObject root, string fileName)
        {
            foreach (JObject phaseSwitch in JsonUtilities.ChildrenRecursively(root, "PhaseBasedSwitch"))
            {
                phaseSwitch["$type"] = "Models.Functions.PhaseLookupValue, Models";
                Constant value = new Constant();
                value.FixedValue = 1;
                JsonUtilities.AddModel(phaseSwitch, value);
            }
        }

        /// <summary>
        /// Set maps' default zoom level to 360.
        /// </summary>
        /// <param name="root">The root json token.</param>
        /// <param name="fileName">The name of the apsimx file.</param>
        private static void UpgradeToVersion122(JObject root, string fileName)
        {
            foreach (JObject map in JsonUtilities.ChildrenRecursively(root, nameof(Map)))
            {
                map["Zoom"] = 360;
                map["Center"]["Latitude"] = 0;
                map["Center"]["Longitude"] = 0;
            }
        }

        /// <summary>
        /// Remove all references to Arbitrator.WDemand, Arbitrator.WSupply, and Arbitrator.WAllocated.
        /// </summary>
        /// <param name="root">The root json token.</param>
        /// <param name="fileName">The name of the apsimx file.</param>
        private static void UpgradeToVersion123(JObject root, string fileName)
        {
            string[] patterns = new[]
            {
                "Arbitrator.WSupply",
                "[Arbitrator].WSupply",
                "Arbitrator.WDemand",
                "[Arbitrator].WDemand",
                "Arbitrator.WAllocated",
                "[Arbitrator].WAllocated",
            };
            foreach (JObject report in JsonUtilities.ChildrenRecursively(root, typeof(Report).Name))
            {
                if (report["VariableNames"] is JArray variables)
                {
                    for (int i = variables.Count - 1; i >= 0; i--)
                        if (patterns.Any(p => variables[i].ToString().Contains(p)))
                            variables.RemoveAt(i);
                    report["VariableNames"] = variables;
                }
            }
        }

        /// <summary>
        /// Rename RadIntTot to RadiationIntercepted.
        /// </summary>
        /// <param name="root">The root json token.</param>
        /// <param name="fileName">The name of the apsimx file.</param>
        private static void UpgradeToVersion124(JObject root, string fileName)
        {
            Tuple<string, string>[] changes = new Tuple<string, string>[1]
            {
                new Tuple<string, string>("RadIntTot", "RadiationIntercepted")
            };
            JsonUtilities.RenameVariables(root, changes);
            foreach (ManagerConverter manager in JsonUtilities.ChildManagers(root))
            {
                bool changed = false;
                foreach (Tuple<string, string> change in changes)
                    changed |= manager.Replace(change.Item1, change.Item2, true);
                if (changed)
                    manager.Save();
            }
        }

        /// <summary>
        /// Add a default value for Sobol's variable to aggregate.
        /// This was previously assumed to be Clock.Today.Year but
        /// has been extracted to a variable.
        /// </summary>
        /// <param name="root">The root json token.</param>
        /// <param name="fileName">The name of the apsimx file.</param>
        private static void UpgradeToVersion125(JObject root, string fileName)
        {
            foreach (JObject sobol in JsonUtilities.ChildrenRecursively(root, "Sobol"))
            {
                sobol["TableName"] = "Report";
                sobol["AggregationVariableName"] = "Clock.Today.Year";
            }
        }

        /// <summary>
        /// Add progeny destination phase and mortality function.
        /// </summary>
        /// <param name="root"></param>
        /// <param name="fileName"></param>
        private static void UpgradeToVersion900(JObject root, string fileName)
        {
            foreach (JObject LC in JsonUtilities.ChildrenRecursively(root, "LifeCycle"))
            {
                foreach (JObject LP in JsonUtilities.ChildrenRecursively(LC, "LifeCyclePhase"))
                {
                    JsonUtilities.AddConstantFunctionIfNotExists(LP, "Migration", "0.0");
                    JObject ProgDest = JsonUtilities.CreateNewChildModel(LP, "ProgenyDestination", "Models.LifeCycle.ProgenyDestinationPhase");
                    ProgDest["NameOfLifeCycleForProgeny"] = LC["Name"].ToString();
                    ProgDest["NameOfPhaseForProgeny"] = LP["NameOfPhaseForProgeny"].ToString();
                }
            }
        }

        /// <summary>
        /// Move physical properties off Weirdo class and use Physical class instead.
        /// </summary>
        /// <param name="root">The root json token.</param>
        /// <param name="fileName">The name of the apsimx file.</param>
        private static void UpgradeToVersion126(JObject root, string fileName)
        {

            foreach (var soil in JsonUtilities.ChildrenRecursively(root, "Soil"))
            {
                var weirdo = JsonUtilities.Children(soil).Find(child => JsonUtilities.Type(child) == "WEIRDO");
                if (weirdo != null)
                {
                    Physical physical = new Physical();
                    physical.Name = "Physical";
                    if (weirdo["BD"].ToArray().Length > 0)
                        physical.BD = weirdo["BD"].Values<double>().ToArray();
                    if (weirdo["DUL"].ToArray().Length > 0)
                        physical.DUL = weirdo["DUL"].Values<double>().ToArray();
                    if (weirdo["LL15"].ToArray().Length > 0)
                        physical.LL15 = weirdo["LL15"].Values<double>().ToArray();
                    if (weirdo["SAT"].ToArray().Length > 0)
                        physical.SAT = weirdo["SAT"].Values<double>().ToArray();
                    if (weirdo["Thickness"].ToArray().Length > 0)
                        physical.Thickness = weirdo["Thickness"].Values<double>().ToArray();
                    JsonUtilities.AddModel(soil, physical);
                }
            }
        }

        /// <summary>
        /// </summary>
        /// <remarks>
        /// Previously, we used a custom markdown extension to implement support
        /// for markup superscript/subscripts, but given how slow this is, we've
        /// decided to just stick with the built-in extensions, so we need to
        /// change the syntax in all existing files.
        /// </remarks>
        /// <param name="root">The root json token.</param>
        /// <param name="fileName">The name of the apsimx file.</param>
        private static void UpgradeToVersion127(JObject root, string fileName)
        {
            foreach (JObject memo in JsonUtilities.ChildrenRecursively(root, "Memo"))
            {
                string text = memo["Text"]?.ToString();
                if (!string.IsNullOrEmpty(text))
                {
                    text = Regex.Replace(text, "<sup>([^<]+)</sup>", "^$1^");
                    text = Regex.Replace(text, "<sub>([^<]+)</sub>", "~$1~");
                    memo["Text"] = text;
                }
            }
        }
		
        /// <summary>
        /// Upgrade to version 128. Add ResourceName property to Fertiliser models.
        /// </summary>
        /// <param name="root">The root json token.</param>
        /// <param name="fileName">The name of the apsimx file.</param>
        private static void UpgradeToVersion128(JObject root, string fileName)
        {
            foreach (JObject fertiliser in JsonUtilities.ChildrenRecursively(root, nameof(Fertiliser)))
                fertiliser["ResourceName"] = "Fertiliser";
        }

        /// <summary>
        /// Add canopy width Function.
        /// </summary>
        /// <param name="root">Root node.</param>
        /// <param name="fileName">Path to the .apsimx file.</param>
        private static void UpgradeToVersion129(JObject root, string fileName)
        {
            foreach (JObject Root in JsonUtilities.ChildrenOfType(root, "EnergyBalance"))
            {
                JsonUtilities.RenameChildModel(Root, "FRGRFunction", "FRGRer");
                JsonUtilities.RenameChildModel(Root, "GAIFunction", "GreenAreaIndex");
                JsonUtilities.RenameChildModel(Root, "ExtinctionCoefficientFunction", "GreenExtinctionCoefficient");
                JsonUtilities.RenameChildModel(Root, "ExtinctionCoefficientDeadFunction", "DeadExtinctionCoefficient");
                JsonUtilities.RenameChildModel(Root, "HeightFunction", "Tallness");
                JsonUtilities.RenameChildModel(Root, "DepthFunction", "Deepness");
                JsonUtilities.RenameChildModel(Root, "WidthFunction", "Wideness");
                JsonUtilities.RenameChildModel(Root, "GAIDeadFunction", "DeadAreaIndex");
                JsonUtilities.AddConstantFunctionIfNotExists(Root, "Wideness", "0");
                JsonUtilities.AddConstantFunctionIfNotExists(Root, "DeadExtinctionCoefficient", "0");
                JsonUtilities.AddConstantFunctionIfNotExists(Root, "GreenExtinctionCoefficient", "0");
                JsonUtilities.AddConstantFunctionIfNotExists(Root, "GreenAreaIndex", "0");
                JsonUtilities.AddConstantFunctionIfNotExists(Root, "DeadAreaIndex", "0");
            }
        }

        /// <summary>
        /// Add some extra constants to GenericOrgan to make 
        /// optional functions non-optional.
        /// </summary>
        /// <param name="root">Root node.</param>
        /// <param name="fileName">Path to the .apsimx file.</param>
        private static void UpgradeToVersion130(JObject root, string fileName)
        {
            foreach (JObject organ in JsonUtilities.ChildrenRecursively(root, "GenericOrgan"))
            {
                JArray organChildren = organ["Children"] as JArray;
                if (organChildren == null)
                {
                    organChildren = new JArray();
                    organ["Children"] = organChildren;
                }

                // Add a photosynthesis constant with a value of 0.
                JsonUtilities.AddConstantFunctionIfNotExists(organ, "Photosynthesis", "0");

                // Add an initial nconc which points to minimum NConc.
                JsonUtilities.AddVariableReferenceIfNotExists(organ, "initialNConcFunction", $"[{organ["Name"]}].MinimumNConc");

                // Add a BiomassDemand with 3 child constants (structural, metabolic, storage)
                // each with a value of 1.
                if (JsonUtilities.ChildWithName(organ, "dmDemandPriorityFactors", true) == null)
                {
                    JObject demand = new JObject();
                    demand["$type"] = "Models.PMF.BiomassDemand, Models";
                    demand["Name"] = "dmDemandPriorityFactors";
                    JsonUtilities.AddConstantFunctionIfNotExists(demand, "Structural", "1");
                    JsonUtilities.AddConstantFunctionIfNotExists(demand, "Metabolic", "1");
                    JsonUtilities.AddConstantFunctionIfNotExists(demand, "Storage", "1");
                    organChildren.Add(demand);
                }
            }
        }

        /// <summary>
        /// Rename DroughtInducedSenescence and Lag functions so they can be used for other stresses 
        /// optional functions non-optional.
        /// </summary>
        /// <param name="root">Root node.</param>
        /// <param name="fileName">Path to the .apsimx file.</param>
        private static void UpgradeToVersion131(JObject root, string fileName)
        {
            foreach (JObject Root in JsonUtilities.ChildrenOfType(root, "Leaf+LeafCohortParameters"))
            {
                JsonUtilities.RenameChildModel(Root, "DroughtInducedLagAcceleration", "LagAcceleration");
                JsonUtilities.RenameChildModel(Root, "DroughtInducedSenAcceleration", "SenescenceAcceleration");
            }
        }

        /// <summary>
        /// Replace all XmlIgnore attributes with JsonIgnore attributes in manager scripts.
        /// </summary>
        /// <param name="root">Root node.</param>
        /// <param name="fileName">Path to the .apsimx file.</param>
        private static void UpgradeToVersion132(JObject root, string fileName)
        {
            foreach (ManagerConverter manager in JsonUtilities.ChildManagers(root))
            {
                bool changed = manager.Replace("[XmlIgnore]", "[JsonIgnore]");
                changed |= manager.Replace("[System.Xml.Serialization.XmlIgnore]", "[JsonIgnore]");
                if (changed)
                {
                    manager.AddUsingStatement("Newtonsoft.Json");
                    manager.Save();
                }
            }
        }

        /// <summary>
        /// Remove the WaterAvailableMethod from PastureSpecies.
        /// </summary>
        /// <param name="root">Root node.</param>
        /// <param name="fileName">Path to the .apsimx file.</param>
        private static void UpgradeToVersion133(JObject root, string fileName)
        {
            foreach (JObject pasturSpecies in JsonUtilities.ChildrenRecursively(root, "PastureSpecies"))
                pasturSpecies.Remove("WaterAvailableMethod");
        }

        /// <summary>
        /// Set MicroClimate's reference height to 2 if it's 0.
        /// </summary>
        /// <param name="root">Root node.</param>
        /// <param name="fileName">Path to the .apsimx file.</param>
        private static void UpgradeToVersion134(JObject root, string fileName)
        {
            const string propertyName = "ReferenceHeight";
            foreach (JObject microClimate in JsonUtilities.ChildrenRecursively(root, "MicroClimate"))
            {
                JToken property = microClimate[propertyName];
                if (property == null || property.Value<double>() <= 0)
                        microClimate[propertyName] = 2;
            }
        }

        /// <summary>
        /// Rename memos' MemoText property to Text. This is only relevant when
        /// importing files from old apsim (hopefully). It's really a cludge to
        /// work around a bug in the xml to json converter which I'm not brave
        /// enough to change.
        /// </summary>
        /// <param name="root">Root node.</param>
        /// <param name="fileName">Path to the .apsimx file.</param>
        private static void UpgradeToVersion135(JObject root, string fileName)
        {
            foreach (JObject memo in JsonUtilities.ChildrenRecursively(root, "Memo"))
                JsonUtilities.RenameProperty(memo, "MemoText", "Text");
        }

        /// <summary>
        /// Replace XmlIgnore attributes with JsonIgnore attributes in manager scripts.
        /// </summary>
        /// <param name="root">Root node.</param>
        /// <param name="fileName">Path to the .apsimx file.</param>
        private static void UpgradeToVersion136(JObject root, string fileName)
        {
            foreach (ManagerConverter manager in JsonUtilities.ChildManagers(root))
            {
                bool changed = manager.Replace("[XmlIgnore]", "[JsonIgnore]");
                changed |= manager.Replace("[System.Xml.Serialization.XmlIgnore]", "[JsonIgnore]");
                if (changed)
                {
                    manager.AddUsingStatement("Newtonsoft.Json");
                    manager.Save();
                }
            }
        }

        /// <summary>
        /// Rename RootShapeCylindre to RootShapeCylinder.
        /// </summary>
        /// <param name="root">Root node.</param>
        /// <param name="fileName">Path to the .apsimx file.</param>
        private static void UpgradeToVersion137(JObject root, string fileName)
        {
            foreach (JObject cylinder in JsonUtilities.ChildrenRecursively(root, "RootShapeCylindre"))
                cylinder["$type"] = "Models.Functions.RootShape.RootShapeCylinder, Models";
        }

        /// <summary>
<<<<<<< HEAD
        /// Changes to facilitate the autodocs refactor:
        /// - Rename Models.Axis to APSIM.Services.Graphing.Axis.
        /// - Copy the value of all folders' IncludeInDocumentation property
        ///   into their new ShowInDocs property.
=======
        /// Remove all parameters from sugarcane and change it to use the sugarcane resource.
>>>>>>> a9a55483
        /// </summary>
        /// <param name="root">Root node.</param>
        /// <param name="fileName">Path to the .apsimx file.</param>
        private static void UpgradeToVersion138(JObject root, string fileName)
        {
<<<<<<< HEAD
            foreach (JObject graph in JsonUtilities.ChildrenRecursively(root, "Graph"))
            {
                foreach (JObject axis in graph["Axis"])
                {
                    // Class moved into APSIM.Services.Graphing namespace.
                    axis["$type"] = "APSIM.Services.Graphing.Axis, APSIM.Services";

                    // Type property renamed to Position.
                    JsonUtilities.RenameProperty(axis, "Type", "Position");

                    // Min/Max/Interval properties are now nullable doubles.
                    // null is used to indicate no value, rather than NaN.
                    if (axis["Minimum"].Value<string>() == "NaN")
                        axis["Minimum"] = null;
                    if (axis["Maximum"].Value<string>() == "NaN")
                        axis["Maximum"] = null;
                    if (axis["Interval"].Value<string>() == "NaN")
                        axis["Interval"] = null;
                }
            }

            foreach (JObject folder in JsonUtilities.ChildrenRecursively(root, "Folder"))
            {
                JToken showInDocs = folder["ShowPageOfGraphs"];
                bool show = showInDocs != null && showInDocs.Value<bool>();
                folder["ShowInDocs"] = show && ShouldShowInDocs(folder);
            }

            bool ShouldShowInDocs(JObject folder)
            {
                JToken includeInDocumentation = folder["IncludeInDocumentation"];
                if (includeInDocumentation == null || !includeInDocumentation.Value<bool>())
                    return false;
                // bool isFolder = JsonUtilities.Type(folder) == "Folder";
                // if (isFolder)
                // {
                //     JToken showPageOfGraphs = folder["ShowPageOfGraphs"];
                //     if (showPageOfGraphs == null || !showPageOfGraphs.Value<bool>())
                //         return false;
                // }
                JObject parent = (JObject)JsonUtilities.Parent(folder);
                if (parent == null)
                    return true;
                else
                    return ShouldShowInDocs(parent);
=======
            foreach (JObject sugar in JsonUtilities.ChildrenRecursively(root, "Sugarcane"))
            {
                if (sugar["ResourceName"] == null || sugar["ResourceName"].ToString() != "Sugarcane")
                {
                    sugar.RemoveAll();
                    sugar["$type"] = "Models.Sugarcane, Models";
                    sugar["Name"] = "Sugarcane";
                    sugar["ResourceName"] = "Sugarcane";
                    sugar["IncludeInDocumentation"] = true;
                    sugar["Enabled"] = true;
                    sugar["ReadOnly"] = false;
                }
            }
        }

        /// <summary>
        /// Add priority factor functions into each demand function 
        /// </summary>
        /// <param name="root">Root node.</param>
        /// <param name="fileName">Path to the .apsimx file.</param>
        private static void UpgradeToVersion139(JObject root, string fileName)
        {
            foreach (JObject organ in JsonUtilities.ChildrenInNameSpace(root, "Models.PMF.Organs"))
            {
                // Add priority factors to leaf and reproductive organ where they are currently optional
                if ((JsonUtilities.Type(organ) == "Leaf") || (JsonUtilities.Type(organ) == "ReproductiveOrgan"))
                {
                    JObject PriorityFactors = JsonUtilities.ChildWithName(organ, "dmDemandPriorityFactors");
                    if (PriorityFactors == null)
                    {
                        PriorityFactors = JsonUtilities.ChildWithName(organ, "DMDemandPriorityFactors");
                    }
                    if (PriorityFactors == null)
                    {
                        JObject PFactors = new JObject();
                        PFactors["$type"] = "Models.PMF.BiomassDemand, Models";
                        PFactors["Name"] = "DMDemandPriorityFactors";
                        JsonUtilities.AddConstantFunctionIfNotExists(PFactors, "Structural", "1");
                        JsonUtilities.AddConstantFunctionIfNotExists(PFactors, "Metabolic", "1");
                        JsonUtilities.AddConstantFunctionIfNotExists(PFactors, "Storage", "1");
                        (organ["Children"] as JArray).Add(PFactors);
                    }

                    JObject NPFactors = new JObject();
                    NPFactors["$type"] = "Models.PMF.BiomassDemand, Models";
                    NPFactors["Name"] = "NDemandPriorityFactors";
                    JsonUtilities.AddConstantFunctionIfNotExists(NPFactors, "Structural", "1");
                    JsonUtilities.AddConstantFunctionIfNotExists(NPFactors, "Metabolic", "1");
                    JsonUtilities.AddConstantFunctionIfNotExists(NPFactors, "Storage", "1");
                    (organ["Children"] as JArray).Add(NPFactors);
                }
                else if ((JsonUtilities.Type(organ) == "SimpleLeaf") || (JsonUtilities.Type(organ) == "GenericOrgan")
                    || (JsonUtilities.Type(organ) == "Root"))
                // Move proority factors into Demand node and add if not currently there
                {
                    JObject PriorityFactors = JsonUtilities.ChildWithName(organ, "DMDemandPriorityFactors");
                    if (PriorityFactors != null)
                    {
                        JsonUtilities.RemoveChild(organ, "DMDemandPriorityFactors");
                    }
                    if (PriorityFactors == null)
                    {
                        PriorityFactors = JsonUtilities.ChildWithName(organ, "dmDemandPriorityFactors");

                        if (PriorityFactors != null)
                        {
                            JsonUtilities.RemoveChild(organ, "dmDemandPriorityFactors");
                        }
                    }
                    JObject DMDemands = JsonUtilities.ChildWithName(organ, "DMDemands");
                    if (DMDemands != null)
                    {
                        DMDemands["$type"] = "Models.PMF.BiomassDemandAndPriority, Models";
                        if (PriorityFactors != null)
                        {
                            JObject Structural = JsonUtilities.ChildWithName(PriorityFactors, "Structural");
                            Structural["Name"] = "QStructuralPriority";
                            (DMDemands["Children"] as JArray).Add(Structural);
                            JObject Metabolic = JsonUtilities.ChildWithName(PriorityFactors, "Metabolic");
                            Metabolic["Name"] = "QMetabolicPriority";
                            (DMDemands["Children"] as JArray).Add(Metabolic);
                            JObject Storage = JsonUtilities.ChildWithName(PriorityFactors, "Storage");
                            Storage["Name"] = "QStoragePriority";
                            (DMDemands["Children"] as JArray).Add(Storage);
                        }
                        else
                        {
                            JsonUtilities.AddConstantFunctionIfNotExists(DMDemands, "QStructuralPriority", "1");
                            JsonUtilities.AddConstantFunctionIfNotExists(DMDemands, "QMetabolicPriority", "1");
                            JsonUtilities.AddConstantFunctionIfNotExists(DMDemands, "QStoragePriority", "1");
                        }
                    }
                    JObject NDemands = JsonUtilities.ChildWithName(organ, "NDemands");
                    if (NDemands != null)
                    {
                        NDemands["$type"] = "Models.PMF.BiomassDemandAndPriority, Models";
                        JsonUtilities.AddConstantFunctionIfNotExists(NDemands, "QStructuralPriority", "1");
                        JsonUtilities.AddConstantFunctionIfNotExists(NDemands, "QMetabolicPriority", "1");
                        JsonUtilities.AddConstantFunctionIfNotExists(NDemands, "QStoragePriority", "1");
                    }
                }
            }
        }

        /// <summary>
        /// Remove all occurences of SoilNitrogenPlantAvailable NO3 and NH4 types.
        /// </summary>
        /// <param name="root">Root node.</param>
        /// <param name="fileName">Path to the .apsimx file.</param>
        private static void UpgradeToVersion140(JObject root, string fileName)
        {
            
            foreach (var PAN in JsonUtilities.ChildrenOfType(root, "SoilNitrogenPlantAvailableNO3"))
                PAN.Remove();
            foreach (var PAN in JsonUtilities.ChildrenOfType(root, "SoilNitrogenPlantAvailableNH4"))
                PAN.Remove();

        }


        /// <summary>
        /// Convert CompositeBiomass from a Propertys property to OrganNames.
        /// </summary>
        /// <param name="root">Root node.</param>
        /// <param name="fileName">Path to the .apsimx file.</param>
        private static void UpgradeToVersion141(JObject root, string fileName)
        {
            foreach (var compositeBiomass in JsonUtilities.ChildrenRecursively(root, "CompositeBiomass"))
            {
                var properties = compositeBiomass["Propertys"] as JArray;
                if (properties != null)
                {
                    bool includeLive = false;
                    bool includeDead = false;
                    var organNames = new List<string>();

                    foreach (var property in properties.Values<string>())
                    {
                        var match = Regex.Match(property, @"\[(\w+)\]\.(\w+)");
                        if (match.Success)
                        {
                            organNames.Add(match.Groups[1].Value);
                            if (match.Groups[2].Value.Equals("Live", StringComparison.InvariantCultureIgnoreCase))
                                includeLive = true;
                            else
                                includeDead = true;
                        }
                    }
                    compositeBiomass["Propertys"] = null;
                    compositeBiomass["OrganNames"] = new JArray(organNames.Distinct());
                    compositeBiomass["IncludeLive"] = includeLive;
                    compositeBiomass["IncludeDead"] = includeDead;
                }
>>>>>>> a9a55483
            }
        }

        /// <summary>
        /// Update the SoilNitrogen component to be a Nutrient
        /// </summary>
        /// <param name="root"></param>
        /// <param name="fileName"></param>
        private static void UpgradeToVersion889(JObject root, string fileName)
        {
            foreach (var manager in JsonUtilities.ChildManagers(root))
            {
                var originalCode = manager.ToString();
                if (originalCode != null)
                {
                    if (originalCode.Contains("SoilNitrogen"))
                    {
                        manager.Replace("SoilNitrogen", "INutrient");
                        manager.Replace("SoilN", "nutrient");
                        manager.Replace("soilN", "nutrient");
                    }
                    if (originalCode != manager.ToString())
                    {
                        var usingLines = manager.GetUsingStatements().ToList();
                        usingLines.Add("Models.Soils.Nutrients");
                        manager.SetUsingStatements(usingLines);
                        manager.Save();
                    }
                }
            }

            foreach (var soil in JsonUtilities.ChildrenRecursively(root, "Soil"))
            {
                foreach (var soilnitrogen in JsonUtilities.ChildrenOfType(soil, "SoilNitrogen"))
                {
                    soilnitrogen.Remove();
                                        
                    JArray soilChildren = soil["Children"] as JArray;
                    if (soilChildren != null)
                    {
                        JObject nutrient = new JObject();
                        nutrient["$type"] = "Models.Soils.Nutrients.Nutrient, Models";
                        JsonUtilities.RenameModel(nutrient as JObject, "Nutrient");
                        nutrient["ResourceName"] = "Nutrient";
                        nutrient["IncludeInDocumentation"] = true;
                        nutrient["Enabled"] = true;
                        nutrient["ReadOnly"] = false;
                        soilChildren.Add(nutrient);
                    }
                }
            }
        }

        /// <summary>
        /// Refactor LifeCycle model
        /// </summary>
        /// <param name="root">The root JSON token.</param>
        /// <param name="fileName">The name of the apsimx file.</param>
        private static void UpgradeToVersion890(JObject root, string fileName)
        {
            //Method to convert LifeCycleProcesses to functions
            void ChangeToFunction(JObject LifePhase, string OldType, string NewName, string FunctType, string SubFunctType = "")
            {
                JArray children = LifePhase["Children"] as JArray;
                var Process = JsonUtilities.ChildrenOfType(LifePhase, OldType);
                if (Process.Count >= 1)
                {
                    bool FirstProc = true;
                    JObject funct = new JObject();
                    JArray ChildFunctions = new JArray();
                    foreach (var proc in Process)
                    {
                        if (FunctType == "Add")
                        {
                            if (FirstProc)
                            {
                                funct["$type"] = "Models.Functions.AddFunction, Models";
                                funct["Name"] = NewName;
                                FirstProc = false;
                            }
                            foreach (var c in proc["Children"])
                            {
                                if ((SubFunctType == "All") && (c["$type"].ToString() != "Models.Memo, Models"))
                                {
                                    JObject cld = new JObject();
                                    cld["$type"] = "Models.Functions.MultiplyFunction, Models";
                                    cld["Name"] = c["Name"].ToString();
                                    JObject Popn = new JObject();
                                    Popn["$type"] = "Models.Functions.VariableReference, Models";
                                    Popn["Name"] = "CohortPopulation";
                                    Popn["VariableName"] = "[" + LifePhase["Name"].ToString() + "].CurrentCohort.Population";
                                    JArray kids = new JArray();
                                    kids.Add(Popn);
                                    kids.Add(c);
                                    cld["Children"] = kids;
                                    ChildFunctions.Add(cld);
                                }
                                else
                                    ChildFunctions.Add(c);
                            }
                        }
                        else if (FunctType == "Multiply")
                        {
                            if (FirstProc)
                            {
                                funct["$type"] = "Models.Functions.MultiplyFunction, Models";
                                funct["Name"] = NewName;
                                JObject Popn = new JObject();
                                Popn["$type"] = "Models.Functions.VariableReference, Models";
                                Popn["Name"] = "CohortPopulation";
                                Popn["VariableName"] = "[" + LifePhase["Name"].ToString() + "].CurrentCohort.Population";
                                ChildFunctions.Add(Popn);
                                FirstProc = false;
                            }
                            if (SubFunctType == "All")
                            {
                                foreach (JObject kid in proc["Children"])
                                    ChildFunctions.Add(kid);
                            }
                            else if (SubFunctType == "Min")
                            {
                                JObject Min = new JObject();
                                Min["$type"] = "Models.Functions.MinimumFunction, Models";
                                Min["Name"] = "ProgenyRate";
                                Min["Children"] = proc["Children"];
                                ChildFunctions.Add(Min);
                            }
                        }
                        else
                            throw new Exception("Something got Funct up");

                        JsonUtilities.RemoveChild(LifePhase, proc["Name"].ToString());
                    }
                    funct["Children"] = ChildFunctions;
                    children.Add(funct);
                }
                else
                    JsonUtilities.AddConstantFunctionIfNotExists(LifePhase, NewName, "0.0");
            }

            // Method to add infestation object
            void AddInfestObject(string Name, JToken zone, string Org, string Phase, JArray ChildFunction, int typeIndex)
            {
                JObject Infest = JsonUtilities.CreateNewChildModel(zone, Name, "Models.LifeCycle.Infestation");
                Infest["TypeOfInfestation"] = typeIndex;
                Infest["InfestingOrganisumName"] = Org;
                Infest["InfestingPhaseName"] = Phase;
                Infest["ChronoAgeOfImmigrants"] = 0;
                Infest["PhysAgeOfImmigrants"] = 0.2;
                Infest["Children"] = ChildFunction;
            }

            foreach (JObject LC in JsonUtilities.ChildrenRecursively(root, "LifeCycle"))
            {
                List<string> ChildPhases = new List<string>();
                JToken zone = JsonUtilities.Parent(LC);

                foreach (JObject LP in JsonUtilities.ChildrenRecursively(LC, "LifeStage"))
                {
                    LP["$type"] = "Models.LifeCycle.LifeCyclePhase, Models";
                    var ReproductiveProcess = JsonUtilities.ChildrenOfType(LP, "LifeStageReproduction");
                    //Convert LifeCycleProcesses to functions
                    ChangeToFunction(LP, "LifeStageImmigration", "Immigration", "Add");
                    ChangeToFunction(LP, "LifeStageGrowth", "Development", "Add");
                    ChangeToFunction(LP, "LifeStageMortality", "Mortality", "Add", "All");
                    ChangeToFunction(LP, "LifeStageReproduction", "Reproduction", "Multiply", "Min");
                    ChangeToFunction(LP, "LifeStageTransfer", "Graduation", "Multiply", "All");

                    //If functionality present in Graduation, move to development and delete graduation
                    var Dev = JsonUtilities.ChildWithName(LP, "Development");
                    var Grad = JsonUtilities.ChildWithName(LP, "Graduation");
                    if (Dev["$type"].ToString() == "Models.Functions.Constant, Models") //There was no functionality in Development
                    {
                        JsonUtilities.RemoveChild(LP, "Development");
                        Grad["Name"] = "Development"; //Set Graduation function to be Development
                        JsonUtilities.RemoveChild(Grad, "CohortPopulation");
                    }
                    else
                        JsonUtilities.RemoveChild(LP, "Graduation");

                    //Fix variable references
                    foreach (JObject xv in JsonUtilities.ChildrenOfType(LP, "VariableReference"))
                    {
                        if (xv["VariableName"].ToString() == "[LifeCycle].CurrentLifeStage.CurrentCohort.PhenoAge")
                            xv["VariableName"] = "[" + LP["Name"] + "].CurrentCohort.ChronologicalAge";
                    }
                    foreach (JObject xv in JsonUtilities.ChildrenOfType(LP, "LinearAfterThresholdFunction"))
                    {
                        if (xv["XProperty"].ToString() == "[LifeCycle].CurrentLifeStage.CurrentCohort.PhenoAge")
                            xv["XProperty"] = "[" + LP["Name"] + "].CurrentCohort.ChronologicalAge";
                    }

                    if (ReproductiveProcess.Count >= 1)
                    {
                        LP["NameOfPhaseForProgeny"] = ReproductiveProcess[0]["TransferTo"].ToString();
                    }
                    ChildPhases.Add(LP["Name"].ToString());
                }

                //Move immigration function from life phase to infestation event
                foreach (JObject LP in JsonUtilities.ChildrenRecursively(LC, "LifeCyclePhase"))
                {
                    JObject NumberFunction = JsonUtilities.ChildWithName(LP, "Immigration");
                    NumberFunction["Name"] = "NumberOfImmigrants";
                    JArray ChildFunction = new JArray();
                    ChildFunction.Add(NumberFunction);
                    if ((NumberFunction["$type"].ToString() == "Models.Functions.Constant, Models") &&
                        (double.Parse(NumberFunction["FixedValue"].ToString()) == 0.0))
                    {
                        //Don't add immigration event, not needed
                    }
                    else
                    {
                        AddInfestObject("Ongoing Infestation " + LP["Name"], zone, LC["Name"].ToString(), LP["Name"].ToString(), ChildFunction, 3);
                    }
                    JsonUtilities.RemoveChild(LP, "NumberOfImmigrants");
                }

                // Add infestation phase for initial populations
                int cou = 0;
                foreach (double init in LC["InitialPopulation"])
                {
                    if (init > 0)
                    {
                        string Name = "Initial Infestation " + ChildPhases[cou];
                        JObject NumberFunction = new JObject();
                        NumberFunction["$type"] = "Models.Functions.Constant, Models";
                        NumberFunction["Name"] = "NumberOfImmigrants";
                        NumberFunction["FixedValue"] = init;
                        JArray ChildFunction = new JArray();
                        ChildFunction.Add(NumberFunction);
                        AddInfestObject(Name, zone, LC["Name"].ToString(), ChildPhases[cou], ChildFunction, 0);
                        cou += 1;
                    }
                }
            }
            foreach (var report in JsonUtilities.ChildrenOfType(root, "Report"))
            {
                JsonUtilities.SearchReplaceReportVariableNames(report, "Migrants", "Graduates");
                JsonUtilities.SearchReplaceReportVariableNames(report, "Mortality", "Mortalities");
                JsonUtilities.SearchReplaceReportVariableNames(report, "PhenologicalAge", "PhysiologicalAge");
            }

            foreach (var manager in JsonUtilities.ChildManagers(root))
            {
                manager.Replace("LifeCycle.LifeStage", "LifeCycle.LifeCyclePhase");
                manager.Save();
            }
        }

        /// <summary>
        /// Changes initial Root Wt to an array.
        /// </summary>
        /// <param name="root">The root JSON token.</param>
        /// <param name="fileName">The name of the apsimx file.</param>
        private static void UpgradeToVersion999(JObject root, string fileName)
        {
            // Delete all alias children.
            foreach (var soilNitrogen in JsonUtilities.ChildrenOfType(root, "SoilNitrogen"))
            {
                var parent = JsonUtilities.Parent(soilNitrogen);
                var nutrient = JsonUtilities.CreateNewChildModel(parent, "Nutrient", "Models.Soils.Nutrients.Nutrient");
                nutrient["ResourceName"] = "Nutrient";
                soilNitrogen.Remove();
            }

            foreach (var manager in JsonUtilities.ChildManagers(root))
            {
                manager.Replace("using Models.Soils;", "using Models.Soils;\r\nusing Models.Soils.Nutrients;");

                manager.Replace("SoilNitrogen.FOMN", ".Nutrient.FOMN");
                manager.Replace("SoilNitrogen.FOMC", ".Nutrient.FOMC");

                if (manager.Replace("Soil.SoilNitrogen.HumicN", "Humic.N"))
                    manager.AddDeclaration("NutrientPool", "Humic", new string[] { "[ScopedLinkByName]" });
                if (manager.Replace("Soil.SoilNitrogen.HumicC", "Humic.C"))
                    manager.AddDeclaration("NutrientPool", "Humic", new string[] { "[ScopedLinkByName]" });

                if (manager.Replace("Soil.SoilNitrogen.MicrobialN", "Microbial.N"))
                    manager.AddDeclaration("NutrientPool", "Microbial", new string[] { "[ScopedLinkByName]" });
                if (manager.Replace("Soil.SoilNitrogen.MicrobialC", "Microbial.C"))
                    manager.AddDeclaration("NutrientPool", "Microbial", new string[] { "[ScopedLinkByName]" });

                if (manager.Replace("Soil.SoilNitrogen.dlt_n_min_res", "SurfaceResidueDecomposition.MineralisedN"))
                    manager.AddDeclaration("CarbonFlow", "SurfaceResidueDecomposition", new string[] { "[LinkByPath(Path=\"[Nutrient].SurfaceResidue.Decomposition\")]" });

                manager.Replace("SoilNitrogen.MineralisedN", "Nutrient.MineralisedN");

                manager.Replace("SoilNitrogen.TotalN", "Nutrient.TotalN");
                if (manager.Replace("SoilNitrogen.TotalN", "Nutrient.TotalN"))
                {
                    manager.RemoveDeclaration("SoilNitrogen");
                    manager.AddDeclaration("INutrient", "Nutrient", new string[] { "[ScopedLinkByName]" });
                }

                manager.Replace("SoilNitrogen.TotalC", "Nutrient.TotalC");
                if (manager.Replace("SoilNitrogen.TotalC", "Nutrient.TotalC"))
                {
                    manager.RemoveDeclaration("SoilNitrogen");
                    manager.AddDeclaration("INutrient", "Nutrient", new string[] { "[ScopedLinkByName]" });
                }

                manager.Replace("SoilNitrogen.mineral_n", "Nutrient.MineralN");
                manager.Replace("SoilNitrogen.Denitrification", "Nutrient.Natm");
                manager.Replace("SoilNitrogen.n2o_atm", "Nutrient.N2Oatm");
                manager.Save();
            }

            foreach (var report in JsonUtilities.ChildrenOfType(root, "Report"))
            {
                JsonUtilities.SearchReplaceReportVariableNames(report, "SoilNitrogen.NO3.kgha", "Nutrient.NO3.kgha");
                JsonUtilities.SearchReplaceReportVariableNames(report, "SoilNitrogen.NH4.kgha", "Nutrient.NH4.kgha");
                JsonUtilities.SearchReplaceReportVariableNames(report, "SoilNitrogen.Urea.kgha", "Nutrient.Urea.kgha");
                JsonUtilities.SearchReplaceReportVariableNames(report, "SoilNitrogen.PlantAvailableNO3.kgha", "Nutrient.PlantAvailableNO3.kgha");
                JsonUtilities.SearchReplaceReportVariableNames(report, "SoilNitrogen.PlantAvailableNH4.kgha", "Nutrient.PlantAvailableNH4.kgha");
                JsonUtilities.SearchReplaceReportVariableNames(report, "[SoilNitrogen].NO3.kgha", "[Nutrient].NO3.kgha");
                JsonUtilities.SearchReplaceReportVariableNames(report, "[SoilNitrogen].NH4.kgha", "[Nutrient].NH4.kgha");
                JsonUtilities.SearchReplaceReportVariableNames(report, "[SoilNitrogen].Urea.kgha", "[Nutrient].Urea.kgha");

                JsonUtilities.SearchReplaceReportVariableNames(report, ".SoilNitrogen.FOMN", ".Nutrient.FOMN");
                JsonUtilities.SearchReplaceReportVariableNames(report, ".SoilNitrogen.FOMC", ".Nutrient.FOMC");
                JsonUtilities.SearchReplaceReportVariableNames(report, ".SoilNitrogen.HumicN", ".Nutrient.Humic.N");
                JsonUtilities.SearchReplaceReportVariableNames(report, ".SoilNitrogen.HumicC", ".Nutrient.Humic.C");
                JsonUtilities.SearchReplaceReportVariableNames(report, ".SoilNitrogen.MicrobialN", ".Nutrient.Microbial.N");
                JsonUtilities.SearchReplaceReportVariableNames(report, ".SoilNitrogen.MicrobialC", ".Nutrient.Microbial.C");
                JsonUtilities.SearchReplaceReportVariableNames(report, ".SoilNitrogen.urea", ".Nutrient.Urea.kgha");
                JsonUtilities.SearchReplaceReportVariableNames(report, ".SoilNitrogen.dlt_n_min_res", ".Nutrient.SurfaceResidue.Decomposition.MineralisedN");
                JsonUtilities.SearchReplaceReportVariableNames(report, ".SoilNitrogen.MineralisedN", ".Nutrient.MineralisedN");
                JsonUtilities.SearchReplaceReportVariableNames(report, ".SoilNitrogen.Denitrification", ".Nutrient.Natm");
                JsonUtilities.SearchReplaceReportVariableNames(report, ".SoilNitrogen.n2o_atm", ".Nutrient.N2Oatm");
                JsonUtilities.SearchReplaceReportVariableNames(report, ".SoilNitrogen.TotalC", ".Nutrient.TotalC");
                JsonUtilities.SearchReplaceReportVariableNames(report, ".SoilNitrogen.TotalN", ".Nutrient.TotalN");
                JsonUtilities.SearchReplaceReportVariableNames(report, ".SoilNitrogen.mineral_n", ".Nutrient.MineralN");
                JsonUtilities.SearchReplaceReportVariableNames(report, ".SoilNitrogen.Nitrification", ".Nutrient.NH4.Nitrification");
            }

            foreach (var series in JsonUtilities.ChildrenOfType(root, "Series"))
            {
                if (series["XFieldName"] != null)
                {
                    series["XFieldName"] = series["XFieldName"].ToString().Replace("SoilNitrogen.NO3.kgha", "Nutrient.NO3.kgha");
                    series["XFieldName"] = series["XFieldName"].ToString().Replace("SoilNitrogen.NH4.kgha", "Nutrient.NH4.kgha");
                    series["XFieldName"] = series["XFieldName"].ToString().Replace("SoilNitrogen.Urea.kgha", "Nutrient.Urea.kgha");
                    series["XFieldName"] = series["XFieldName"].ToString().Replace("SoilNitrogen.PlantAvailableNO3.kgha", "Nutrient.PlantAvailableNO3.kgha");
                    series["XFieldName"] = series["XFieldName"].ToString().Replace("SoilNitrogen.PlantAvailableNH4.kgha", "Nutrient.PlantAvailableNH4.kgha");
                }
                if (series["YFieldName"] != null)
                {
                    series["YFieldName"] = series["YFieldName"].ToString().Replace("SoilNitrogen.NO3.kgha", "Nutrient.NO3.kgha");
                    series["YFieldName"] = series["YFieldName"].ToString().Replace("SoilNitrogen.NH4.kgha", "Nutrient.NH4.kgha");
                    series["YFieldName"] = series["YFieldName"].ToString().Replace("SoilNitrogen.Urea.kgha", "Nutrient.Urea.kgha");
                    series["YFieldName"] = series["YFieldName"].ToString().Replace("SoilNitrogen.PlantAvailableNO3.kgha", "Nutrient.PlantAvailableNO3.kgha");
                    series["YFieldName"] = series["YFieldName"].ToString().Replace("SoilNitrogen.PlantAvailableNH4.kgha", "Nutrient.PlantAvailableNH4.kgha");
                }
            }

        }
    }
}
<|MERGE_RESOLUTION|>--- conflicted
+++ resolved
@@ -24,11 +24,7 @@
     public class Converter
     {
         /// <summary>Gets the latest .apsimx file format version.</summary>
-<<<<<<< HEAD
-        public static int LatestVersion { get { return 138; } }
-=======
-        public static int LatestVersion { get { return 141; } }
->>>>>>> a9a55483
+        public static int LatestVersion { get { return 142; } }
 
         /// <summary>Converts a .apsimx string to the latest version.</summary>
         /// <param name="st">XML or JSON string to convert.</param>
@@ -3542,66 +3538,12 @@
         }
 
         /// <summary>
-<<<<<<< HEAD
-        /// Changes to facilitate the autodocs refactor:
-        /// - Rename Models.Axis to APSIM.Services.Graphing.Axis.
-        /// - Copy the value of all folders' IncludeInDocumentation property
-        ///   into their new ShowInDocs property.
-=======
         /// Remove all parameters from sugarcane and change it to use the sugarcane resource.
->>>>>>> a9a55483
         /// </summary>
         /// <param name="root">Root node.</param>
         /// <param name="fileName">Path to the .apsimx file.</param>
         private static void UpgradeToVersion138(JObject root, string fileName)
         {
-<<<<<<< HEAD
-            foreach (JObject graph in JsonUtilities.ChildrenRecursively(root, "Graph"))
-            {
-                foreach (JObject axis in graph["Axis"])
-                {
-                    // Class moved into APSIM.Services.Graphing namespace.
-                    axis["$type"] = "APSIM.Services.Graphing.Axis, APSIM.Services";
-
-                    // Type property renamed to Position.
-                    JsonUtilities.RenameProperty(axis, "Type", "Position");
-
-                    // Min/Max/Interval properties are now nullable doubles.
-                    // null is used to indicate no value, rather than NaN.
-                    if (axis["Minimum"].Value<string>() == "NaN")
-                        axis["Minimum"] = null;
-                    if (axis["Maximum"].Value<string>() == "NaN")
-                        axis["Maximum"] = null;
-                    if (axis["Interval"].Value<string>() == "NaN")
-                        axis["Interval"] = null;
-                }
-            }
-
-            foreach (JObject folder in JsonUtilities.ChildrenRecursively(root, "Folder"))
-            {
-                JToken showInDocs = folder["ShowPageOfGraphs"];
-                bool show = showInDocs != null && showInDocs.Value<bool>();
-                folder["ShowInDocs"] = show && ShouldShowInDocs(folder);
-            }
-
-            bool ShouldShowInDocs(JObject folder)
-            {
-                JToken includeInDocumentation = folder["IncludeInDocumentation"];
-                if (includeInDocumentation == null || !includeInDocumentation.Value<bool>())
-                    return false;
-                // bool isFolder = JsonUtilities.Type(folder) == "Folder";
-                // if (isFolder)
-                // {
-                //     JToken showPageOfGraphs = folder["ShowPageOfGraphs"];
-                //     if (showPageOfGraphs == null || !showPageOfGraphs.Value<bool>())
-                //         return false;
-                // }
-                JObject parent = (JObject)JsonUtilities.Parent(folder);
-                if (parent == null)
-                    return true;
-                else
-                    return ShouldShowInDocs(parent);
-=======
             foreach (JObject sugar in JsonUtilities.ChildrenRecursively(root, "Sugarcane"))
             {
                 if (sugar["ResourceName"] == null || sugar["ResourceName"].ToString() != "Sugarcane")
@@ -3755,7 +3697,64 @@
                     compositeBiomass["IncludeLive"] = includeLive;
                     compositeBiomass["IncludeDead"] = includeDead;
                 }
->>>>>>> a9a55483
+            }
+        }
+
+        /// <summary>
+        /// Changes to facilitate the autodocs refactor:
+        /// - Rename Models.Axis to APSIM.Services.Graphing.Axis.
+        /// - Copy the value of all folders' IncludeInDocumentation property
+        ///   into their new ShowInDocs property.
+        /// </summary>
+        /// <param name="root">Root node.</param>
+        /// <param name="fileName">Path to the .apsimx file.</param>
+        private static void UpgradeToVersion142(JObject root, string fileName)
+        {
+            foreach (JObject graph in JsonUtilities.ChildrenRecursively(root, "Graph"))
+            {
+                foreach (JObject axis in graph["Axis"])
+                {
+                    // Class moved into APSIM.Services.Graphing namespace.
+                    axis["$type"] = "APSIM.Services.Graphing.Axis, APSIM.Services";
+
+                    // Type property renamed to Position.
+                    JsonUtilities.RenameProperty(axis, "Type", "Position");
+
+                    // Min/Max/Interval properties are now nullable doubles.
+                    // null is used to indicate no value, rather than NaN.
+                    if (axis["Minimum"].Value<string>() == "NaN")
+                        axis["Minimum"] = null;
+                    if (axis["Maximum"].Value<string>() == "NaN")
+                        axis["Maximum"] = null;
+                    if (axis["Interval"].Value<string>() == "NaN")
+                        axis["Interval"] = null;
+                }
+            }
+
+            foreach (JObject folder in JsonUtilities.ChildrenRecursively(root, "Folder"))
+            {
+                JToken showInDocs = folder["ShowPageOfGraphs"];
+                bool show = showInDocs != null && showInDocs.Value<bool>();
+                folder["ShowInDocs"] = show && ShouldShowInDocs(folder);
+            }
+
+            bool ShouldShowInDocs(JObject folder)
+            {
+                JToken includeInDocumentation = folder["IncludeInDocumentation"];
+                if (includeInDocumentation == null || !includeInDocumentation.Value<bool>())
+                    return false;
+                // bool isFolder = JsonUtilities.Type(folder) == "Folder";
+                // if (isFolder)
+                // {
+                //     JToken showPageOfGraphs = folder["ShowPageOfGraphs"];
+                //     if (showPageOfGraphs == null || !showPageOfGraphs.Value<bool>())
+                //         return false;
+                // }
+                JObject parent = (JObject)JsonUtilities.Parent(folder);
+                if (parent == null)
+                    return true;
+                else
+                    return ShouldShowInDocs(parent);
             }
         }
 
