﻿namespace Models.Core.ApsimFile
{
    using APSIM.Shared.Utilities;
    using Models.Functions;
    using Models.LifeCycle;
    using Models.PMF;
    using Newtonsoft.Json.Linq;
    using System;
    using System.Collections.Generic;
    using System.Globalization;
    using System.IO;
    using System.Linq;
    using System.Reflection;
    using System.Xml;

    /// <summary>
    /// Converts the .apsim file from one version to the next
    /// </summary>
    public class Converter
    {
        /// <summary>Gets the latest .apsimx file format version.</summary>
        public static int LatestVersion { get { return 90; } }

        /// <summary>Converts a .apsimx string to the latest version.</summary>
        /// <param name="st">XML or JSON string to convert.</param>
        /// <param name="toVersion">The optional version to convert to.</param>
        /// <param name="fileName">The optional filename where the string came from.</param>
        /// <returns>Returns true if something was changed.</returns>
        public static ConverterReturnType DoConvert(string st, int toVersion = -1, string fileName = null)
        {
            ConverterReturnType returnData = new ConverterReturnType();

            if (toVersion == -1)
                toVersion = LatestVersion;

            int offset = st.TakeWhile(c => char.IsWhiteSpace(c)).Count();
            char firstNonBlankChar = st[offset];

            if (firstNonBlankChar == '<')
            {
                bool changed = XmlConverters.DoConvert(ref st, Math.Min(toVersion, XmlConverters.LastVersion), fileName);
                XmlDocument doc = new XmlDocument();
                doc.LoadXml(st);
                int fileVersion = Convert.ToInt32(XmlUtilities.Attribute(doc.DocumentElement, "Version"), CultureInfo.InvariantCulture);
                if (fileVersion == toVersion)
                    return new ConverterReturnType()
                    { DidConvert = changed, RootXml = doc };

                st = ConvertToJSON(st, fileName);
                returnData.Root = JObject.Parse(st);
            }
            else if (firstNonBlankChar == '{')
            {
                // json
                returnData.Root = JObject.Parse(st);
            }
            else
            {
                throw new Exception("Unknown string encountered. Not JSON or XML. String: " + st);
            }

            if (returnData.Root.ContainsKey("Version"))
            {
                int fileVersion = (int)returnData.Root["Version"];

                if (fileVersion > LatestVersion)
                    throw new Exception(string.Format("Unable to open file '{0}'. File version is greater than the latest file version. Has this file been opened in a more recent version of Apsim?", fileName));

                // Run converters if not at the latest version.
                while (fileVersion < toVersion)
                {
                    returnData.DidConvert = true;

                    // Find the method to call to upgrade the file by one version.
                    int versionFunction = fileVersion + 1;
                    MethodInfo method = typeof(Converter).GetMethod("UpgradeToVersion" + versionFunction, BindingFlags.NonPublic | BindingFlags.Static);
                    if (method == null)
                        throw new Exception("Cannot find converter to go to version " + versionFunction);

                    // Found converter method so call it.
                    method.Invoke(null, new object[] { returnData.Root, fileName });

                    fileVersion++;
                }

                if (returnData.DidConvert)
                {
                    returnData.Root["Version"] = fileVersion;
                    st = returnData.Root.ToString();
                }
            }
            returnData.DidConvert = EnsureSoilHasInitWaterAndSample(returnData.Root) || returnData.DidConvert;

            return returnData;
        }

        /// <summary>
        /// If root is a soil then make sure it has a sample or init water.
        /// </summary>
        /// <param name="root">The root node of the JSON to look at.</param>
        /// <returns>True if model was changed.</returns>
        private static bool EnsureSoilHasInitWaterAndSample(JObject root)
        {
            string rootType = JsonUtilities.Type(root, true);

            if (rootType != null && rootType == "Models.Soils.Soil")
            {
                JArray soilChildren = root["Children"] as JArray;
                if (soilChildren != null && soilChildren.Count > 0)
                {
                    var initWater = soilChildren.FirstOrDefault(c => c["$type"].Value<string>().Contains(".InitWater"));
                    var sample = soilChildren.FirstOrDefault(c => c["$type"].Value<string>().Contains(".Sample"));

                    if (sample == null && initWater == null)
                    {
                        // Add in an initial water and initial conditions models.
                        initWater = new JObject();
                        initWater["$type"] = "Models.Soils.InitialWater, Models";
                        JsonUtilities.RenameModel(initWater as JObject, "Initial water");
                        initWater["PercentMethod"] = "FilledFromTop";
                        initWater["FractionFull"] = 1;
                        initWater["DepthWetSoil"] = "NaN";
                        soilChildren.Add(initWater);

                        sample = new JObject();
                        sample["$type"] = "Models.Soils.Sample, Models";
                        JsonUtilities.RenameModel(sample as JObject, "Initial conditions");
                        sample["Thickness"] = new JArray(new double[] { 1800 });
                        sample["NO3N"] = new JArray(new double[] { 3 });
                        sample["NH4"] = new JArray(new double[] { 1 });
                        sample["SWUnits"] = "Volumetric";
                        soilChildren.Add(sample);
                        return true;
                    }
                }
            }

            return false;
        }

        /// <summary>Upgrades to version 47 - the first JSON version.</summary>
        private static string ConvertToJSON(string st, string fileName)
        {
            string json = XmlToJson.Convert(st);
            JObject j = JObject.Parse(json);
            j["Version"] = 47;
            return j.ToString();
        }

        private static void UpgradeToVersion47(JObject root, string fileName)
        {
            // Nothing to do as conversion to JSON has already happened.
        }

        /// <summary>
        /// Upgrades to version 48. Iterates through all manager scripts, and replaces
        /// all instances of the text "DisplayTypeEnum" with "DisplayType".
        /// </summary>
        /// <param name="root"></param>
        /// <param name="fileName"></param>
        private static void UpgradeToVersion48(JObject root, string fileName)
        {
            foreach (JObject manager in JsonUtilities.ChildrenRecursively(root, "Manager"))
                JsonUtilities.ReplaceManagerCode(manager, "DisplayTypeEnum", "DisplayType");
        }


        /// <summary>
        /// Upgrades to version 49. Renames Models.Morris+Parameter to Models.Sensitivity.Parameter.
        /// </summary>
        /// <param name="root"></param>
        /// <param name="fileName"></param>
        private static void UpgradeToVersion49(JObject root, string fileName)
        {
            foreach (JObject morris in JsonUtilities.ChildrenRecursively(root, "Models.Morris"))
                foreach (var parameter in morris["Parameters"])
                    parameter["$type"] = parameter["$type"].ToString().Replace("Models.Morris+Parameter", "Models.Sensitivity.Parameter");
        }

        ///<summary>
        /// Upgrades to version 50. Fixes the RelativeTo property of 
        /// InitialWater components of soils copied from Apsim Classic.
        /// </summary>
        /// <param name="root"></param>
        /// <param name="fileName"></param>
        /// <remarks>
        /// ll15 must be renamed to LL15.
        /// Wheat must be renamed to WheatSoil.
        /// Maize must be renamed to MaizeSoil.
        /// </remarks>
        private static void UpgradeToVersion50(JObject root, string fileName)
        {
            foreach (JObject initialWater in JsonUtilities.ChildrenRecursively(root, "InitialWater"))
            {
                if (initialWater["RelativeTo"] != null)
                {
                    if (initialWater["RelativeTo"].ToString().ToUpper().Contains("LL15"))
                        initialWater["RelativeTo"] = initialWater["RelativeTo"].ToString().Replace("ll15", "LL15");
                    else if (!string.IsNullOrEmpty(initialWater["RelativeTo"].ToString()) && !initialWater["RelativeTo"].ToString().EndsWith("Soil"))
                        initialWater["RelativeTo"] = initialWater["RelativeTo"].ToString() + "Soil";
                }
            }
        }
        /// <summary>
        /// Changes GsMax to Gsmax350 in all models that implement ICanopy.
        /// </summary>
        /// <param name="root">The root JSON token.</param>
        /// <param name="fileName">The name of the apsimx file.</param>
        private static void UpgradeToVersion51(JObject root, string fileName)
        {
            // Create a list of models that might have gsmax.
            // Might need to add in other models that implement ICanopy 
            // e.g. OilPalm, AgPastureSpecies, SimpleTree, Sugarcane

            var models = new List<JObject>();
            models.AddRange(JsonUtilities.ChildrenOfType(root, "Leaf"));
            models.AddRange(JsonUtilities.ChildrenOfType(root, "SimpleLeaf"));
            models.AddRange(JsonUtilities.ChildrenOfType(root, "PerennialLeaf"));
            models.AddRange(JsonUtilities.ChildrenOfType(root, "SorghumLeaf"));

            // Loop through all models and rename Gsmax to Gsmax350.
            foreach (var model in models)
            {
                JsonUtilities.RenameProperty(model, "Gsmax", "Gsmax350");
                JsonUtilities.AddConstantFunctionIfNotExists(model, "StomatalConductanceCO2Modifier", "1.0");
            }
        }
        
        /// <summary>
        /// </summary>
        /// <param name="root">The root JSON token.</param>
        /// <param name="fileName">The name of the apsimx file.</param>
        private static void UpgradeToVersion52(JObject root, string fileName)
        {
            foreach (var SOM in JsonUtilities.ChildrenOfType(root, "SoilOrganicMatter"))
            {
                double rootWt;
                if (SOM["RootWt"] is JArray)
                    rootWt = Convert.ToDouble(SOM["RootWt"][0], CultureInfo.InvariantCulture); // This can happen when importing old APSIM file.
                else
                    rootWt = Convert.ToDouble(SOM["RootWt"], CultureInfo.InvariantCulture);
                SOM.Remove("RootWt");
                double[] thickness = MathUtilities.StringsToDoubles(JsonUtilities.Values(SOM, "Thickness"));

                double profileDepth = MathUtilities.Sum(thickness);
                double cumDepth = 0;
                double[] rootWtFraction = new double[thickness.Length];

                for (int layer = 0; layer < thickness.Length; layer++)
                {
                    double fracLayer = Math.Min(1.0, MathUtilities.Divide(profileDepth - cumDepth, thickness[layer], 0.0));
                    cumDepth += thickness[layer];
                    rootWtFraction[layer] = fracLayer * Math.Exp(-3.0 * Math.Min(1.0, MathUtilities.Divide(cumDepth, profileDepth, 0.0)));
                }
                // get the actuall FOM distribution through layers (adds up to one)
                double totFOMfraction = MathUtilities.Sum(rootWtFraction);
                for (int layer = 0; layer < thickness.Length; layer++)
                    rootWtFraction[layer] /= totFOMfraction;
                double[] rootWtVector = MathUtilities.Multiply_Value(rootWtFraction, rootWt);

                JsonUtilities.SetValues(SOM, "RootWt", rootWtVector);
            }

        }

        /// <summary>
        /// Adds solutes under SoilNitrogen.
        /// </summary>
        /// <param name="root">The root JSON token.</param>
        /// <param name="fileName">The name of the apsimx file.</param>
        private static void UpgradeToVersion53(JObject root, string fileName)
        {
            foreach (var soilNitrogen in JsonUtilities.ChildrenOfType(root, "SoilNitrogen"))
            {
                JsonUtilities.CreateNewChildModel(soilNitrogen, "NO3", "Models.Soils.SoilNitrogenNO3");
                JsonUtilities.CreateNewChildModel(soilNitrogen, "NH4", "Models.Soils.SoilNitrogenNH4");
                JsonUtilities.CreateNewChildModel(soilNitrogen, "Urea", "Models.Soils.SoilNitrogenUrea");
                JsonUtilities.CreateNewChildModel(soilNitrogen, "PlantAvailableNO3", "Models.Soils.SoilNitrogenPlantAvailableNO3");
                JsonUtilities.CreateNewChildModel(soilNitrogen, "PlantAvailableNH4", "Models.Soils.SoilNitrogenPlantAvailableNH4");
            }

            foreach (var report in JsonUtilities.ChildrenOfType(root, "Report"))
            {
                JsonUtilities.SearchReplaceReportVariableNames(report, "SoilNitrogen.NO3", "SoilNitrogen.NO3.kgha");
                JsonUtilities.SearchReplaceReportVariableNames(report, "SoilNitrogen.NH4", "SoilNitrogen.NH4.kgha");
                JsonUtilities.SearchReplaceReportVariableNames(report, "SoilNitrogen.urea", "SoilNitrogen.Urea.kgha");
                JsonUtilities.SearchReplaceReportVariableNames(report, "SoilNitrogen.PlantAvailableNO3", "SoilNitrogen.PlantAvailableNO3.kgha");
                JsonUtilities.SearchReplaceReportVariableNames(report, "SoilNitrogen.PlantAvailableNH4", "SoilNitrogen.PlantAvailableNH4.kgha");
                JsonUtilities.SearchReplaceReportVariableNames(report, "[SoilNitrogen].no3", "[SoilNitrogen].NO3.kgha");
                JsonUtilities.SearchReplaceReportVariableNames(report, "[SoilNitrogen].nh4", "[SoilNitrogen].NH4.kgha");
                JsonUtilities.SearchReplaceReportVariableNames(report, "[SoilNitrogen].urea", "[SoilNitrogen].Urea.kgha");
            }
            foreach (var manager in JsonUtilities.ChildManagers(root))
            {
                var originalCode = manager.ToString();
                if (originalCode != null)
                {
                    if (originalCode.Contains("SoilNitrogen.NO3"))
                    {
                        manager.Replace("Soil.SoilNitrogen.NO3", "NO3.kgha");
                        manager.Replace("SoilNitrogen.NO3", "NO3.kgha");
                        manager.AddDeclaration("ISolute", "NO3", new string[] { "[ScopedLinkByName]" });
                    }
                    if (originalCode.Contains("SoilNitrogen.NH4"))
                    {
                        manager.Replace("Soil.SoilNitrogen.NH4", "NH4.kgha");
                        manager.Replace("SoilNitrogen.NH4", "NH4.kgha");
                        manager.AddDeclaration("ISolute", "NH4", new string[] { "[ScopedLinkByName]" });
                    }
                    if (originalCode.Contains("SoilNitrogen.urea"))
                    {
                        manager.Replace("Soil.SoilNitrogen.urea", "Urea.kgha");
                        manager.Replace("SoilNitrogen.urea", "Urea.kgha");
                        manager.AddDeclaration("ISolute", "Urea", new string[] { "[ScopedLinkByName]" });
                    }
                    if (originalCode.Contains("SoilNitrogen.PlantAvailableNO3"))
                    {
                        manager.Replace("Soil.SoilNitrogen.PlantAvailableNO3", "PlantAvailableNO3.kgha");
                        manager.Replace("SoilNitrogen.PlantAvailableNO3", "PlantAvailableNO3.kgha");
                        manager.AddDeclaration("ISolute", "PlantAvailableNO3", new string[] { "[ScopedLinkByName]" });
                    }
                    if (originalCode.Contains("SoilNitrogen.PlantAvailableNH4"))
                    {
                        manager.Replace("Soil.SoilNitrogen.PlantAvailableNH4", "PlantAvailableNH4.kgha");
                        manager.Replace("SoilNitrogen.PlantAvailableNH4", "PlantAvailableNH4.kgha");
                        manager.AddDeclaration("ISolute", "PlantAvailableNH4", new string[] { "[ScopedLinkByName]" });
                    }
                    if (originalCode != manager.ToString())
                    {
                        var usingLines = manager.GetUsingStatements().ToList();
                        usingLines.Add("Models.Interfaces");
                        manager.SetUsingStatements(usingLines);
                        manager.Save();
                    }
                }
            }

            foreach (var series in JsonUtilities.ChildrenOfType(root, "Series"))
            {
                if (series["XFieldName"] != null)
                {
                    series["XFieldName"] = series["XFieldName"].ToString().Replace("SoilNitrogen.NO3", "SoilNitrogen.NO3.kgha");
                    series["XFieldName"] = series["XFieldName"].ToString().Replace("SoilNitrogen.NH4", "SoilNitrogen.NH4.kgha");
                    series["XFieldName"] = series["XFieldName"].ToString().Replace("SoilNitrogen.urea", "SoilNitrogen.Urea.kgha");
                    series["XFieldName"] = series["XFieldName"].ToString().Replace("SoilNitrogen.PlantAvailableNO3", "SoilNitrogen.PlantAvailableNO3.kgha");
                    series["XFieldName"] = series["XFieldName"].ToString().Replace("SoilNitrogen.PlantAvailableNH4", "SoilNitrogen.PlantAvailableNH4.kgha");
                }
                if (series["YFieldName"] != null)
                {
                    series["YFieldName"] = series["YFieldName"].ToString().Replace("SoilNitrogen.NO3", "SoilNitrogen.NO3.kgha");
                    series["YFieldName"] = series["YFieldName"].ToString().Replace("SoilNitrogen.NH4", "SoilNitrogen.NH4.kgha");
                    series["YFieldName"] = series["YFieldName"].ToString().Replace("SoilNitrogen.urea", "SoilNitrogen.Urea.kgha");
                    series["YFieldName"] = series["YFieldName"].ToString().Replace("SoilNitrogen.PlantAvailableNO3", "SoilNitrogen.PlantAvailableNO3.kgha");
                    series["YFieldName"] = series["YFieldName"].ToString().Replace("SoilNitrogen.PlantAvailableNH4", "SoilNitrogen.PlantAvailableNH4.kgha");
                }
            }
        }

        /// <summary>
        /// Remove SoluteManager.
        /// </summary>
        /// <param name="root">The root JSON token.</param>
        /// <param name="fileName">The name of the apsimx file.</param>
        private static void UpgradeToVersion54(JObject root, string fileName)
        {
            foreach (var soluteManager in JsonUtilities.ChildrenOfType(root, "SoluteManager"))
                soluteManager.Remove();

            foreach (var report in JsonUtilities.ChildrenOfType(root, "Report"))
            {
                JsonUtilities.SearchReplaceReportVariableNames(report, "[Soil].NO3N", "[Soil].SoilNitrogen.NO3.kgha");
                JsonUtilities.SearchReplaceReportVariableNames(report, "[Soil].NH4N", "[Soil].SoilNitrogen.NH4.kgha");
                JsonUtilities.SearchReplaceReportVariableNames(report, "[Soil].UreaN", "[Soil].SoilNitrogen.Urea.kgha");
            }

            foreach (var manager in JsonUtilities.ChildManagers(root))
            {
                bool managerChanged = false;
                if (manager.Replace("mySoil.NO3N", "NO3.kgha"))
                {
                    manager.AddDeclaration("ISolute", "NO3", new string[] { "[ScopedLinkByName]" });
                    managerChanged = true;
                }
                if (manager.Replace("mySoil.NH4N", "NH4.kgha"))
                {
                    manager.AddDeclaration("ISolute", "NH4", new string[] { "[ScopedLinkByName]" });
                    managerChanged = true;
                }
                if (manager.Replace("mySoil.UreaN", "Urea.kgha"))
                {
                    manager.AddDeclaration("ISolute", "Urea", new string[] { "[ScopedLinkByName]" });
                    managerChanged = true;
                }
                if (manager.Replace("Soil.NO3N", "NO3.kgha"))
                {
                    manager.AddDeclaration("ISolute", "NO3", new string[] { "[ScopedLinkByName]" });
                    managerChanged = true;
                }
                if (manager.Replace("Soil.NH4N", "NH4.kgha"))
                {
                    manager.AddDeclaration("ISolute", "NH4", new string[] { "[ScopedLinkByName]" });
                    managerChanged = true;
                }
                if (manager.Replace("Soil.UreaN", "Urea.kgha"))
                {
                    manager.AddDeclaration("ISolute", "Urea", new string[] { "[ScopedLinkByName]" });
                    managerChanged = true;
                }
                if (manager.Replace("mySoil.SoilNitrogen.", "SoilNitrogen."))
                {
                    manager.AddDeclaration("SoilNitrogen", "SoilNitrogen", new string[] { "[ScopedLinkByName]" });
                    managerChanged = true;
                }
                if (manager.Replace("Soil.SoilNitrogen.", "SoilNitrogen."))
                {
                    manager.AddDeclaration("SoilNitrogen", "SoilNitrogen", new string[] { "[ScopedLinkByName]" });
                    managerChanged = true;
                }
                if (manager.Replace("soil.SoilNitrogen.", "SoilNitrogen."))
                {
                    manager.AddDeclaration("SoilNitrogen", "SoilNitrogen", new string[] { "[ScopedLinkByName]" });
                    managerChanged = true;
                }
                if (manager.Replace("soil1.SoilNitrogen.", "SoilNitrogen."))
                {
                    manager.AddDeclaration("SoilNitrogen", "SoilNitrogen", new string[] { "[ScopedLinkByName]" });
                    managerChanged = true;
                }
                var declarations = manager.GetDeclarations();
                if (declarations.RemoveAll(declaration => declaration.TypeName == "SoluteManager") > 0)
                {
                    manager.SetDeclarations(declarations);
                    managerChanged = true;
                }

                if (managerChanged)
                {
                    var usingLines = manager.GetUsingStatements().ToList();
                    usingLines.Add("Models.Interfaces");
                    manager.SetUsingStatements(usingLines);
                    manager.Save();
                }
            }
        }


        /// <summary>
        /// Changes initial Root Wt to an array.
        /// </summary>
        /// <param name="root">The root JSON token.</param>
        /// <param name="fileName">The name of the apsimx file.</param>
        private static void UpgradeToVersion55(JObject root, string fileName)
        {
            foreach (var SOM in JsonUtilities.ChildrenOfType(root, "SoilOrganicMatter"))
            {
                double soilcnr;
                if (SOM["SoilCN"] is JArray)
                    soilcnr = Convert.ToDouble(SOM["SoilCN"][0], CultureInfo.InvariantCulture); // This can happen when importing old APSIM file.
                else
                    soilcnr = Convert.ToDouble(SOM["SoilCN"], CultureInfo.InvariantCulture);
                SOM.Remove("SoilCN");
                double[] thickness = MathUtilities.StringsToDoubles(JsonUtilities.Values(SOM, "Thickness"));

                double[] SoilCNVector = new double[thickness.Length];

                for (int layer = 0; layer < thickness.Length; layer++)
                    SoilCNVector[layer] = soilcnr;

                JsonUtilities.SetValues(SOM, "SoilCN", SoilCNVector);
            }

        }

        /// <summary>
        /// Change Factor.Specifications to Factor.Specification. Also FactorValue
        /// becomes CompositeFactor.
        /// </summary>
        /// <param name="root"></param>
        /// <param name="fileName"></param>
        private static void UpgradeToVersion56(JToken root, string fileName)
        {
            foreach (var factor in JsonUtilities.ChildrenRecursively(root as JObject, "Factor"))
            {
                var parent = JsonUtilities.Parent(factor);

                string parentModelType = JsonUtilities.Type(parent);
                if (parentModelType == "Factors")
                {
                    var specifications = factor["Specifications"] as JArray;
                    if (specifications != null)
                    {
                        if (specifications.Count > 1)
                        {
                            // must be a compound factor. 

                            // Change our Factor to a CompositeFactor
                            factor["$type"] = "Models.Factorial.CompositeFactor, Models";

                            // Remove the Factor from it's parent.
                            var parentChildren = parent["Children"] as JArray;
                            parentChildren.Remove(factor);

                            // Create a new site factor and add our CompositeFactor to the children list.
                            var siteFactor = JsonUtilities.ChildWithName(parent as JObject, "Site") as JObject;
                            if (siteFactor == null)
                            {
                                // Create a site factor 
                                siteFactor = new JObject();
                                siteFactor["$type"] = "Models.Factorial.Factor, Models";
                                JsonUtilities.RenameModel(siteFactor, "Site");
                                JArray siteFactorChildren = new JArray();
                                siteFactor["Children"] = siteFactorChildren;

                                // Add our new site factor to our models parent.
                                parentChildren.Add(siteFactor);
                            }
                            (siteFactor["Children"] as JArray).Add(factor);

                        }
                        else
                        {
                            // Convert array to string.
                            if (specifications.Count > 0)
                                factor["Specification"] = specifications[0].ToString();
                        }
                    }
                }
                else if (parentModelType == "Factor")
                {
                    factor["$type"] = "Models.Factorial.CompositeFactor, Models";
                }
            }

            foreach (var series in JsonUtilities.ChildrenRecursively(root as JObject, "Series"))
            {
                var factorToVaryColours = series["FactorToVaryColours"];
                if (factorToVaryColours != null && factorToVaryColours.Value<string>() == "Simulation")
                    series["FactorToVaryColours"] = "SimulationName";
                var factorToVaryMarkers = series["FactorToVaryMarkers"];
                if (factorToVaryMarkers != null && factorToVaryMarkers.Value<string>() == "Simulation")
                    series["FactorToVaryMarkers"] = "SimulationName";
                var factorToVaryLines = series["FactorToVaryLines"];
                if (factorToVaryLines != null && factorToVaryLines.Value<string>() == "Simulation")
                    series["FactorToVaryLines"] = "SimulationName";
            }
        }

        /// <summary>
        /// Upgrades to version 57. Adds a RetranslocateNonStructural node to
        /// all GenericOrgans which do not have a child called
        /// RetranslocateNitrogen.
        /// </summary>
        /// <param name="root">The root JSON token.</param>
        /// <param name="fileName">The name of the apsimx file.</param>
        private static void UpgradeToVersion57(JObject root, string fileName)
        {
            foreach (JObject organ in JsonUtilities.ChildrenRecursively(root, "GenericOrgan"))
                if (JsonUtilities.ChildWithName(organ, "RetranslocateNitrogen") == null)
                    JsonUtilities.AddModel(organ, typeof(RetranslocateNonStructural), "RetranslocateNitrogen");
        }

        /// <summary>
        /// Upgrades to version 58. Renames 'ParamThickness' to 'Thickness' in Weirdo.
        /// Also change calls to property soil.SWAtWaterThickness to soil.Thickness.
        /// </summary>
        /// <param name="root">The root JSON token.</param>
        /// <param name="fileName">The name of the apsimx file.</param>
        private static void UpgradeToVersion58(JObject root, string fileName)
        {
            foreach (JObject weirdo in JsonUtilities.ChildrenRecursively(root, "WEIRDO"))
            {
                var paramThicknessNode = weirdo["ParamThickness"];
                if (paramThicknessNode != null)
                {
                    weirdo["Thickness"] = paramThicknessNode;
                    weirdo.Remove("ParamThickness");
                }
            }

            foreach (var manager in JsonUtilities.ChildManagers(root))
            {
                if (manager.Replace(".SWAtWaterThickness", ".Thickness"))
                    manager.Save();
            }
        }

        /// <summary>
        /// Upgrades to version 59. Renames 'SoilCropOilPalm' to 'SoilCrop'.
        /// Renames Soil.SoilOrganicMatter.OC to Soil.Initial.OC
        /// </summary>
        /// <param name="root">The root JSON token.</param>
        /// <param name="fileName">The name of the apsimx file.</param>
        private static void UpgradeToVersion59(JObject root, string fileName)
        {
            foreach (var sample in JsonUtilities.ChildrenRecursively(root, "Sample"))
            {
                var array = sample["NO3"] as JArray;
                if (array != null)
                {
                    var nitrogenValue = new JObject();
                    nitrogenValue["$type"] = "Models.Soils.NitrogenValue, Models";

                    var storedAsPPM = sample["NO3Units"]?.ToString() == "0" ||
                                      sample["NO3Units"]?.ToString() == "ppm" ||
                                      sample["NO3Units"] == null; 

                    nitrogenValue["Values"] = array;
                    nitrogenValue["StoredAsPPM"] = storedAsPPM;
                    sample.Remove("NO3");
                    sample["NO3N"] = nitrogenValue;
                }

                array = sample["NH4"] as JArray;
                if (array != null)
                {
                    var nitrogenValue = new JObject();
                    nitrogenValue["$type"] = "Models.Soils.NitrogenValue, Models";

                    var storedAsPPM = sample["NH4Units"]?.ToString() == "0" ||
                                      sample["NH4Units"]?.ToString() == "ppm" ||
                                      sample["NH4Units"] == null;

                    nitrogenValue["Values"] = array;
                    nitrogenValue["StoredAsPPM"] = storedAsPPM;
                    sample.Remove("NH4");
                    sample["NH4N"] = nitrogenValue;
                }
            }
            foreach (var soilCropOilPalmNode in JsonUtilities.ChildrenRecursively(root, "SoilCropOilPalm"))
                soilCropOilPalmNode["$type"] = "Models.Soils.SoilCrop, Models";

            foreach (var report in JsonUtilities.ChildrenRecursively(root, "Report"))
            {
                JsonUtilities.SearchReplaceReportVariableNames(report, ".SoilOrganicMatter.OC", ".Initial.OC");
                JsonUtilities.SearchReplaceReportVariableNames(report, "[Soil].PH", "[Soil].Initial.PH");
                JsonUtilities.SearchReplaceReportVariableNames(report, "[Soil].EC", "[Soil].Initial.EC");
                JsonUtilities.SearchReplaceReportVariableNames(report, "[Soil].ESP", "[Soil].Initial.ESP");
                JsonUtilities.SearchReplaceReportVariableNames(report, "[Soil].Cl", "[Soil].Initial.CL");
                JsonUtilities.SearchReplaceReportVariableNames(report, "[Soil].OC", "[Soil].Initial.OC");
                JsonUtilities.SearchReplaceReportVariableNames(report, "[Soil].InitialNO3N", "[Soil].Initial.NO3N.PPM");
                JsonUtilities.SearchReplaceReportVariableNames(report, "[Soil].InitialNH4N", "[Soil].Initial.NH4N.PPM");
            }

            foreach (var series in JsonUtilities.ChildrenRecursively(root, "Series"))
            {
                if (series["XFieldName"] != null)
                    series["XFieldName"] = series["XFieldName"].ToString().Replace(".SoilOrganicMatter.OC", ".Initial.OC");
                if (series["YFieldName"] != null)
                    series["YFieldName"] = series["YFieldName"].ToString().Replace(".SoilOrganicMatter.OC", ".Initial.OC");
            }

            foreach (var expressionFunction in JsonUtilities.ChildrenRecursively(root, "ExpressionFunction"))
            {
                var expression = expressionFunction["Expression"].ToString();
                expression = expression.Replace(".SoilOrganicMatter.OC", ".Initial.OC");
                expressionFunction["Expression"] = expression;
            }

            foreach (var manager in JsonUtilities.ChildManagers(root))
            {
                var changeMade = manager.Replace("Soil.ToCumThickness(soil.Thickness)", "soil.ThicknessCumulative");

                if (manager.Replace("mySoil.Depth.Length", "mySoil.Thickness.Length"))
                    changeMade = true;

                if (manager.Replace("soil.Depth.Length", "soil.Thickness.Length"))
                    changeMade = true;

                if (changeMade)
                    manager.Save();
            }
        }

        /// <summary>
        /// Convert no3 and nh4 parameters from ppm to kg/ha.
        /// </summary>
        /// <param name="values"></param>
        private static void ConvertToPPM(JArray values)
        {
            var sample = JsonUtilities.Parent(JsonUtilities.Parent(values));
            var soil = JsonUtilities.Parent(sample) as JObject;
            var water = JsonUtilities.Children(soil).Find(child => JsonUtilities.Type(child) == "Water");
            if (water == null)
                water = JsonUtilities.Children(soil).Find(child => JsonUtilities.Type(child) == "WEIRDO");

            // Get soil thickness and bulk density.
            var soilThickness = water["Thickness"].Values<double>().ToArray();
            var soilBD = water["BD"].Values<double>().ToArray();

            // Get sample thickness and bulk density.
            var sampleThickness = sample["Thickness"].Values<double>().ToArray();
            var sampleBD = Soils.Standardiser.Layers.MapConcentration(soilBD, soilThickness, sampleThickness, soilBD.Last());

            for (int i = 0; i < values.Count; i++)
                values[i] = values[i].Value<double>() * 100 / (sampleBD[i] * sampleThickness[i]);
        }

        /// <summary>
        /// Does the specified array have non NaN values?
        /// </summary>
        /// <param name="no3Values">The array to remove them from.</param>
        private static bool HasValues(JArray no3Values)
        {
            foreach (var value in no3Values)
                if (value.ToString() != "NaN")
                    return true;
            return false;
        }

        /// <summary>
        /// Upgrades to version 60. Move NO3 and NH4 from sample to Analaysis node
        /// and always store as ppm.
        /// </summary>
        /// <param name="root">The root JSON token.</param>
        /// <param name="fileName">The name of the apsimx file.</param>
        private static void UpgradeToVersion60(JObject root, string fileName)
        {
            foreach (var sample in JsonUtilities.ChildrenRecursively(root, "Sample"))
            {
                var soil = JsonUtilities.Parent(sample) as JObject;
                var analysis = JsonUtilities.Children(soil).Find(child => JsonUtilities.Type(child) == "Analysis");
                var water = JsonUtilities.Children(soil).Find(child => JsonUtilities.Type(child) == "Water");
                if (water == null)
                    water = JsonUtilities.Children(soil).Find(child => JsonUtilities.Type(child) == "WEIRDO");

                var no3Node = sample["NO3N"];
                if (no3Node != null && no3Node.HasValues)
                {
                    if (analysis == null)
                        throw new Exception("Cannot find an analysis node while converting a soil sample.");

                    // Convert units to ppm if necessary.
                    var no3Values = no3Node["Values"] as JArray;

                    // Only overlay values if they are not NaN values.
                    if (HasValues(no3Values))
                    {
                        if (!no3Node["StoredAsPPM"].Value<bool>())
                            ConvertToPPM(no3Values);

                        // Make sure layers match analysis layers.
                        var analysisThickness = analysis["Thickness"].Values<double>().ToArray();
                        var sampleThickness = sample["Thickness"].Values<double>().ToArray();
                        var values = no3Values.Values<double>().ToArray();
                        var mappedValues = Soils.Standardiser.Layers.MapConcentration(values, sampleThickness, analysisThickness, 1.0);
                        no3Values = new JArray(mappedValues);

                        // Move from sample to analysis
                        analysis["NO3N"] = no3Values;
                    }
                }
                sample["NO3N"] = null;
                var nh4Node = sample["NH4N"];
                if (nh4Node != null && nh4Node.HasValues)
                {
                    if (analysis == null)
                        throw new Exception("Cannot find an analysis node while converting a soil sample.");

                    // Convert units to ppm if necessary.
                    var nh4Values = nh4Node["Values"] as JArray;

                    // Only overlay values if they are not NaN values.
                    if (HasValues(nh4Values))
                    {
                        if (!nh4Node["StoredAsPPM"].Value<bool>())
                            ConvertToPPM(nh4Values);

                        // Make sure layers match analysis layers.
                        var analysisThickness = analysis["Thickness"].Values<double>().ToArray();
                        var sampleThickness = sample["Thickness"].Values<double>().ToArray();
                        var values = nh4Values.Values<double>().ToArray();
                        var mappedValues = Soils.Standardiser.Layers.MapConcentration(values, sampleThickness, analysisThickness, 0.2);
                        nh4Values = new JArray(mappedValues);

                        // Move from sample to analysis
                        analysis["NH4N"] = nh4Values;
                    }
                }
                sample["NH4N"] = null;
            }
        }

        /// <summary>
        /// Upgrade to version 60. Ensures that a micromet model is within every simulation.
        /// </summary>
        /// <param name="root"></param>
        /// <param name="fileName"></param>
        private static void UpgradeToVersion61(JObject root, string fileName)
        {
            foreach (JObject Sim in JsonUtilities.ChildrenRecursively(root, "Simulation"))
            {
                List<JObject> MicroClimates = JsonUtilities.ChildrenRecursively(root, "MicroClimate");
                if (MicroClimates.Count == 0)
                    AddMicroClimate(Sim);
            }

        }

        /// <summary>
        /// Add a MicroClimate model to the specified JSON model token.
        /// </summary>
        /// <param name="simulation">An APSIM Simulation</param>
        public static void AddMicroClimate(JObject simulation)
        {
            JArray children = simulation["Children"] as JArray;
            if (children == null)
            {
                children = new JArray();
                simulation["Children"] = children;
            }

            JObject microClimateModel = new JObject();
            microClimateModel["$type"] = "Models.MicroClimate, Models";
            JsonUtilities.RenameModel(microClimateModel, "MicroClimate");
            microClimateModel["a_interception"] = "0.0";
            microClimateModel["b_interception"] = "1.0";
            microClimateModel["c_interception"] = "0.0";
            microClimateModel["d_interception"] = "0.0";
            microClimateModel["soil_albedo"] = "0.13";
            microClimateModel["SoilHeatFluxFraction"] = "0.4";
            microClimateModel["NightInterceptionFraction"] = "0.5";
            microClimateModel["ReferenceHeight"] = "2.0";
            microClimateModel["IncludeInDocumentation"] = "true";
            microClimateModel["Enabled"] = "true";
            microClimateModel["ReadOnly"] = "false";
            var weathers = JsonUtilities.ChildrenOfType(simulation, "Weather");

            // Don't bother with microclimate if no weather component
            if (weathers.Count != 0)
            {
                var weather = weathers.First();
                int index = children.IndexOf(weather);
                children.Insert(index + 1, microClimateModel);
            }
        }

        /// <summary>
        /// Upgrades to version 62. Fixes SimpleLeaf variable names
        /// following a refactor of this class.
        /// </summary>
        /// <param name="root">The root JSON token.</param>
        /// <param name="fileName">The name of the apsimx file.</param>
        private static void UpgradeToVersion62(JObject root, string fileName)
        {
            // We renamed a lot of IFunctions and removed the 'Function' suffix.
            // ie HeightFunction -> Height.
            Dictionary<string, string> changedProperties = new Dictionary<string, string>();
            changedProperties.Add("Tallness", "HeightFunction");
            changedProperties.Add("Area", "LAIFunction");
            changedProperties.Add("LaiDead", "LaiDeadFunction");
            changedProperties.Add("WaterDemand", "WaterDemandFunction");
            changedProperties.Add("Cover", "CoverFunction");
            changedProperties.Add("ExtinctionCoefficient", "ExtinctionCoefficientFunction");
            changedProperties.Add("BaseHeight", "BaseHeightFunction");
            changedProperties.Add("Wideness", "WidthFunction");
            changedProperties.Add("DetachmentRate", "DetachmentRateFunction");
            changedProperties.Add("InitialWt", "InitialWtFunction");
            changedProperties.Add("MaintenanceRespiration", "MaintenanceRespirationFunction");
            changedProperties.Add("FRGR", "FRGRFunction");

            // Names of nodes which are probably simple leaf. The problem is that
            // in released models, the model is stored in a separate file to the
            // simulations. Therefore when we parse/convert the simulation file,
            // we don't know the names of the simple leaf models, so we are forced
            // take a guess.
            List<string> modelNames = new List<string>() { "Leaf", "Stover" };

            // Names of nodes which are definitely simple leaf.
            List<string> definiteSimpleLeaves = new List<string>();

            // Go through all SimpleLeafs and rename the appropriate children.
            foreach (JObject leaf in JsonUtilities.ChildrenRecursively(root, "SimpleLeaf"))
            {
                modelNames.Add(leaf["Name"].ToString());
                definiteSimpleLeaves.Add(leaf["Name"].ToString());
                // We removed the Leaf.AppearedCohortNo property.
                JObject relativeArea = JsonUtilities.FindFromPath(leaf, "DeltaLAI.Vegetative.Delta.RelativeArea");
                if (relativeArea != null && relativeArea["XProperty"].ToString() == "[Leaf].AppearedCohortNo")
                    relativeArea["XProperty"] = "[Leaf].NodeNumber";

                foreach (var change in changedProperties)
                {
                    string newName = change.Key;
                    string old = change.Value;
                    JsonUtilities.RenameChildModel(leaf, old, newName);
                }
            }

            foreach (JObject reference in JsonUtilities.ChildrenRecursively(root, "VariableReference"))
            {
                foreach (string leafName in definiteSimpleLeaves)
                {
                    foreach (KeyValuePair<string, string> property in changedProperties)
                    {
                        string oldName = property.Value;
                        string newName = property.Key;

                        string toReplace = $"{leafName}.{oldName}";
                        string replaceWith = $"{leafName}.{newName}";
                        reference["VariableName"] = reference["VariableName"].ToString().Replace(toReplace, replaceWith);

                        toReplace = $"[{leafName}].{oldName}";
                        replaceWith = $"[{leafName}].{newName}";
                        reference["VariableName"] = reference["VariableName"].ToString().Replace(toReplace, replaceWith);
                    }
                }
            }

            // Attempt some basic find/replace in manager scripts.
            foreach (ManagerConverter manager in JsonUtilities.ChildManagers(root))
            {
                foreach (var change in changedProperties)
                {
                    string newName = change.Key;
                    string old = change.Value;

                    bool changed = false;
                    foreach (string modelName in modelNames)
                    {
                        string toReplace = $"{modelName}.{old}";
                        string replaceWith = $"{modelName}.{newName}";
                        changed |= manager.Replace(toReplace, replaceWith, true);

                        foreach (KeyValuePair<string, string> parameter in manager.Parameters)
                        {
                            string newParam = parameter.Value.Replace(toReplace, replaceWith);
                            manager.UpdateParameter(parameter.Key, newParam);
                        }

                        toReplace = $"[{modelName}].{old}";
                        replaceWith = $"[{modelName}].{newName}";
                        changed |= manager.Replace(toReplace, replaceWith, true);

                        foreach (KeyValuePair<string, string> parameter in manager.Parameters)
                        {
                            string newParam = parameter.Value.Replace(toReplace, replaceWith);
                            manager.UpdateParameter(parameter.Key, newParam);
                        }
                    }
                    if (changed)
                        manager.Save();
                }
            }

            // Fix some cultivar commands.
            foreach (JObject cultivar in JsonUtilities.ChildrenRecursively(root, "Cultivar"))
            {
                if (!cultivar["Command"].HasValues)
                    continue;

                foreach (JValue command in cultivar["Command"].Children())
                {
                    foreach (var change in changedProperties)
                    {
                        string newName = change.Key;
                        string old = change.Value;
                        foreach (string modelName in modelNames)
                        {
                            command.Value = command.Value.ToString().Replace($"{modelName}.{old}", $"{modelName}.{newName}");
                            command.Value = command.Value.ToString().Replace($"[{modelName}].{old}", $"[{modelName}].{newName}");
                        }
                    }
                }
            }
        }

        /// <summary>
        /// Upgrades to version 63. Rename the 'Water' node under soil to 'Physical'
        /// </summary>
        /// <param name="root">The root JSON token.</param>
        /// <param name="fileName">The name of the apsimx file.</param>
        private static void UpgradeToVersion63(JObject root, string fileName)
        {
            foreach (var water in JsonUtilities.ChildrenRecursively(root, "Water"))
            {
                water["$type"] = "Models.Soils.Physical, Models";
                JsonUtilities.RenameModel(water, "Physical");
            }

            foreach (var report in JsonUtilities.ChildrenOfType(root, "Report"))
            {
                JsonUtilities.SearchReplaceReportVariableNames(report, ".Water.", ".Physical.");
            }

            foreach (var factor in JsonUtilities.ChildrenOfType(root, "Factor"))
            {
                var specification = factor["Specification"];
                if (specification != null)
                {
                    var specificationString = specification.ToString();
                    specificationString = specificationString.Replace(".Water.", ".Physical.");
                    specificationString = specificationString.Replace("[Water]", "[Physical]");
                    factor["Specification"] = specificationString;
                }
            }

            foreach (var factor in JsonUtilities.ChildrenOfType(root, "CompositeFactor"))
            {
                var specifications = factor["Specifications"];
                if (specifications != null)
                {
                    for (int i = 0; i < specifications.Count(); i++)
                    {
                        var specificationString = specifications[i].ToString();
                        specificationString = specificationString.Replace(".Water.", ".Physical.");
                        specificationString = specificationString.Replace("[Water]", "[Physical]");
                        specifications[i] = specificationString;
                    }
                }
            }
        }


        /// <summary>
        /// Upgrades to version 64. Rename the 'SoilOrganicMatter' node under soil to 'Organic'
        /// </summary>
        /// <param name="root">The root JSON token.</param>
        /// <param name="fileName">The name of the apsimx file.</param>
        private static void UpgradeToVersion64(JObject root, string fileName)
        {
            foreach (var organic in JsonUtilities.ChildrenRecursively(root, "SoilOrganicMatter"))
            {
                organic["$type"] = "Models.Soils.Organic, Models";
                JsonUtilities.RenameModel(organic, "Organic");
                organic["FOMCNRatio"] = organic["RootCN"];
                organic["FOM"] = organic["RootWt"];
                organic["SoilCNRatio"] = organic["SoilCN"];
                organic["Carbon"] = organic["OC"];
                var ocUnits = organic["OCUnits"];
                if (ocUnits != null)
                {
                    string ocUnitsString = ocUnits.ToString();
                    if (ocUnitsString == "1" || ocUnitsString == "WalkleyBlack")
                    {
                        var oc = organic["Carbon"].Values<double>().ToArray();
                        oc = MathUtilities.Multiply_Value(oc, 1.3);
                        organic["Carbon"] = new JArray(oc);
                    }
                }
            }

            foreach (var report in JsonUtilities.ChildrenOfType(root, "Report"))
            {
                JsonUtilities.SearchReplaceReportVariableNames(report, ".SoilOrganicMatter.", ".Organic.");
                JsonUtilities.SearchReplaceReportVariableNames(report, ".RootCN", ".FOMCNRatio");
                JsonUtilities.SearchReplaceReportVariableNames(report, ".RootWt", ".FOM");
                JsonUtilities.SearchReplaceReportVariableNames(report, ".SoilCN", ".SoilCNRatio");
                JsonUtilities.SearchReplaceReportVariableNames(report, ".Organic.OC", ".Organic.Carbon");
            }

            foreach (var factor in JsonUtilities.ChildrenOfType(root, "Factor"))
            {
                var specification = factor["Specification"];
                if (specification != null)
                {
                    var specificationString = specification.ToString();
                    specificationString = specificationString.Replace(".SoilOrganicMatter.", ".Organic.");
                    specificationString = specificationString.Replace("[SoilOrganicMatter]", "[Organic]");
                    specificationString = specificationString.Replace(".Organic.OC", ".Organic.Carbon");
                    specificationString = specificationString.Replace(".RootCN", ".FOMCNRatio");
                    specificationString = specificationString.Replace(".RootWt", ".FOM");
                    specificationString = specificationString.Replace(".SoilCN", ".SoilCNRatio");
                    factor["Specification"] = specificationString;
                }
            }

            foreach (var factor in JsonUtilities.ChildrenOfType(root, "CompositeFactor"))
            {
                var specifications = factor["Specifications"];
                if (specifications != null)
                {
                    for (int i = 0; i < specifications.Count(); i++)
                    {
                        var specificationString = specifications[i].ToString();
                        specificationString = specificationString.Replace(".SoilOrganicMatter.", ".Organic.");
                        specificationString = specificationString.Replace("[SoilOrganicMatter]", "[Organic]");
                        specificationString = specificationString.Replace(".OC", ".Carbon");
                        specificationString = specificationString.Replace(".RootCN", ".FOMCNRatio");
                        specificationString = specificationString.Replace(".RootWt", ".FOM");
                        specificationString = specificationString.Replace(".SoilCN", ".SoilCNRatio");
                        specifications[i] = specificationString;
                    }
                }
            }

            foreach (var series in JsonUtilities.ChildrenOfType(root, "Series"))
            {
                if (series["XFieldName"] != null)
                {
                    series["XFieldName"] = series["XFieldName"].ToString().Replace("SoilOrganicMatter", "Organic");
                    series["XFieldName"] = series["XFieldName"].ToString().Replace(".Organic.OC", ".Organic.Carbon");
                }
                if (series["YFieldName"] != null)
                {
                    series["YFieldName"] = series["YFieldName"].ToString().Replace("SoilOrganicMatter", "Organic");
                    series["YFieldName"] = series["YFieldName"].ToString().Replace(".Organic.OC", ".Organic.Carbon");
                }
            }

            foreach (var child in JsonUtilities.ChildrenRecursively(root))
            {
                if (JsonUtilities.Type(child) == "Morris" || JsonUtilities.Type(child) == "Sobol")
                {
                    var parameters = child["Parameters"];
                    for (int i = 0; i < parameters.Count(); i++)
                    {
                        var parameterString = parameters[i]["Path"].ToString();
                        parameterString = parameterString.Replace(".SoilOrganicMatter.", ".Organic.");
                        parameterString = parameterString.Replace("[SoilOrganicMatter]", "[Organic]");
                        parameterString = parameterString.Replace(".OC", ".Carbon");
                        parameters[i]["Path"] = parameterString;
                    }
                }
            }
        }

        /// <summary>
        /// Upgrades to version 65. Rename the 'Analysis' node under soil to 'Chemical'
        /// </summary>
        /// <param name="root">The root JSON token.</param>
        /// <param name="fileName">The name of the apsimx file.</param>
        private static void UpgradeToVersion65(JObject root, string fileName)
        {
            foreach (var chemical in JsonUtilities.ChildrenRecursively(root, "Analysis"))
            {
                var soil = JsonUtilities.Parent(chemical);
                var physical = JsonUtilities.ChildWithName(soil as JObject, "Physical");

                chemical["$type"] = "Models.Soils.Chemical, Models";
                JsonUtilities.RenameModel(chemical, "Chemical");
                if (physical != null && physical["Thickness"] != null)
                {
                    // Move particle size numbers from chemical to physical and make sure layers are mapped.
                    var physicalThickness = physical["Thickness"].Values<double>().ToArray();
                    var chemicalThickness = chemical["Thickness"].Values<double>().ToArray();

                    if (chemical["ParticleSizeSand"] != null && chemical["ParticleSizeSand"].HasValues)
                    {
                        var values = chemical["ParticleSizeSand"].Values<double>().ToArray();
                        if (values.Length < physicalThickness.Length)
                            Array.Resize(ref values, chemicalThickness.Length);
                        var mappedValues = Soils.Standardiser.Layers.MapConcentration(values, chemicalThickness, physicalThickness, values.Last());
                        physical["ParticleSizeSand"] = new JArray(mappedValues);
                    }

                    if (chemical["ParticleSizeSilt"] != null && chemical["ParticleSizeSilt"].HasValues)
                    {
                        var values = chemical["ParticleSizeSilt"].Values<double>().ToArray();
                        if (values.Length < physicalThickness.Length)
                            Array.Resize(ref values, chemicalThickness.Length);
                        var mappedValues = Soils.Standardiser.Layers.MapConcentration(values, chemicalThickness, physicalThickness, values.Last());
                        physical["ParticleSizeSilt"] = new JArray(mappedValues);
                    }

                    if (chemical["ParticleSizeClay"] != null && chemical["ParticleSizeClay"].HasValues)
                    {
                        var values = chemical["ParticleSizeClay"].Values<double>().ToArray();
                        if (values.Length < physicalThickness.Length)
                            Array.Resize(ref values, chemicalThickness.Length);
                        var mappedValues = Soils.Standardiser.Layers.MapConcentration(values, chemicalThickness, physicalThickness, values.Last());
                        physical["ParticleSizeClay"] = new JArray(mappedValues);
                    }

                    // convert ph units
                    var phUnits = physical["PHUnits"];
                    if (phUnits != null)
                    {
                        string phUnitsString = phUnits.ToString();
                        if (phUnitsString == "1")
                        {
                            // pH in water = (pH in CaCl X 1.1045) - 0.1375
                            var ph = physical["PH"].Values<double>().ToArray();
                            ph = MathUtilities.Subtract_Value(MathUtilities.Multiply_Value(ph, 1.1045), 0.1375);
                            chemical["PH"] = new JArray(ph);
                        }
                    }
                }
            }

            foreach (var report in JsonUtilities.ChildrenOfType(root, "Report"))
            {
                JsonUtilities.SearchReplaceReportVariableNames(report, ".Analysis.", ".Chemical.");
            }

            foreach (var factor in JsonUtilities.ChildrenOfType(root, "Factor"))
            {
                var specification = factor["Specification"];
                if (specification != null)
                {
                    var specificationString = specification.ToString();
                    specificationString = specificationString.Replace(".Analysis.", ".Chemical.");
                    specificationString = specificationString.Replace("[Analysis]", "[Chemical]");
                    factor["Specification"] = specificationString;
                }
            }

            foreach (var factor in JsonUtilities.ChildrenOfType(root, "CompositeFactor"))
            {
                var specifications = factor["Specifications"];
                if (specifications != null)
                {
                    for (int i = 0; i < specifications.Count(); i++)
                    {
                        var specificationString = specifications[i].ToString();
                        specificationString = specificationString.Replace(".Analysis.", ".Chemical.");
                        specificationString = specificationString.Replace("[Analysis]", "[Chemical]");
                        specifications[i] = specificationString;
                    }
                }
            }

            foreach (var series in JsonUtilities.ChildrenOfType(root, "Series"))
            {
                if (series["XFieldName"] != null)
                {
                    series["XFieldName"] = series["XFieldName"].ToString().Replace("Analysis", "Chemical");
                }
                if (series["YFieldName"] != null)
                {
                    series["YFieldName"] = series["YFieldName"].ToString().Replace("Analysis", "Chemical");
                }
            }

            foreach (var child in JsonUtilities.ChildrenRecursively(root))
            {
                if (JsonUtilities.Type(child) == "Morris" || JsonUtilities.Type(child) == "Sobol")
                {
                    var parameters = child["Parameters"];
                    for (int i = 0; i < parameters.Count(); i++)
                    {
                        var parameterString = parameters[i]["Path"].ToString();
                        parameterString = parameterString.Replace(".Analysis.", ".Chemical.");
                        parameterString = parameterString.Replace("[Analysis]", "[Chemical]");
                        parameters[i]["Path"] = parameterString;
                    }
                }
            }
        }

        /// <summary>
        /// When a factor is under a factors model, insert a permutation model.
        /// </summary>
        /// <param name="root"></param>
        /// <param name="fileName"></param>
        private static void UpgradeToVersion66(JToken root, string fileName)
        {
            foreach (var factors in JsonUtilities.ChildrenRecursively(root as JObject, "Factors"))
            {
                if (JsonUtilities.Children(factors).Count > 1)
                {
                    var permutationsNode = new JObject();
                    permutationsNode["$type"] = "Models.Factorial.Permutation, Models";
                    JsonUtilities.RenameModel(permutationsNode, "Permutation");
                    permutationsNode["Children"] = factors["Children"];
                    var children = new JArray(permutationsNode);
                    factors["Children"] = children;
                }
            }
        }

        /// <summary>
        /// Upgrades to version 67. Sets the Start and End properties
        /// in clock to the values previously stored in StartDate and EndDate.
        /// </summary>
        /// <param name="root"></param>
        /// <param name="fileName"></param>
        private static void UpgradeToVersion67(JObject root, string fileName)
        {
            foreach (JObject clock in JsonUtilities.ChildrenRecursively(root, "Clock"))
            {
                clock["Start"] = clock["StartDate"];
                clock["End"] = clock["EndDate"];
            }
        }

        /// <summary>
        /// Upgrades to version 68. Removes AgPasture.Sward
        /// </summary>
        /// <param name="root"></param>
        /// <param name="fileName"></param>
        private static void UpgradeToVersion68(JObject root, string fileName)
        {
            foreach (JObject sward in JsonUtilities.ChildrenRecursively(root, "Sward"))
            {
                foreach (JObject pastureSpecies in JsonUtilities.Children(sward))
                {
                    if (pastureSpecies["Name"].ToString().Equals("Ryegrass", StringComparison.InvariantCultureIgnoreCase))
                        JsonUtilities.RenameModel(pastureSpecies, "AGPRyegrass");
                    if (pastureSpecies["Name"].ToString().Equals("WhiteClover", StringComparison.InvariantCultureIgnoreCase))
                        JsonUtilities.RenameModel(pastureSpecies, "AGPWhiteClover");
                    pastureSpecies["ResourceName"] = pastureSpecies["Name"];

                    var swardParentChildren = JsonUtilities.Parent(sward)["Children"] as JArray;
                    swardParentChildren.Add(pastureSpecies);
                }
                sward.Remove();
            }

            bool foundAgPastureWhiteClover = false; // as opposed to a PMF whiteclover
            foreach (JObject pastureSpecies in JsonUtilities.ChildrenRecursively(root, "PastureSpecies"))
            {
                if (pastureSpecies["Name"].ToString().Equals("Ryegrass", StringComparison.InvariantCultureIgnoreCase))
                    JsonUtilities.RenameModel(pastureSpecies, "AGPRyegrass");
                if (pastureSpecies["Name"].ToString().Equals("WhiteClover", StringComparison.InvariantCultureIgnoreCase))
                {
                    JsonUtilities.RenameModel(pastureSpecies, "AGPWhiteClover");
                    foundAgPastureWhiteClover = true;
                }

                pastureSpecies["ResourceName"] = pastureSpecies["Name"];
            }

            foreach (JObject soilCrop in JsonUtilities.ChildrenRecursively(root, "SoilCrop"))
            {
                if (soilCrop["Name"].ToString().Equals("SwardSoil", StringComparison.InvariantCultureIgnoreCase))
                    soilCrop.Remove();
                if (soilCrop["Name"].ToString().Equals("RyegrassSoil", StringComparison.InvariantCultureIgnoreCase))
                    JsonUtilities.RenameModel(soilCrop, "AGPRyegrassSoil");
                if (foundAgPastureWhiteClover && soilCrop["Name"].ToString().Equals("WhiteCloverSoil", StringComparison.InvariantCultureIgnoreCase))
                    JsonUtilities.RenameModel(soilCrop, "AGPWhiteCloverSoil");
            }
        }

        /// <summary>
        /// Upgrades to version 69. Fixes link attributes in manager scripts after
        /// link refactoring.
        /// </summary>
        /// <param name="root">The root JSON token.</param>
        /// <param name="fileName">The name of the .apsimx file.</param>
        private static void UpgradeToVersion69(JObject root, string fileName)
        {
            foreach (ManagerConverter manager in JsonUtilities.ChildManagers(root))
            {
                // The linking code previously had a hack which automatically enabled link by name if the target
                // model type is IFunction or Biomass (or any inherited class thereof). I've removed this hack 
                // from the link resolution code, which means that all such links must be adjusted accordingly.

                // [Link(...)] [Units] [...] Biomass -> [Link(ByName = true, ...)] [Units] [...] Biomass
                manager.ReplaceRegex(@"\[Link\(([^\)]+)\)\]((\s*\[[^\]]+\])*\s*(public|private|protected|internal|static|readonly| )*\s*(IFunction|Biomass|CNReductionForCover|CNReductionForTillage|RunoffModel|WaterTableModel|HeightFunction|DecumulateFunction|EndOfDayFunction|LiveOnEventFunction|AccumulateAtEvent|DailyMeanVPD|CERESDenitrificationWaterFactor|CERESDenitrificationTemperatureFactor|CERESMineralisationFOMCNRFactor|DayCentN2OFractionModel|CERESNitrificationpHFactor|CERESNitrificationWaterFactor|CERESUreaHydrolysisModel|CERESMineralisationWaterFactor|CERESMineralisationTemperatureFactor|CERESNitrificationModel|StringComparisonFunction|AccumulateByDate|AccumulateByNumericPhase|TrackerFunction|ArrayFunction|WangEngelTempFunction|BoundFunction|LinearAfterThresholdFunction|SoilWaterScale|MovingAverageFunction|HoldFunction|DeltaFunction|MovingSumFunction|QualitativePPEffect|AccumulateFunction|AddFunction|AgeCalculatorFunction|AirTemperatureFunction|BellCurveFunction|Constant|DivideFunction|ExponentialFunction|ExpressionFunction|ExternalVariable|LessThanFunction|LinearInterpolationFunction|MaximumFunction|MinimumFunction|MultiplyFunction|OnEventFunction|PhaseBasedSwitch|PhaseLookup|PhaseLookupValue|PhotoperiodDeltaFunction|PhotoperiodFunction|PowerFunction|SigmoidFunction|SoilTemperatureDepthFunction|SoilTemperatureFunction|SoilTemperatureWeightedFunction|SplineInterpolationFunction|StageBasedInterpolation|SubtractFunction|VariableReference|WeightedTemperatureFunction|XYPairs|CanopyPhotosynthesis|RUECO2Function|RUEModel|StorageDMDemandFunction|StorageNDemandFunction|InternodeCohortDemandFunction|BerryFillingRateFunction|TEWaterDemandFunction|FillingRateFunction|AllometricDemandFunction|InternodeDemandFunction|PartitionFractionDemandFunction|PopulationBasedDemandFunction|PotentialSizeDemandFunction|RelativeGrowthRateDemandFunction))", @"[Link(Type = LinkType.Child, ByName = true, $1)]$2");

                // [Link] IFunction -> [Link(ByName = true)] IFunction
                manager.ReplaceRegex(@"\[Link\]((\s*\[[^\]]+\])*\s*(public|private|protected|internal|static|readonly| )*\s*(IFunction|Biomass|CNReductionForCover|CNReductionForTillage|RunoffModel|WaterTableModel|HeightFunction|DecumulateFunction|EndOfDayFunction|LiveOnEventFunction|AccumulateAtEvent|DailyMeanVPD|CERESDenitrificationWaterFactor|CERESDenitrificationTemperatureFactor|CERESMineralisationFOMCNRFactor|DayCentN2OFractionModel|CERESNitrificationpHFactor|CERESNitrificationWaterFactor|CERESUreaHydrolysisModel|CERESMineralisationWaterFactor|CERESMineralisationTemperatureFactor|CERESNitrificationModel|StringComparisonFunction|AccumulateByDate|AccumulateByNumericPhase|TrackerFunction|ArrayFunction|WangEngelTempFunction|BoundFunction|LinearAfterThresholdFunction|SoilWaterScale|MovingAverageFunction|HoldFunction|DeltaFunction|MovingSumFunction|QualitativePPEffect|AccumulateFunction|AddFunction|AgeCalculatorFunction|AirTemperatureFunction|BellCurveFunction|Constant|DivideFunction|ExponentialFunction|ExpressionFunction|ExternalVariable|LessThanFunction|LinearInterpolationFunction|MaximumFunction|MinimumFunction|MultiplyFunction|OnEventFunction|PhaseBasedSwitch|PhaseLookup|PhaseLookupValue|PhotoperiodDeltaFunction|PhotoperiodFunction|PowerFunction|SigmoidFunction|SoilTemperatureDepthFunction|SoilTemperatureFunction|SoilTemperatureWeightedFunction|SplineInterpolationFunction|StageBasedInterpolation|SubtractFunction|VariableReference|WeightedTemperatureFunction|XYPairs|CanopyPhotosynthesis|RUECO2Function|RUEModel|StorageDMDemandFunction|StorageNDemandFunction|InternodeCohortDemandFunction|BerryFillingRateFunction|TEWaterDemandFunction|FillingRateFunction|AllometricDemandFunction|InternodeDemandFunction|PartitionFractionDemandFunction|PopulationBasedDemandFunction|PotentialSizeDemandFunction|RelativeGrowthRateDemandFunction))", @"[Link(Type = LinkType.Child, ByName = true)]$1");

                // Here I assume that all [LinkByPath] links will have a path argument supplied.
                // [LinkByPath(...)] -> [Link(Type = LinkType.Path, ...)]
                manager.ReplaceRegex(@"\[LinkByPath\(([^\)]+)\)", @"[Link(Type = LinkType.Path, $1)");

                // [ParentLink(...)] -> [Link(Type = LinkType.Ancestor, ...)]
                manager.ReplaceRegex(@"\[ParentLink\(([^\)]+)\)", @"[Link(Type = LinkType.Ancestor, $1)");

                // [ParentLink] -> [Link(Type = LinkType.Ancestor, ByName = false)]
                manager.Replace("[ParentLink]", "[Link(Type = LinkType.Ancestor)]", caseSensitive: true);

                // [ScopedLinkByName(...)] -> [Link(ByName = true, ...)]
                manager.ReplaceRegex(@"\[ScopedLinkByName\(([^\)]+)\)", @"[Link(ByName = true, $1)");

                // [ScopedLinkByName] -> [Link(ByName = true)]
                manager.Replace("[ScopedLinkByName]", "[Link(ByName = true)]", caseSensitive: true);

                // [ScopedLink(...)] -> [Link(...)]
                manager.ReplaceRegex(@"\[ScopedLink\(([^\)]+)\)", @"[Link($1)");

                // [ScopedLink] -> [Link]
                manager.Replace("[ScopedLink]", "[Link]", caseSensitive: true);

                // [ChildLinkByName(...)] -> [Link(Type = LinkType.Child, ByName = true, ...)]
                manager.ReplaceRegex(@"\[ChildLinkByName\(([^\)]+)\)", @"[Link(Type = LinkType.Child, ByName = true, $1)");

                // [ChildLinkByName] -> [Link(Type = LinkType.Child, ByName = true)]
                manager.Replace("[ChildLinkByName]", "[Link(Type = LinkType.Child, ByName = true)]", caseSensitive: true);

                // [ChildLink(...)] -> [Link(Type = LinkType.Child, ...)]
                manager.ReplaceRegex(@"\[ChildLink\(([^\)]+)\)", @"[Link(Type = LinkType.Child, $1)");

                // [ChildLink] -> [Link(Type = LinkType.Child)]
                manager.Replace("[ChildLink]", "[Link(Type = LinkType.Child)]", caseSensitive: true);

                manager.Save();
            }
        }

        /// <summary>
        /// Changes the type of the Stock component inital values genotypes array
        /// from StockGeno to SingleGenotypeInits.
        /// </summary>
        /// <param name="root">The root JSON token.</param>
        /// <param name="fileName">The name of the apsimx file.</param>
        private static void UpgradeToVersion70(JObject root, string fileName)
        {
            foreach (var stockNode in JsonUtilities.ChildrenOfType(root, "Stock"))
            {
                // for each element of GenoTypes[]
                var genotypes = stockNode["GenoTypes"];
                for (int i = 0; i < genotypes.Count(); i++)
                {
                    genotypes[i]["$type"] = "Models.GrazPlan.SingleGenotypeInits, Models";
                    double dr = Convert.ToDouble(genotypes[i]["DeathRate"]);
                    double drw = Convert.ToDouble(genotypes[i]["WnrDeathRate"]);
                    genotypes[i]["DeathRate"] = new JArray(new double[] {dr , drw });
                    genotypes[i]["PotFleeceWt"] = genotypes[i]["RefFleeceWt"];
                    genotypes[i]["Conceptions"] = genotypes[i]["Conception"];
                    genotypes[i]["GenotypeName"] = genotypes[i]["Name"];
                }
            }
        }

        /// <summary>
        /// Alters all existing linint functions to have a child variable reference IFunction called XValue instead of a
        /// string property called XProperty that IFunction then had to locate
        /// </summary>
        /// <param name="root">The root JSON token.</param>
        /// <param name="fileName">The name of the apsimx file.</param>
        private static void UpgradeToVersion71(JObject root, string fileName)
        {
            foreach (JObject linint in JsonUtilities.ChildrenRecursively(root, "LinearInterpolationFunction"))
            {
                VariableReference varRef = new VariableReference();
                varRef.Name = "XValue";
                varRef.VariableName = linint["XProperty"].ToString();
                JsonUtilities.AddModel(linint, varRef);
                linint.Remove("XProperty");
            }
        }

        /// <summary>
        /// Remove .Value() from all variable references because it is redundant
        /// </summary>
        /// <param name="root">The root JSON token.</param>
        /// <param name="fileName">The name of the apsimx file.</param>
        private static void UpgradeToVersion72(JObject root, string fileName)
        {
            foreach (var varRef in JsonUtilities.ChildrenRecursively(root, "VariableReference"))
                varRef["VariableName"] = varRef["VariableName"].ToString().Replace(".Value()", "");

            foreach (var report in JsonUtilities.ChildrenOfType(root, "Report"))
                JsonUtilities.SearchReplaceReportVariableNames(report, ".Value()", "");

            foreach (var graph in JsonUtilities.ChildrenOfType(root, "Series"))
            {
                if(graph["XFieldName"] != null)
                    graph["XFieldName"] = graph["XFieldName"].ToString().Replace(".Value()", "");
                if (graph["X2FieldName"] != null)
                    graph["X2FieldName"] = graph["X2FieldName"].ToString().Replace(".Value()", "");
                if (graph["YFieldName"] != null)
                    graph["YFieldName"] = graph["YFieldName"].ToString().Replace(".Value()", "");
                if (graph["Y2FieldName"] != null)
                    graph["Y2FieldName"] = graph["Y2FieldName"].ToString().Replace(".Value()", "");
            }
        }

        /// <summary>
        /// Alters all existing AllometricDemand functions to have a child variable reference IFunction called XValue and YValue instead of 
        /// string property called XProperty and YProperty that it then had to locate.  Aiming to get all things using get for properties
        /// to be doing it via Variable reference so we can stream line scoping rules
        /// </summary>
        /// <param name="root">The root JSON token.</param>
        /// <param name="fileName">The name of the apsimx file.</param>
        private static void UpgradeToVersion73(JObject root, string fileName)
        {
            foreach (JObject Alomet in JsonUtilities.ChildrenRecursively(root, "AllometricDemandFunction"))
            {
                VariableReference XvarRef = new VariableReference();
                XvarRef.Name = "XValue";
                XvarRef.VariableName = Alomet["XProperty"].ToString();
                JsonUtilities.AddModel(Alomet, XvarRef);
                Alomet.Remove("XProperty");
                VariableReference YvarRef = new VariableReference();
                YvarRef.Name = "YValue";
                YvarRef.VariableName = Alomet["YProperty"].ToString();
                JsonUtilities.AddModel(Alomet, YvarRef);
                Alomet.Remove("YProperty");

            }
        }

        /// <summary>
        /// Changes the Surface Organic Matter property FractionFaecesAdded to 1.0
        /// </summary>
        /// <param name="root">The root JSON token.</param>
        /// <param name="fileName">The name of the apsimx file.</param>
        private static void UpgradeToVersion74(JObject root, string fileName)
        {
            foreach (JObject som in JsonUtilities.ChildrenRecursively(root, "SurfaceOrganicMatter"))
                som["FractionFaecesAdded"] = "1.0";
        }

        /// <summary>
        /// Change TreeLeafAreas to ShadeModiers in Tree Proxy
        /// </summary>
        /// <param name="root">The root JSON token.</param>
        /// <param name="fileName">The name of the apsimx file.</param>
        private static void UpgradeToVersion75(JObject root, string fileName)
        {
            foreach (JObject TreeProxy in JsonUtilities.ChildrenRecursively(root, "TreeProxy"))
            {
                TreeProxy["ShadeModifiers"] = TreeProxy["TreeLeafAreas"];
                // ShadeModifiers is sometimes null (not sure why) so fill it with 1s using Heights to get array length
                var SM = TreeProxy["Heights"].Values<double>().ToArray();  
                for (int i = 0; i < SM.Count(); i++)
                    SM[i] = 1.0;
                TreeProxy["ShadeModifiers"] = new JArray(SM);
            }
        }

        /// <summary>
        /// Change flow_urea to FlowUrea in soil water
        /// </summary>
        /// <param name="root">The root JSON token.</param>
        /// <param name="fileName">The name of the apsimx file.</param>
        private static void UpgradeToVersion76(JObject root, string fileName)
        {
            foreach (var manager in JsonUtilities.ChildManagers(root))
            {
                if (manager.Replace(".flow_urea", ".FlowUrea"))
                    manager.Save();
            }
            foreach (var report in JsonUtilities.ChildrenOfType(root, "Report"))
            {
                JsonUtilities.SearchReplaceReportVariableNames(report, ".flow_urea", ".FlowUrea");
            }
        }

        /// <summary>
        /// Change the property in Stock to Genotypes
        /// </summary>
        /// <param name="root"></param>
        /// <param name="fileName"></param>
        private static void UpgradeToVersion77(JObject root, string fileName)
        {
            foreach (var manager in JsonUtilities.ChildManagers(root))
            {
                if (manager.Replace(".GenoTypes", ".Genotypes"))
                    manager.Save();
            }
            foreach (var stock in JsonUtilities.ChildrenOfType(root, "Stock"))
            {
                JsonUtilities.SearchReplaceReportVariableNames(stock, ".GenoTypes", ".Genotypes");
            }
        }

        /// <summary>
        /// Change the namespace for SimpleGrazing
        /// </summary>
        /// <param name="root"></param>
        /// <param name="fileName"></param>
        private static void UpgradeToVersion78(JObject root, string fileName)
        {
            foreach (var simpleGrazing in JsonUtilities.ChildrenOfType(root, "SimpleGrazing"))
            {
                simpleGrazing["$type"] = "Models.AgPasture.SimpleGrazing, Models";
            }
        }

        /// <summary>
        /// Change manager method and AgPasture variable names.
        /// </summary>
        /// <param name="root"></param>
        /// <param name="fileName"></param>
        private static void UpgradeToVersion79(JObject root, string fileName)
        {
            Tuple<string, string>[] changes =
            {
                new Tuple<string, string>(".Graze(", ".RemoveBiomass("),
                new Tuple<string, string>(".EmergingTissuesWt",   ".EmergingTissue.Wt"),
                new Tuple<string, string>(".EmergingTissuesN",    ".EmergingTissue.N"),
                new Tuple<string, string>(".DevelopingTissuesWt", ".DevelopingTissue.Wt"),
                new Tuple<string, string>(".DevelopingTissuesN",  ".DevelopingTissue.N"),
                new Tuple<string, string>(".MatureTissuesWt", ".MatureTissue.Wt"),
                new Tuple<string, string>(".MatureTissuesN",  ".MatureTissue.N"),
                new Tuple<string, string>(".DeadTissuesWt", ".DeadTissue.Wt"),
                new Tuple<string, string>(".DeadTissuesN",  ".DeadTissue.N")
            };

            foreach (var manager in JsonUtilities.ChildManagers(root))
            {
                bool managerChanged = false;

                foreach (var replacement in changes)
                {
                    if (manager.Replace(replacement.Item1, replacement.Item2))
                        managerChanged = true;
                }
                if (managerChanged)
                    manager.Save();
            }
            foreach (var report in JsonUtilities.ChildrenOfType(root, "Report"))
            {
                foreach (var replacement in changes)
                    JsonUtilities.SearchReplaceReportVariableNames(report, replacement.Item1, replacement.Item2);
            }
        }

        /// <summary>
        /// Replace ExcelMultiInput with ExcelInput.
        /// Change ExcelInput.FileName from a string into a string[].
        /// </summary>
        /// <param name="root"></param>
        /// <param name="fileName"></param>
        private static void UpgradeToVersion80(JObject root, string fileName)
        {
            // Rename ExcelInput.FileName to FileNames and make it an array.
            foreach (JObject excelInput in JsonUtilities.ChildrenRecursively(root, "ExcelInput"))
            {
                if (excelInput["FileName"] != null)
                    excelInput["FileNames"] = new JArray(excelInput["FileName"].Value<string>());
            }

            // Replace ExcelMultiInput with an ExcelInput.
            foreach (JObject excelMultiInput in JsonUtilities.ChildrenRecursively(root, "ExcelMultiInput"))
            {
                excelMultiInput["$type"] = "Models.PostSimulationTools.ExcelInput, Models";
            }
        }


        /// <summary>
        /// Seperate life cycle process class into Growth, Transfer and Mortality classes.
        /// </summary>
        /// <param name="root"></param>
        /// <param name="fileName"></param>
        private static void UpgradeToVersion81(JObject root, string fileName)
        {
            // Rename ExcelInput.FileName to FileNames and make it an array.
            foreach (JObject LSP in JsonUtilities.ChildrenRecursively(root, "LifeStageProcess"))
            {
                if (int.Parse(LSP["ProcessAction"].ToString()) == 0) //Process is Transfer
                {
                    LSP["$type"] = "Models.LifeCycle.LifeStageTransfer, Models";
                }
                else if (int.Parse(LSP["ProcessAction"].ToString()) == 1) //Process is PhysiologicalGrowth
                {
                    LSP["$type"] = "Models.LifeCycle.LifeStageGrowth, Models";
                }
                else if (int.Parse(LSP["ProcessAction"].ToString()) == 2) //Process is Mortality
                {
                    LSP["$type"] = "Models.LifeCycle.LifeStageMortality, Models";
                }
                
            }

            foreach (JObject LSRP in JsonUtilities.ChildrenRecursively(root, "LifeStageReproductionProcess"))
            {
                LSRP["$type"] = "Models.LifeCycle.LifeStageReproduction, Models";
            }

            foreach (JObject LSIP in JsonUtilities.ChildrenRecursively(root, "LifeStageImmigrationProcess"))
            {
                LSIP["$type"] = "Models.LifeCycle.LifeStageImmigration, Models";
            }
        }

        /// <summary>
        /// Add Critical N Conc (if not existing) to all Root Objects by copying the maximum N conc
        /// </summary>
        /// <param name="root"></param>
        /// <param name="fileName"></param>
        private static void UpgradeToVersion82(JObject root, string fileName)
        {
            foreach (JObject r in JsonUtilities.ChildrenRecursively(root, "Root"))
            {
                if (JsonUtilities.ChildWithName(r, "CriticalNConc") == null)
                {
                    JObject minNConc = JsonUtilities.ChildWithName(r, "MinimumNConc");
                    if (minNConc == null)
                        throw new Exception("Root has no CriticalNConc or MaximumNConc");

                    VariableReference varRef = new VariableReference();
                    varRef.Name = "CriticalNConc";
                    varRef.VariableName = "[Root].MinimumNConc";
                    JsonUtilities.AddModel(r, varRef);                    
                }
            }
        }

        /// <summary>
        /// Remove .Value() from everywhere possible.
        /// </summary>
        /// <param name="root"></param>
        /// <param name="fileName"></param>
        private static void UpgradeToVersion83(JObject root, string fileName)
        {
            // 1. Report
            foreach (JObject report in JsonUtilities.ChildrenRecursively(root, "Report"))
            {
                JArray variables = report["VariableNames"] as JArray;
                if (variables == null)
                    continue;

                for (int i = 0; i < variables.Count; i++)
                    variables[i] = variables[i].ToString().Replace(".Value()", "");
            }

            // 2. ExpressionFunction
            foreach (JObject function in JsonUtilities.ChildrenRecursively(root, "ExpressionFunction"))
                function["Expression"] = function["Expression"].ToString().Replace(".Value()", "");
        }

        /// <summary>
        /// Renames the Input.FileName property to FileNames and makes it an array.
        /// </summary>
        /// <param name="root"></param>
        /// <param name="fileName"></param>
        private static void UpgradeToVersion84(JObject root, string fileName)
        {
            foreach (JObject input in JsonUtilities.ChildrenRecursively(root, "Input"))
                if (input["FileName"] != null)
                    input["FileNames"] = new JArray(input["FileName"]);
        }

        /// <summary>
        /// Add a field to the Checkpoints table.
        /// </summary>
        /// <param name="root"></param>
        /// <param name="fileName"></param>
        private static void UpgradeToVersion85(JObject root, string fileName)
        {
            SQLite db = new SQLite();
            var dbFileName = Path.ChangeExtension(fileName, ".db");
            if (File.Exists(dbFileName))
            {
                db.OpenDatabase(dbFileName, false);
                if (db.TableExists("_Checkpoints"))
                {
                    if (!db.GetTableColumns("_Checkpoints").Contains("OnGraphs"))
                    {
                        db.AddColumn("_Checkpoints", "OnGraphs", "integer");
                    }
                }
            }
        }


        /// <summary>
        /// Add new methods structure to OrganArbitrator.
        /// </summary>
        /// <param name="root"></param>
        /// <param name="fileName"></param>
        private static void UpgradeToVersion86(JObject root, string fileName)
        {
            foreach (var arbitrator in JsonUtilities.ChildrenOfType(root, "OrganArbitrator"))
            {
                //remove DMArbitrator, and NArbitrator
                var children = JsonUtilities.Children(arbitrator);
                var exdm = children.Find(c => JsonUtilities.Name(c).Equals("dmArbitrator", StringComparison.OrdinalIgnoreCase));
                JsonUtilities.RemoveChild(arbitrator, JsonUtilities.Name(exdm));

                var exn = children.Find(c => JsonUtilities.Name(c).Equals("nArbitrator", StringComparison.OrdinalIgnoreCase));
                JsonUtilities.RemoveChild(arbitrator, JsonUtilities.Name(exn));

                JsonUtilities.RenameModel(exdm, "ArbitrationMethod");
                JsonUtilities.RenameModel(exn, "ArbitrationMethod");

                //Add DMArbitration
                var dm = JsonUtilities.CreateNewChildModel(arbitrator, "DMArbitration", "Models.PMF.BiomassTypeArbitrator");
                var folder = JsonUtilities.CreateNewChildModel(dm, "PotentialPartitioningMethods", "Models.Core.Folder");
                JsonUtilities.CreateNewChildModel(folder, "ReallocationMethod", "Models.PMF.Arbitrator.ReallocationMethod");
                JsonUtilities.CreateNewChildModel(folder, "AllocateFixationMethod", "Models.PMF.Arbitrator.AllocateFixationMethod");
                JsonUtilities.CreateNewChildModel(folder, "RetranslocationMethod", "Models.PMF.Arbitrator.RetranslocationMethod");
                JsonUtilities.CreateNewChildModel(folder, "SendPotentialDMAllocationsMethod", "Models.PMF.Arbitrator.SendPotentialDMAllocationsMethod");

                folder = JsonUtilities.CreateNewChildModel(dm, "AllocationMethods", "Models.Core.Folder");
                JsonUtilities.CreateNewChildModel(folder, "NutrientConstrainedAllocationMethod", "Models.PMF.Arbitrator.NutrientConstrainedAllocationMethod");
                JsonUtilities.CreateNewChildModel(folder, "DryMatterAllocationsMethod", "Models.PMF.Arbitrator.DryMatterAllocationsMethod");

                JArray dmChildren = dm["Children"] as JArray;
                dmChildren.Add(exdm);

                //Add N Arbitration
                var n = JsonUtilities.CreateNewChildModel(arbitrator, "NArbitration", "Models.PMF.BiomassTypeArbitrator");
                folder = JsonUtilities.CreateNewChildModel(n, "PotentialPartitioningMethods", "Models.Core.Folder");
                JsonUtilities.CreateNewChildModel(folder, "ReallocationMethod", "Models.PMF.Arbitrator.ReallocationMethod");

                folder = JsonUtilities.CreateNewChildModel(n, "ActualPartitioningMethods", "Models.Core.Folder");
                JsonUtilities.CreateNewChildModel(folder, "AllocateFixationMethod", "Models.PMF.Arbitrator.AllocateFixationMethod");
                JsonUtilities.CreateNewChildModel(folder, "RetranslocationMethod", "Models.PMF.Arbitrator.RetranslocationMethod");

                folder = JsonUtilities.CreateNewChildModel(n, "AllocationMethods", "Models.Core.Folder");
                JsonUtilities.CreateNewChildModel(folder, "NitrogenAllocationsMethod", "Models.PMF.Arbitrator.NitrogenAllocationsMethod");

                JArray nChildren = n["Children"] as JArray;
                nChildren.Add(exn);
                var allocatesMethod = JsonUtilities.CreateNewChildModel(n, "AllocateUptakesMethod", "Models.PMF.Arbitrator.AllocateUptakesMethod");

                var water = JsonUtilities.CreateNewChildModel(arbitrator, "WaterUptakeMethod", "Models.PMF.Arbitrator.WaterUptakeMethod");
                var nitrogen = JsonUtilities.CreateNewChildModel(arbitrator, "NitrogenUptakeMethod", "Models.PMF.Arbitrator.NitrogenUptakeMethod");
            }
        }

        /// <summary>
        /// Remove Models.Report namespace.
        /// </summary>
        /// <param name="root"></param>
        /// <param name="fileName"></param>
        private static void UpgradeToVersion87(JObject root, string fileName)
        {
            // Fix type of Report nodes
            foreach (JObject report in JsonUtilities.ChildrenRecursively(root, "Report"))
                report["$type"] = report["$type"].ToString().Replace("Report.Report", "Report");

            // Fix type of all models in the now-removed Models.Graph namespace
            foreach (JObject model in JsonUtilities.ChildrenRecursively(root))
                model["$type"] = model["$type"].ToString().Replace("Models.Graph.", "Models.");

            // Fix graph axes - these are a property of graphs, not a model themselves
            foreach (JObject graph in JsonUtilities.ChildrenRecursively(root, "Graph"))
            {
                JArray axes = graph["Axis"] as JArray;
                if (axes != null)
                    foreach (JObject axis in axes)
                        axis["$type"] = axis["$type"].ToString().Replace("Models.Graph", "Models");
            }

            // Fix nutrient directed graphs - the nodes/arcs are not children, but
            // need to have their types fixed.
            foreach (JObject nutrient in JsonUtilities.ChildrenRecursively(root, "Nutrient"))
            {
                JObject directedGraph = nutrient["DirectedGraphInfo"] as JObject;
                if (directedGraph != null)
                {
                    directedGraph["$type"] = directedGraph["$type"].ToString().Replace("Models.Graph.", "Models.");
                    JArray nodes = directedGraph["Nodes"] as JArray;
                    if (nodes != null)
                        foreach (JObject node in nodes)
                            node["$type"] = node["$type"].ToString().Replace("Models.Graph.", "Models.");
                    JArray arcs = directedGraph["Arcs"] as JArray;
                    if (arcs != null)
                        foreach (JObject arc in arcs)
                            arc["$type"] = arc["$type"].ToString().Replace("Models.Graph.", "Models.");
                }
            }

            // Replace ExcelMultiInput with an ExcelInput.
            foreach (ManagerConverter manager in JsonUtilities.ChildManagers(root))
            {
                manager.Replace("Models.Report", "Models");
                manager.Replace("using Report", "using Models");
                //manager.ReplaceRegex("(using Models.+)using Models", "$1");
                manager.Replace("Report.Report", "Report");

                manager.Replace("Models.Graph", "Models");
                manager.Replace("Graph.Graph", "Graph");

                List<string> usingStatements = manager.GetUsingStatements().ToList();
                usingStatements.Remove("Models.Graph");
                usingStatements.Remove("Graph");

                manager.SetUsingStatements(usingStatements.Distinct());

                manager.Save();
            }
        }
		
        /// <summary>
        /// Replace SoilWater model with WaterBalance model.
        /// </summary>
        /// <param name="root"></param>
        /// <param name="fileName"></param>
        private static void UpgradeToVersion88(JObject root, string fileName)
        {
            foreach (JObject soilWater in JsonUtilities.ChildrenRecursively(root, "SoilWater"))
            {
                soilWater["$type"] = "Models.WaterModel.WaterBalance, Models";
                soilWater["ResourceName"] = "WaterBalance";
                if (soilWater["discharge_width"] != null)
                    soilWater["DischargeWidth"] = soilWater["discharge_width"];
                if (soilWater["catchment_area"] != null)
                    soilWater["CatchmentArea"] = soilWater["catchment_area"];
            }

            foreach (var manager in JsonUtilities.ChildManagers(root))
            {
                bool managerChanged = false;

                var declarations = manager.GetDeclarations();
                foreach (var declaration in declarations)
                {
                    if (declaration.TypeName == "SoilWater")
                    {
                        declaration.TypeName = "ISoilWater";
                        managerChanged = true;
                    }
                }

                if (managerChanged)
                {
                    manager.SetDeclarations(declarations);

                    var usings = manager.GetUsingStatements().ToList();
                    if (!usings.Contains("Models.Interfaces"))
                    {
                        usings.Add("Models.Interfaces");
                        manager.SetUsingStatements(usings);
                    }
                }

                if (manager.Replace(" as SoilWater", ""))
                    managerChanged = true;
                if (manager.Replace("solute_flow_eff", "SoluteFlowEfficiency"))
                    managerChanged = true;
                if (manager.Replace("solute_flux_eff", "SoluteFluxEfficiency"))
                    managerChanged = true;
                if (manager.Replace("[EventSubscribe(\"Commencing\")", "[EventSubscribe(\"StartOfSimulation\")"))
                    managerChanged = true;

                if (managerChanged)
                    manager.Save();
            }

            foreach (var report in JsonUtilities.ChildrenOfType(root, "Report"))
            {
                JsonUtilities.SearchReplaceReportVariableNames(report, "solute_flow_eff", "SoluteFlowEfficiency");
                JsonUtilities.SearchReplaceReportVariableNames(report, "solute_flux_eff", "SoluteFluxEfficiency");
            }

        }

        /// <summary>
        /// Replace 'avg' with 'mean' in report variables.
        /// </summary>
        /// <param name="root"></param>
        /// <param name="fileName"></param>
        private static void UpgradeToVersion89(JObject root, string fileName)
        {
            foreach (var report in JsonUtilities.ChildrenOfType(root, "Report"))
                JsonUtilities.SearchReplaceReportVariableNames(report, "avg of ", "mean of ");
        }

        /// <summary>
<<<<<<< HEAD
        /// Fixes a bug where a manager script's children were being serialized.
        /// When attempting to reopen the file, the script's type cannot be resolved.
        /// This converter will strip out all script children of managers under replacements.
        /// </summary>
        /// <param name="root">Root node.</param>
        /// <param name="fileName">Path to the .apsimx file.</param>
        private static void UpgradeToVersion90(JObject root, string fileName)
        {
            foreach (JObject replacements in JsonUtilities.ChildrenRecursively(root, "Replacements"))
                foreach (JObject manager in JsonUtilities.ChildrenRecursively(root, "Manager"))
                    JsonUtilities.RemoveChild(manager, "Script");
=======
        /// Add progeny destination phase and mortality function.
        /// </summary>
        /// <param name="root"></param>
        /// <param name="fileName"></param>
        private static void UpgradeToVersion900(JObject root, string fileName)
        {
            foreach (JObject LC in JsonUtilities.ChildrenRecursively(root, "LifeCycle"))
            {
                foreach (JObject LP in JsonUtilities.ChildrenRecursively(LC, "LifeCyclePhase"))
                {
                    JsonUtilities.AddConstantFunctionIfNotExists(LP, "Migration", "0.0");
                    JObject ProgDest = JsonUtilities.CreateNewChildModel(LP, "ProgenyDestination", "Models.LifeCycle.ProgenyDestinationPhase");
                    ProgDest["NameOfLifeCycleForProgeny"] = LC["Name"].ToString();
                    ProgDest["NameOfPhaseForProgeny"] = LP["NameOfPhaseForProgeny"].ToString();
                }
            }
>>>>>>> 8379e94d
        }

        /// <summary>
        /// Refactor LifeCycle model
        /// </summary>
        /// <param name="root">The root JSON token.</param>
        /// <param name="fileName">The name of the apsimx file.</param>
        private static void UpgradeToVersion890(JObject root, string fileName)
        {
            //Method to convert LifeCycleProcesses to functions
            void ChangeToFunction(JObject LifePhase, string OldType, string NewName, string FunctType, string SubFunctType = "")
            {
                JArray children = LifePhase["Children"] as JArray;
                var Process = JsonUtilities.ChildrenOfType(LifePhase, OldType);
                if (Process.Count >= 1)
                {
                    bool FirstProc = true;
                    JObject funct = new JObject();
                    JArray ChildFunctions = new JArray();
                    foreach (var proc in Process)
                    {
                        if (FunctType == "Add")
                        {
                            if (FirstProc)
                            {
                                funct["$type"] = "Models.Functions.AddFunction, Models";
                                funct["Name"] = NewName;
                                FirstProc = false;
                            }
                            foreach (var c in proc["Children"])
                            {
                                if ((SubFunctType == "All") && (c["$type"].ToString() != "Models.Memo, Models"))
                                {
                                    JObject cld = new JObject();
                                    cld["$type"] = "Models.Functions.MultiplyFunction, Models";
                                    cld["Name"] = c["Name"].ToString();
                                    JObject Popn = new JObject();
                                    Popn["$type"] = "Models.Functions.VariableReference, Models";
                                    Popn["Name"] = "CohortPopulation";
                                    Popn["VariableName"] = "[" + LifePhase["Name"].ToString() + "].CurrentCohort.Population";
                                    JArray kids = new JArray();
                                    kids.Add(Popn);
                                    kids.Add(c);
                                    cld["Children"] = kids;
                                    ChildFunctions.Add(cld);
                                }
                                else
                                    ChildFunctions.Add(c);
                            }
                        }
                        else if (FunctType == "Multiply")
                        {
                            if (FirstProc)
                            {
                                funct["$type"] = "Models.Functions.MultiplyFunction, Models";
                                funct["Name"] = NewName;
                                JObject Popn = new JObject();
                                Popn["$type"] = "Models.Functions.VariableReference, Models";
                                Popn["Name"] = "CohortPopulation";
                                Popn["VariableName"] = "[" + LifePhase["Name"].ToString() + "].CurrentCohort.Population";
                                ChildFunctions.Add(Popn);
                                FirstProc = false;
                            }
                            if (SubFunctType == "All")
                            {
                                foreach (JObject kid in proc["Children"])
                                    ChildFunctions.Add(kid);
                            }
                            else if (SubFunctType == "Min")
                            {
                                JObject Min = new JObject();
                                Min["$type"] = "Models.Functions.MinimumFunction, Models";
                                Min["Name"] = "ProgenyRate";
                                Min["Children"] = proc["Children"];
                                ChildFunctions.Add(Min);
                            }
                        }
                        else
                            throw new Exception("Something got Funct up");

                        JsonUtilities.RemoveChild(LifePhase, proc["Name"].ToString());
                    }
                    funct["Children"] = ChildFunctions;
                    children.Add(funct);
                }
                else
                    JsonUtilities.AddConstantFunctionIfNotExists(LifePhase, NewName, "0.0");
            }

            // Method to add infestation object
            void AddInfestObject(string Name, JToken zone, string Org, string Phase, JArray ChildFunction, int typeIndex)
            {
                JObject Infest = JsonUtilities.CreateNewChildModel(zone, Name, "Models.LifeCycle.Infestation");
                Infest["TypeOfInfestation"] = typeIndex;
                Infest["InfestingOrganisumName"] = Org;
                Infest["InfestingPhaseName"] = Phase;
                Infest["ChronoAgeOfImmigrants"] = 0;
                Infest["PhysAgeOfImmigrants"] = 0.2;
                Infest["Children"] = ChildFunction;
            }

            foreach (JObject LC in JsonUtilities.ChildrenRecursively(root, "LifeCycle"))
            {
                List<string> ChildPhases = new List<string>();
                JToken zone = JsonUtilities.Parent(LC);

                foreach (JObject LP in JsonUtilities.ChildrenRecursively(LC, "LifeStage"))
                {
                    LP["$type"] = "Models.LifeCycle.LifeCyclePhase, Models";
                    var ReproductiveProcess = JsonUtilities.ChildrenOfType(LP, "LifeStageReproduction");
                    //Convert LifeCycleProcesses to functions
                    ChangeToFunction(LP, "LifeStageImmigration", "Immigration", "Add");
                    ChangeToFunction(LP, "LifeStageGrowth", "Development", "Add");
                    ChangeToFunction(LP, "LifeStageMortality", "Mortality", "Add", "All");
                    ChangeToFunction(LP, "LifeStageReproduction", "Reproduction", "Multiply", "Min");
                    ChangeToFunction(LP, "LifeStageTransfer", "Graduation", "Multiply", "All");

                    //If functionality present in Graduation, move to development and delete graduation
                    var Dev = JsonUtilities.ChildWithName(LP, "Development");
                    var Grad = JsonUtilities.ChildWithName(LP, "Graduation");
                    if (Dev["$type"].ToString() == "Models.Functions.Constant, Models") //There was no functionality in Development
                    {
                        JsonUtilities.RemoveChild(LP, "Development");
                        Grad["Name"] = "Development"; //Set Graduation function to be Development
                        JsonUtilities.RemoveChild(Grad, "CohortPopulation");
                    }
                    else
                        JsonUtilities.RemoveChild(LP, "Graduation");

                    //Fix variable references
                    foreach (JObject xv in JsonUtilities.ChildrenOfType(LP, "VariableReference"))
                    {
                        if (xv["VariableName"].ToString() == "[LifeCycle].CurrentLifeStage.CurrentCohort.PhenoAge")
                            xv["VariableName"] = "[" + LP["Name"] + "].CurrentCohort.ChronologicalAge";
                    }
                    foreach (JObject xv in JsonUtilities.ChildrenOfType(LP, "LinearAfterThresholdFunction"))
                    {
                        if (xv["XProperty"].ToString() == "[LifeCycle].CurrentLifeStage.CurrentCohort.PhenoAge")
                            xv["XProperty"] = "[" + LP["Name"] + "].CurrentCohort.ChronologicalAge";
                    }

                    if (ReproductiveProcess.Count >= 1)
                    {
                        LP["NameOfPhaseForProgeny"] = ReproductiveProcess[0]["TransferTo"].ToString();
                    }
                    ChildPhases.Add(LP["Name"].ToString());
                }

                //Move immigration function from life phase to infestation event
                foreach (JObject LP in JsonUtilities.ChildrenRecursively(LC, "LifeCyclePhase"))
                {
                    JObject NumberFunction = JsonUtilities.ChildWithName(LP, "Immigration");
                    NumberFunction["Name"] = "NumberOfImmigrants";
                    JArray ChildFunction = new JArray();
                    ChildFunction.Add(NumberFunction);
                    if ((NumberFunction["$type"].ToString() == "Models.Functions.Constant, Models") &&
                        (double.Parse(NumberFunction["FixedValue"].ToString()) == 0.0))
                    {
                        //Don't add immigration event, not needed
                    }
                    else
                    {
                        AddInfestObject("Ongoing Infestation " + LP["Name"], zone, LC["Name"].ToString(), LP["Name"].ToString(), ChildFunction, 3);
                    }
                    JsonUtilities.RemoveChild(LP, "NumberOfImmigrants");
                }

                // Add infestation phase for initial populations
                int cou = 0;
                foreach (double init in LC["InitialPopulation"])
                {
                    if (init > 0)
                    {
                        string Name = "Initial Infestation " + ChildPhases[cou];
                        JObject NumberFunction = new JObject();
                        NumberFunction["$type"] = "Models.Functions.Constant, Models";
                        NumberFunction["Name"] = "NumberOfImmigrants";
                        NumberFunction["FixedValue"] = init;
                        JArray ChildFunction = new JArray();
                        ChildFunction.Add(NumberFunction);
                        AddInfestObject(Name, zone, LC["Name"].ToString(), ChildPhases[cou], ChildFunction, 0);
                        cou += 1;
                    }
                }
            }
            foreach (var report in JsonUtilities.ChildrenOfType(root, "Report"))
            {
                JsonUtilities.SearchReplaceReportVariableNames(report, "Migrants", "Graduates");
                JsonUtilities.SearchReplaceReportVariableNames(report, "Mortality", "Mortalities");
                JsonUtilities.SearchReplaceReportVariableNames(report, "PhenologicalAge", "PhysiologicalAge");
            }

            foreach (var manager in JsonUtilities.ChildManagers(root))
            {
                manager.Replace("LifeCycle.LifeStage", "LifeCycle.LifeCyclePhase");
                manager.Save();
            }
        }

            /// <summary>
            /// Changes initial Root Wt to an array.
            /// </summary>
            /// <param name="root">The root JSON token.</param>
            /// <param name="fileName">The name of the apsimx file.</param>
            private static void UpgradeToVersion99(JObject root, string fileName)
        {
            // Delete all alias children.
            foreach (var soilNitrogen in JsonUtilities.ChildrenOfType(root, "SoilNitrogen"))
            {
                var parent = JsonUtilities.Parent(soilNitrogen);
                var nutrient = JsonUtilities.CreateNewChildModel(parent, "Nutrient", "Models.Soils.Nutrients.Nutrient");
                nutrient["ResourceName"] = "Nutrient";
                soilNitrogen.Remove();
            }

            foreach (var manager in JsonUtilities.ChildManagers(root))
            {
                manager.Replace("using Models.Soils;", "using Models.Soils;\r\nusing Models.Soils.Nutrients;");

                manager.Replace("SoilNitrogen.FOMN", ".Nutrient.FOMN");
                manager.Replace("SoilNitrogen.FOMC", ".Nutrient.FOMC");

                if (manager.Replace("Soil.SoilNitrogen.HumicN", "Humic.N"))
                    manager.AddDeclaration("NutrientPool", "Humic", new string[] { "[ScopedLinkByName]" });
                if (manager.Replace("Soil.SoilNitrogen.HumicC", "Humic.C"))
                    manager.AddDeclaration("NutrientPool", "Humic", new string[] { "[ScopedLinkByName]" });

                if (manager.Replace("Soil.SoilNitrogen.MicrobialN", "Microbial.N"))
                    manager.AddDeclaration("NutrientPool", "Microbial", new string[] { "[ScopedLinkByName]" });
                if (manager.Replace("Soil.SoilNitrogen.MicrobialC", "Microbial.C"))
                    manager.AddDeclaration("NutrientPool", "Microbial", new string[] { "[ScopedLinkByName]" });

                if (manager.Replace("Soil.SoilNitrogen.dlt_n_min_res", "SurfaceResidueDecomposition.MineralisedN"))
                    manager.AddDeclaration("CarbonFlow", "SurfaceResidueDecomposition", new string[] { "[LinkByPath(Path=\"[Nutrient].SurfaceResidue.Decomposition\")]" });
                
                manager.Replace("SoilNitrogen.MineralisedN", "Nutrient.MineralisedN");

                manager.Replace("SoilNitrogen.TotalN", "Nutrient.TotalN");
                if (manager.Replace("SoilNitrogen.TotalN", "Nutrient.TotalN"))
                {
                    manager.RemoveDeclaration("SoilNitrogen");
                    manager.AddDeclaration("INutrient", "Nutrient", new string[] { "[ScopedLinkByName]" });
                }

                manager.Replace("SoilNitrogen.TotalC", "Nutrient.TotalC");
                if (manager.Replace("SoilNitrogen.TotalC", "Nutrient.TotalC"))
                {
                    manager.RemoveDeclaration("SoilNitrogen");
                    manager.AddDeclaration("INutrient", "Nutrient", new string[] { "[ScopedLinkByName]" });
                }

                manager.Replace("SoilNitrogen.mineral_n", "Nutrient.MineralN");
                manager.Replace("SoilNitrogen.Denitrification", "Nutrient.Natm");
                manager.Replace("SoilNitrogen.n2o_atm", "Nutrient.N2Oatm");
                manager.Save();
            }

            foreach (var report in JsonUtilities.ChildrenOfType(root, "Report"))
            {
                JsonUtilities.SearchReplaceReportVariableNames(report, "SoilNitrogen.NO3.kgha", "Nutrient.NO3.kgha");
                JsonUtilities.SearchReplaceReportVariableNames(report, "SoilNitrogen.NH4.kgha", "Nutrient.NH4.kgha");
                JsonUtilities.SearchReplaceReportVariableNames(report, "SoilNitrogen.Urea.kgha", "Nutrient.Urea.kgha");
                JsonUtilities.SearchReplaceReportVariableNames(report, "SoilNitrogen.PlantAvailableNO3.kgha", "Nutrient.PlantAvailableNO3.kgha");
                JsonUtilities.SearchReplaceReportVariableNames(report, "SoilNitrogen.PlantAvailableNH4.kgha", "Nutrient.PlantAvailableNH4.kgha");
                JsonUtilities.SearchReplaceReportVariableNames(report, "[SoilNitrogen].NO3.kgha", "[Nutrient].NO3.kgha");
                JsonUtilities.SearchReplaceReportVariableNames(report, "[SoilNitrogen].NH4.kgha", "[Nutrient].NH4.kgha");
                JsonUtilities.SearchReplaceReportVariableNames(report, "[SoilNitrogen].Urea.kgha", "[Nutrient].Urea.kgha");

                JsonUtilities.SearchReplaceReportVariableNames(report, ".SoilNitrogen.FOMN", ".Nutrient.FOMN");
                JsonUtilities.SearchReplaceReportVariableNames(report, ".SoilNitrogen.FOMC", ".Nutrient.FOMC");
                JsonUtilities.SearchReplaceReportVariableNames(report, ".SoilNitrogen.HumicN", ".Nutrient.Humic.N");
                JsonUtilities.SearchReplaceReportVariableNames(report, ".SoilNitrogen.HumicC", ".Nutrient.Humic.C");
                JsonUtilities.SearchReplaceReportVariableNames(report, ".SoilNitrogen.MicrobialN", ".Nutrient.Microbial.N");
                JsonUtilities.SearchReplaceReportVariableNames(report, ".SoilNitrogen.MicrobialC", ".Nutrient.Microbial.C");
                JsonUtilities.SearchReplaceReportVariableNames(report, ".SoilNitrogen.urea", ".Nutrient.Urea.kgha");
                JsonUtilities.SearchReplaceReportVariableNames(report, ".SoilNitrogen.dlt_n_min_res", ".Nutrient.SurfaceResidue.Decomposition.MineralisedN");
                JsonUtilities.SearchReplaceReportVariableNames(report, ".SoilNitrogen.MineralisedN", ".Nutrient.MineralisedN");
                JsonUtilities.SearchReplaceReportVariableNames(report, ".SoilNitrogen.Denitrification", ".Nutrient.Natm");
                JsonUtilities.SearchReplaceReportVariableNames(report, ".SoilNitrogen.n2o_atm", ".Nutrient.N2Oatm");
                JsonUtilities.SearchReplaceReportVariableNames(report, ".SoilNitrogen.TotalC", ".Nutrient.TotalC");
                JsonUtilities.SearchReplaceReportVariableNames(report, ".SoilNitrogen.TotalN", ".Nutrient.TotalN");
                JsonUtilities.SearchReplaceReportVariableNames(report, ".SoilNitrogen.mineral_n", ".Nutrient.MineralN");
                JsonUtilities.SearchReplaceReportVariableNames(report, ".SoilNitrogen.Nitrification", ".Nutrient.NH4.Nitrification");
            }

            foreach (var series in JsonUtilities.ChildrenOfType(root, "Series"))
            {
                if (series["XFieldName"] != null)
                {
                    series["XFieldName"] = series["XFieldName"].ToString().Replace("SoilNitrogen.NO3.kgha", "Nutrient.NO3.kgha");
                    series["XFieldName"] = series["XFieldName"].ToString().Replace("SoilNitrogen.NH4.kgha", "Nutrient.NH4.kgha");
                    series["XFieldName"] = series["XFieldName"].ToString().Replace("SoilNitrogen.Urea.kgha", "Nutrient.Urea.kgha");
                    series["XFieldName"] = series["XFieldName"].ToString().Replace("SoilNitrogen.PlantAvailableNO3.kgha", "Nutrient.PlantAvailableNO3.kgha");
                    series["XFieldName"] = series["XFieldName"].ToString().Replace("SoilNitrogen.PlantAvailableNH4.kgha", "Nutrient.PlantAvailableNH4.kgha");
                }
                if (series["YFieldName"] != null)
                {
                    series["YFieldName"] = series["YFieldName"].ToString().Replace("SoilNitrogen.NO3.kgha", "Nutrient.NO3.kgha");
                    series["YFieldName"] = series["YFieldName"].ToString().Replace("SoilNitrogen.NH4.kgha", "Nutrient.NH4.kgha");
                    series["YFieldName"] = series["YFieldName"].ToString().Replace("SoilNitrogen.Urea.kgha", "Nutrient.Urea.kgha");
                    series["YFieldName"] = series["YFieldName"].ToString().Replace("SoilNitrogen.PlantAvailableNO3.kgha", "Nutrient.PlantAvailableNO3.kgha");
                    series["YFieldName"] = series["YFieldName"].ToString().Replace("SoilNitrogen.PlantAvailableNH4.kgha", "Nutrient.PlantAvailableNH4.kgha");
                }
            }

        }
    }
}
<|MERGE_RESOLUTION|>--- conflicted
+++ resolved
@@ -1926,7 +1926,6 @@
         }
 
         /// <summary>
-<<<<<<< HEAD
         /// Fixes a bug where a manager script's children were being serialized.
         /// When attempting to reopen the file, the script's type cannot be resolved.
         /// This converter will strip out all script children of managers under replacements.
@@ -1938,7 +1937,9 @@
             foreach (JObject replacements in JsonUtilities.ChildrenRecursively(root, "Replacements"))
                 foreach (JObject manager in JsonUtilities.ChildrenRecursively(root, "Manager"))
                     JsonUtilities.RemoveChild(manager, "Script");
-=======
+        }
+
+        /// <summary>
         /// Add progeny destination phase and mortality function.
         /// </summary>
         /// <param name="root"></param>
@@ -1955,7 +1956,6 @@
                     ProgDest["NameOfPhaseForProgeny"] = LP["NameOfPhaseForProgeny"].ToString();
                 }
             }
->>>>>>> 8379e94d
         }
 
         /// <summary>
