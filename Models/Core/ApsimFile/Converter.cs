﻿namespace Models.Core.ApsimFile
{
    using APSIM.Shared.Utilities;
    using Models.Functions;
    using Models.PMF;
    using Newtonsoft.Json.Linq;
    using System;
    using System.Collections.Generic;
    using System.Globalization;
    using System.Linq;
    using System.Reflection;
    using System.Xml;

    /// <summary>
    /// Converts the .apsim file from one version to the next
    /// </summary>
    public class Converter
    {
        /// <summary>Gets the latest .apsimx file format version.</summary>
        public static int LatestVersion { get { return 78; } }

        /// <summary>Converts a .apsimx string to the latest version.</summary>
        /// <param name="st">XML or JSON string to convert.</param>
        /// <param name="toVersion">The optional version to convert to.</param>
        /// <param name="fileName">The optional filename where the string came from.</param>
        /// <returns>Returns true if something was changed.</returns>
        public static ConverterReturnType DoConvert(string st, int toVersion = -1, string fileName = null)
        {
            ConverterReturnType returnData = new ConverterReturnType();

            if (toVersion == -1)
                toVersion = LatestVersion;

            int offset = st.TakeWhile(c => char.IsWhiteSpace(c)).Count();
            char firstNonBlankChar = st[offset];

            if (firstNonBlankChar == '<')
            {
                bool changed = XmlConverters.DoConvert(ref st, Math.Min(toVersion, XmlConverters.LastVersion), fileName);
                XmlDocument doc = new XmlDocument();
                doc.LoadXml(st);
                int fileVersion = Convert.ToInt32(XmlUtilities.Attribute(doc.DocumentElement, "Version"), CultureInfo.InvariantCulture);
                if (fileVersion == toVersion)
                    return new ConverterReturnType()
                    { DidConvert = changed, RootXml = doc };

                st = ConvertToJSON(st, fileName);
                returnData.Root = JObject.Parse(st);
            }
            else if (firstNonBlankChar == '{')
            {
                // json
                returnData.Root = JObject.Parse(st);
            }
            else
            {
                throw new Exception("Unknown string encountered. Not JSON or XML. String: " + st);
            }

            if (returnData.Root.ContainsKey("Version"))
            {
                int fileVersion = (int)returnData.Root["Version"];

                if (fileVersion > LatestVersion)
                    throw new Exception(string.Format("Unable to open file '{0}'. File version is greater than the latest file version. Has this file been opened in a more recent version of Apsim?", fileName));

                // Run converters if not at the latest version.
                while (fileVersion < toVersion)
                {
                    returnData.DidConvert = true;

                    // Find the method to call to upgrade the file by one version.
                    int versionFunction = fileVersion + 1;
                    MethodInfo method = typeof(Converter).GetMethod("UpgradeToVersion" + versionFunction, BindingFlags.NonPublic | BindingFlags.Static);
                    if (method == null)
                        throw new Exception("Cannot find converter to go to version " + versionFunction);

                    // Found converter method so call it.
                    method.Invoke(null, new object[] { returnData.Root, fileName });

                    fileVersion++;
                }

                if (returnData.DidConvert)
                {
                    returnData.Root["Version"] = fileVersion;
                    st = returnData.Root.ToString();
                }
            }
            returnData.DidConvert = EnsureSoilHasInitWaterAndSample(returnData.Root) || returnData.DidConvert;

            return returnData;
        }

        /// <summary>
        /// If root is a soil then make sure it has a sample or init water.
        /// </summary>
        /// <param name="root">The root node of the JSON to look at.</param>
        /// <returns>True if model was changed.</returns>
        private static bool EnsureSoilHasInitWaterAndSample(JObject root)
        {
            string rootType = JsonUtilities.Type(root, true);

            if (rootType != null && rootType == "Models.Soils.Soil")
            {
                JArray soilChildren = root["Children"] as JArray;
                if (soilChildren != null && soilChildren.Count > 0)
                {
                    var initWater = soilChildren.FirstOrDefault(c => c["$type"].Value<string>().Contains(".InitWater"));
                    var sample = soilChildren.FirstOrDefault(c => c["$type"].Value<string>().Contains(".Sample"));

                    if (sample == null && initWater == null)
                    {
                        // Add in an initial water and initial conditions models.
                        initWater = new JObject();
                        initWater["$type"] = "Models.Soils.InitialWater, Models";
                        JsonUtilities.RenameModel(initWater as JObject, "Initial water");
                        initWater["PercentMethod"] = "FilledFromTop";
                        initWater["FractionFull"] = 1;
                        initWater["DepthWetSoil"] = "NaN";
                        soilChildren.Add(initWater);

                        sample = new JObject();
                        sample["$type"] = "Models.Soils.Sample, Models";
                        JsonUtilities.RenameModel(sample as JObject, "Initial conditions");
                        sample["Thickness"] = new JArray(new double[] { 1800 });
                        sample["NO3N"] = new JArray(new double[] { 3 });
                        sample["NH4"] = new JArray(new double[] { 1 });
                        sample["SWUnits"] = "Volumetric";
                        soilChildren.Add(sample);
                        return true;
                    }
                }
            }

            return false;
        }

        /// <summary>Upgrades to version 47 - the first JSON version.</summary>
        private static string ConvertToJSON(string st, string fileName)
        {
            string json = XmlToJson.Convert(st);
            JObject j = JObject.Parse(json);
            j["Version"] = 47;
            return j.ToString();
        }

        private static void UpgradeToVersion47(JObject root, string fileName)
        {
            // Nothing to do as conversion to JSON has already happened.
        }

        /// <summary>
        /// Upgrades to version 48. Iterates through all manager scripts, and replaces
        /// all instances of the text "DisplayTypeEnum" with "DisplayType".
        /// </summary>
        /// <param name="root"></param>
        /// <param name="fileName"></param>
        private static void UpgradeToVersion48(JObject root, string fileName)
        {
            foreach (JObject manager in JsonUtilities.ChildrenRecursively(root, "Manager"))
                JsonUtilities.ReplaceManagerCode(manager, "DisplayTypeEnum", "DisplayType");
        }


        /// <summary>
        /// Upgrades to version 49. Renames Models.Morris+Parameter to Models.Sensitivity.Parameter.
        /// </summary>
        /// <param name="root"></param>
        /// <param name="fileName"></param>
        private static void UpgradeToVersion49(JObject root, string fileName)
        {
            foreach (JObject morris in JsonUtilities.ChildrenRecursively(root, "Models.Morris"))
                foreach (var parameter in morris["Parameters"])
                    parameter["$type"] = parameter["$type"].ToString().Replace("Models.Morris+Parameter", "Models.Sensitivity.Parameter");
        }

        ///<summary>
        /// Upgrades to version 50. Fixes the RelativeTo property of 
        /// InitialWater components of soils copied from Apsim Classic.
        /// </summary>
        /// <param name="root"></param>
        /// <param name="fileName"></param>
        /// <remarks>
        /// ll15 must be renamed to LL15.
        /// Wheat must be renamed to WheatSoil.
        /// Maize must be renamed to MaizeSoil.
        /// </remarks>
        private static void UpgradeToVersion50(JObject root, string fileName)
        {
            foreach (JObject initialWater in JsonUtilities.ChildrenRecursively(root, "InitialWater"))
            {
                if (initialWater["RelativeTo"] != null)
                {
                    if (initialWater["RelativeTo"].ToString().ToUpper().Contains("LL15"))
                        initialWater["RelativeTo"] = initialWater["RelativeTo"].ToString().Replace("ll15", "LL15");
                    else if (!string.IsNullOrEmpty(initialWater["RelativeTo"].ToString()) && !initialWater["RelativeTo"].ToString().EndsWith("Soil"))
                        initialWater["RelativeTo"] = initialWater["RelativeTo"].ToString() + "Soil";
                }
            }
        }
        /// <summary>
        /// Changes GsMax to Gsmax350 in all models that implement ICanopy.
        /// </summary>
        /// <param name="root">The root JSON token.</param>
        /// <param name="fileName">The name of the apsimx file.</param>
        private static void UpgradeToVersion51(JObject root, string fileName)
        {
            // Create a list of models that might have gsmax.
            // Might need to add in other models that implement ICanopy 
            // e.g. OilPalm, AgPastureSpecies, SimpleTree, Sugarcane

            var models = new List<JObject>();
            models.AddRange(JsonUtilities.ChildrenOfType(root, "Leaf"));
            models.AddRange(JsonUtilities.ChildrenOfType(root, "SimpleLeaf"));
            models.AddRange(JsonUtilities.ChildrenOfType(root, "PerennialLeaf"));
            models.AddRange(JsonUtilities.ChildrenOfType(root, "SorghumLeaf"));

            // Loop through all models and rename Gsmax to Gsmax350.
            foreach (var model in models)
            {
                JsonUtilities.RenameProperty(model, "Gsmax", "Gsmax350");
                JsonUtilities.AddConstantFunctionIfNotExists(model, "StomatalConductanceCO2Modifier", "1.0");
            }
        }
        
        /// <summary>
        /// </summary>
        /// <param name="root">The root JSON token.</param>
        /// <param name="fileName">The name of the apsimx file.</param>
        private static void UpgradeToVersion52(JObject root, string fileName)
        {
            foreach (var SOM in JsonUtilities.ChildrenOfType(root, "SoilOrganicMatter"))
            {
                double rootWt;
                if (SOM["RootWt"] is JArray)
                    rootWt = Convert.ToDouble(SOM["RootWt"][0], CultureInfo.InvariantCulture); // This can happen when importing old APSIM file.
                else
                    rootWt = Convert.ToDouble(SOM["RootWt"], CultureInfo.InvariantCulture);
                SOM.Remove("RootWt");
                double[] thickness = MathUtilities.StringsToDoubles(JsonUtilities.Values(SOM, "Thickness"));

                double profileDepth = MathUtilities.Sum(thickness);
                double cumDepth = 0;
                double[] rootWtFraction = new double[thickness.Length];

                for (int layer = 0; layer < thickness.Length; layer++)
                {
                    double fracLayer = Math.Min(1.0, MathUtilities.Divide(profileDepth - cumDepth, thickness[layer], 0.0));
                    cumDepth += thickness[layer];
                    rootWtFraction[layer] = fracLayer * Math.Exp(-3.0 * Math.Min(1.0, MathUtilities.Divide(cumDepth, profileDepth, 0.0)));
                }
                // get the actuall FOM distribution through layers (adds up to one)
                double totFOMfraction = MathUtilities.Sum(rootWtFraction);
                for (int layer = 0; layer < thickness.Length; layer++)
                    rootWtFraction[layer] /= totFOMfraction;
                double[] rootWtVector = MathUtilities.Multiply_Value(rootWtFraction, rootWt);

                JsonUtilities.SetValues(SOM, "RootWt", rootWtVector);
            }

        }

        /// <summary>
        /// Adds solutes under SoilNitrogen.
        /// </summary>
        /// <param name="root">The root JSON token.</param>
        /// <param name="fileName">The name of the apsimx file.</param>
        private static void UpgradeToVersion53(JObject root, string fileName)
        {
            foreach (var soilNitrogen in JsonUtilities.ChildrenOfType(root, "SoilNitrogen"))
            {
                JsonUtilities.CreateNewChildModel(soilNitrogen, "NO3", "Models.Soils.SoilNitrogenNO3");
                JsonUtilities.CreateNewChildModel(soilNitrogen, "NH4", "Models.Soils.SoilNitrogenNH4");
                JsonUtilities.CreateNewChildModel(soilNitrogen, "Urea", "Models.Soils.SoilNitrogenUrea");
                JsonUtilities.CreateNewChildModel(soilNitrogen, "PlantAvailableNO3", "Models.Soils.SoilNitrogenPlantAvailableNO3");
                JsonUtilities.CreateNewChildModel(soilNitrogen, "PlantAvailableNH4", "Models.Soils.SoilNitrogenPlantAvailableNH4");
            }

            foreach (var report in JsonUtilities.ChildrenOfType(root, "Report"))
            {
                JsonUtilities.SearchReplaceReportVariableNames(report, "SoilNitrogen.NO3", "SoilNitrogen.NO3.kgha");
                JsonUtilities.SearchReplaceReportVariableNames(report, "SoilNitrogen.NH4", "SoilNitrogen.NH4.kgha");
                JsonUtilities.SearchReplaceReportVariableNames(report, "SoilNitrogen.urea", "SoilNitrogen.Urea.kgha");
                JsonUtilities.SearchReplaceReportVariableNames(report, "SoilNitrogen.PlantAvailableNO3", "SoilNitrogen.PlantAvailableNO3.kgha");
                JsonUtilities.SearchReplaceReportVariableNames(report, "SoilNitrogen.PlantAvailableNH4", "SoilNitrogen.PlantAvailableNH4.kgha");
                JsonUtilities.SearchReplaceReportVariableNames(report, "[SoilNitrogen].no3", "[SoilNitrogen].NO3.kgha");
                JsonUtilities.SearchReplaceReportVariableNames(report, "[SoilNitrogen].nh4", "[SoilNitrogen].NH4.kgha");
                JsonUtilities.SearchReplaceReportVariableNames(report, "[SoilNitrogen].urea", "[SoilNitrogen].Urea.kgha");
            }
            foreach (var manager in JsonUtilities.ChildManagers(root))
            {
                var originalCode = manager.ToString();
                if (originalCode != null)
                {
                    if (originalCode.Contains("SoilNitrogen.NO3"))
                    {
                        manager.Replace("Soil.SoilNitrogen.NO3", "NO3.kgha");
                        manager.Replace("SoilNitrogen.NO3", "NO3.kgha");
                        manager.AddDeclaration("ISolute", "NO3", new string[] { "[ScopedLinkByName]" });
                    }
                    if (originalCode.Contains("SoilNitrogen.NH4"))
                    {
                        manager.Replace("Soil.SoilNitrogen.NH4", "NH4.kgha");
                        manager.Replace("SoilNitrogen.NH4", "NH4.kgha");
                        manager.AddDeclaration("ISolute", "NH4", new string[] { "[ScopedLinkByName]" });
                    }
                    if (originalCode.Contains("SoilNitrogen.urea"))
                    {
                        manager.Replace("Soil.SoilNitrogen.urea", "Urea.kgha");
                        manager.Replace("SoilNitrogen.urea", "Urea.kgha");
                        manager.AddDeclaration("ISolute", "Urea", new string[] { "[ScopedLinkByName]" });
                    }
                    if (originalCode.Contains("SoilNitrogen.PlantAvailableNO3"))
                    {
                        manager.Replace("Soil.SoilNitrogen.PlantAvailableNO3", "PlantAvailableNO3.kgha");
                        manager.Replace("SoilNitrogen.PlantAvailableNO3", "PlantAvailableNO3.kgha");
                        manager.AddDeclaration("ISolute", "PlantAvailableNO3", new string[] { "[ScopedLinkByName]" });
                    }
                    if (originalCode.Contains("SoilNitrogen.PlantAvailableNH4"))
                    {
                        manager.Replace("Soil.SoilNitrogen.PlantAvailableNH4", "PlantAvailableNH4.kgha");
                        manager.Replace("SoilNitrogen.PlantAvailableNH4", "PlantAvailableNH4.kgha");
                        manager.AddDeclaration("ISolute", "PlantAvailableNH4", new string[] { "[ScopedLinkByName]" });
                    }
                    if (originalCode != manager.ToString())
                    {
                        var usingLines = manager.GetUsingStatements().ToList();
                        usingLines.Add("Models.Interfaces");
                        manager.SetUsingStatements(usingLines);
                        manager.Save();
                    }
                }
            }

            foreach (var series in JsonUtilities.ChildrenOfType(root, "Series"))
            {
                if (series["XFieldName"] != null)
                {
                    series["XFieldName"] = series["XFieldName"].ToString().Replace("SoilNitrogen.NO3", "SoilNitrogen.NO3.kgha");
                    series["XFieldName"] = series["XFieldName"].ToString().Replace("SoilNitrogen.NH4", "SoilNitrogen.NH4.kgha");
                    series["XFieldName"] = series["XFieldName"].ToString().Replace("SoilNitrogen.urea", "SoilNitrogen.Urea.kgha");
                    series["XFieldName"] = series["XFieldName"].ToString().Replace("SoilNitrogen.PlantAvailableNO3", "SoilNitrogen.PlantAvailableNO3.kgha");
                    series["XFieldName"] = series["XFieldName"].ToString().Replace("SoilNitrogen.PlantAvailableNH4", "SoilNitrogen.PlantAvailableNH4.kgha");
                }
                if (series["YFieldName"] != null)
                {
                    series["YFieldName"] = series["YFieldName"].ToString().Replace("SoilNitrogen.NO3", "SoilNitrogen.NO3.kgha");
                    series["YFieldName"] = series["YFieldName"].ToString().Replace("SoilNitrogen.NH4", "SoilNitrogen.NH4.kgha");
                    series["YFieldName"] = series["YFieldName"].ToString().Replace("SoilNitrogen.urea", "SoilNitrogen.Urea.kgha");
                    series["YFieldName"] = series["YFieldName"].ToString().Replace("SoilNitrogen.PlantAvailableNO3", "SoilNitrogen.PlantAvailableNO3.kgha");
                    series["YFieldName"] = series["YFieldName"].ToString().Replace("SoilNitrogen.PlantAvailableNH4", "SoilNitrogen.PlantAvailableNH4.kgha");
                }
            }
        }

        /// <summary>
        /// Remove SoluteManager.
        /// </summary>
        /// <param name="root">The root JSON token.</param>
        /// <param name="fileName">The name of the apsimx file.</param>
        private static void UpgradeToVersion54(JObject root, string fileName)
        {
            foreach (var soluteManager in JsonUtilities.ChildrenOfType(root, "SoluteManager"))
                soluteManager.Remove();

            foreach (var report in JsonUtilities.ChildrenOfType(root, "Report"))
            {
                JsonUtilities.SearchReplaceReportVariableNames(report, "[Soil].NO3N", "[Soil].SoilNitrogen.NO3.kgha");
                JsonUtilities.SearchReplaceReportVariableNames(report, "[Soil].NH4N", "[Soil].SoilNitrogen.NH4.kgha");
                JsonUtilities.SearchReplaceReportVariableNames(report, "[Soil].UreaN", "[Soil].SoilNitrogen.Urea.kgha");
            }

            foreach (var manager in JsonUtilities.ChildManagers(root))
            {
                bool managerChanged = false;
                if (manager.Replace("mySoil.NO3N", "NO3.kgha"))
                {
                    manager.AddDeclaration("ISolute", "NO3", new string[] { "[ScopedLinkByName]" });
                    managerChanged = true;
                }
                if (manager.Replace("mySoil.NH4N", "NH4.kgha"))
                {
                    manager.AddDeclaration("ISolute", "NH4", new string[] { "[ScopedLinkByName]" });
                    managerChanged = true;
                }
                if (manager.Replace("mySoil.UreaN", "Urea.kgha"))
                {
                    manager.AddDeclaration("ISolute", "Urea", new string[] { "[ScopedLinkByName]" });
                    managerChanged = true;
                }
                if (manager.Replace("Soil.NO3N", "NO3.kgha"))
                {
                    manager.AddDeclaration("ISolute", "NO3", new string[] { "[ScopedLinkByName]" });
                    managerChanged = true;
                }
                if (manager.Replace("Soil.NH4N", "NH4.kgha"))
                {
                    manager.AddDeclaration("ISolute", "NH4", new string[] { "[ScopedLinkByName]" });
                    managerChanged = true;
                }
                if (manager.Replace("Soil.UreaN", "Urea.kgha"))
                {
                    manager.AddDeclaration("ISolute", "Urea", new string[] { "[ScopedLinkByName]" });
                    managerChanged = true;
                }
                if (manager.Replace("mySoil.SoilNitrogen.", "SoilNitrogen."))
                {
                    manager.AddDeclaration("SoilNitrogen", "SoilNitrogen", new string[] { "[ScopedLinkByName]" });
                    managerChanged = true;
                }
                if (manager.Replace("Soil.SoilNitrogen.", "SoilNitrogen."))
                {
                    manager.AddDeclaration("SoilNitrogen", "SoilNitrogen", new string[] { "[ScopedLinkByName]" });
                    managerChanged = true;
                }
                if (manager.Replace("soil.SoilNitrogen.", "SoilNitrogen."))
                {
                    manager.AddDeclaration("SoilNitrogen", "SoilNitrogen", new string[] { "[ScopedLinkByName]" });
                    managerChanged = true;
                }
                if (manager.Replace("soil1.SoilNitrogen.", "SoilNitrogen."))
                {
                    manager.AddDeclaration("SoilNitrogen", "SoilNitrogen", new string[] { "[ScopedLinkByName]" });
                    managerChanged = true;
                }
                var declarations = manager.GetDeclarations();
                if (declarations.RemoveAll(declaration => declaration.TypeName == "SoluteManager") > 0)
                {
                    manager.SetDeclarations(declarations);
                    managerChanged = true;
                }

                if (managerChanged)
                {
                    var usingLines = manager.GetUsingStatements().ToList();
                    usingLines.Add("Models.Interfaces");
                    manager.SetUsingStatements(usingLines);
                    manager.Save();
                }
            }
        }


        /// <summary>
        /// Changes initial Root Wt to an array.
        /// </summary>
        /// <param name="root">The root JSON token.</param>
        /// <param name="fileName">The name of the apsimx file.</param>
        private static void UpgradeToVersion55(JObject root, string fileName)
        {
            foreach (var SOM in JsonUtilities.ChildrenOfType(root, "SoilOrganicMatter"))
            {
                double soilcnr;
                if (SOM["SoilCN"] is JArray)
                    soilcnr = Convert.ToDouble(SOM["SoilCN"][0], CultureInfo.InvariantCulture); // This can happen when importing old APSIM file.
                else
                    soilcnr = Convert.ToDouble(SOM["SoilCN"], CultureInfo.InvariantCulture);
                SOM.Remove("SoilCN");
                double[] thickness = MathUtilities.StringsToDoubles(JsonUtilities.Values(SOM, "Thickness"));

                double[] SoilCNVector = new double[thickness.Length];

                for (int layer = 0; layer < thickness.Length; layer++)
                    SoilCNVector[layer] = soilcnr;

                JsonUtilities.SetValues(SOM, "SoilCN", SoilCNVector);
            }

        }

        /// <summary>
        /// Change Factor.Specifications to Factor.Specification. Also FactorValue
        /// becomes CompositeFactor.
        /// </summary>
        /// <param name="root"></param>
        /// <param name="fileName"></param>
        private static void UpgradeToVersion56(JToken root, string fileName)
        {
            foreach (var factor in JsonUtilities.ChildrenRecursively(root as JObject, "Factor"))
            {
                var parent = JsonUtilities.Parent(factor);

                string parentModelType = JsonUtilities.Type(parent);
                if (parentModelType == "Factors")
                {
                    var specifications = factor["Specifications"] as JArray;
                    if (specifications != null)
                    {
                        if (specifications.Count > 1)
                        {
                            // must be a compound factor. 

                            // Change our Factor to a CompositeFactor
                            factor["$type"] = "Models.Factorial.CompositeFactor, Models";

                            // Remove the Factor from it's parent.
                            var parentChildren = parent["Children"] as JArray;
                            parentChildren.Remove(factor);

                            // Create a new site factor and add our CompositeFactor to the children list.
                            var siteFactor = JsonUtilities.ChildWithName(parent as JObject, "Site") as JObject;
                            if (siteFactor == null)
                            {
                                // Create a site factor 
                                siteFactor = new JObject();
                                siteFactor["$type"] = "Models.Factorial.Factor, Models";
                                JsonUtilities.RenameModel(siteFactor, "Site");
                                JArray siteFactorChildren = new JArray();
                                siteFactor["Children"] = siteFactorChildren;

                                // Add our new site factor to our models parent.
                                parentChildren.Add(siteFactor);
                            }
                            (siteFactor["Children"] as JArray).Add(factor);

                        }
                        else
                        {
                            // Convert array to string.
                            if (specifications.Count > 0)
                                factor["Specification"] = specifications[0].ToString();
                        }
                    }
                }
                else if (parentModelType == "Factor")
                {
                    factor["$type"] = "Models.Factorial.CompositeFactor, Models";
                }
            }

            foreach (var series in JsonUtilities.ChildrenRecursively(root as JObject, "Series"))
            {
                var factorToVaryColours = series["FactorToVaryColours"];
                if (factorToVaryColours != null && factorToVaryColours.Value<string>() == "Simulation")
                    series["FactorToVaryColours"] = "SimulationName";
                var factorToVaryMarkers = series["FactorToVaryMarkers"];
                if (factorToVaryMarkers != null && factorToVaryMarkers.Value<string>() == "Simulation")
                    series["FactorToVaryMarkers"] = "SimulationName";
                var factorToVaryLines = series["FactorToVaryLines"];
                if (factorToVaryLines != null && factorToVaryLines.Value<string>() == "Simulation")
                    series["FactorToVaryLines"] = "SimulationName";
            }
        }

        /// <summary>
        /// Upgrades to version 57. Adds a RetranslocateNonStructural node to
        /// all GenericOrgans which do not have a child called
        /// RetranslocateNitrogen.
        /// </summary>
        /// <param name="root">The root JSON token.</param>
        /// <param name="fileName">The name of the apsimx file.</param>
        private static void UpgradeToVersion57(JObject root, string fileName)
        {
            foreach (JObject organ in JsonUtilities.ChildrenRecursively(root, "GenericOrgan"))
                if (JsonUtilities.ChildWithName(organ, "RetranslocateNitrogen") == null)
                    JsonUtilities.AddModel(organ, typeof(RetranslocateNonStructural), "RetranslocateNitrogen");
        }

        /// <summary>
        /// Upgrades to version 58. Renames 'ParamThickness' to 'Thickness' in Weirdo.
        /// Also change calls to property soil.SWAtWaterThickness to soil.Thickness.
        /// </summary>
        /// <param name="root">The root JSON token.</param>
        /// <param name="fileName">The name of the apsimx file.</param>
        private static void UpgradeToVersion58(JObject root, string fileName)
        {
            foreach (JObject weirdo in JsonUtilities.ChildrenRecursively(root, "WEIRDO"))
            {
                var paramThicknessNode = weirdo["ParamThickness"];
                if (paramThicknessNode != null)
                {
                    weirdo["Thickness"] = paramThicknessNode;
                    weirdo.Remove("ParamThickness");
                }
            }

            foreach (var manager in JsonUtilities.ChildManagers(root))
            {
                if (manager.Replace(".SWAtWaterThickness", ".Thickness"))
                    manager.Save();
            }
        }

        /// <summary>
        /// Upgrades to version 59. Renames 'SoilCropOilPalm' to 'SoilCrop'.
        /// Renames Soil.SoilOrganicMatter.OC to Soil.Initial.OC
        /// </summary>
        /// <param name="root">The root JSON token.</param>
        /// <param name="fileName">The name of the apsimx file.</param>
        private static void UpgradeToVersion59(JObject root, string fileName)
        {
            foreach (var sample in JsonUtilities.ChildrenRecursively(root, "Sample"))
            {
                var array = sample["NO3"] as JArray;
                if (array != null)
                {
                    var nitrogenValue = new JObject();
                    nitrogenValue["$type"] = "Models.Soils.NitrogenValue, Models";

                    var storedAsPPM = sample["NO3Units"]?.ToString() == "0" ||
                                      sample["NO3Units"]?.ToString() == "ppm" ||
                                      sample["NO3Units"] == null; 

                    nitrogenValue["Values"] = array;
                    nitrogenValue["StoredAsPPM"] = storedAsPPM;
                    sample.Remove("NO3");
                    sample["NO3N"] = nitrogenValue;
                }

                array = sample["NH4"] as JArray;
                if (array != null)
                {
                    var nitrogenValue = new JObject();
                    nitrogenValue["$type"] = "Models.Soils.NitrogenValue, Models";

                    var storedAsPPM = sample["NH4Units"]?.ToString() == "0" ||
                                      sample["NH4Units"]?.ToString() == "ppm" ||
                                      sample["NH4Units"] == null;

                    nitrogenValue["Values"] = array;
                    nitrogenValue["StoredAsPPM"] = storedAsPPM;
                    sample.Remove("NH4");
                    sample["NH4N"] = nitrogenValue;
                }
            }
            foreach (var soilCropOilPalmNode in JsonUtilities.ChildrenRecursively(root, "SoilCropOilPalm"))
                soilCropOilPalmNode["$type"] = "Models.Soils.SoilCrop, Models";

            foreach (var report in JsonUtilities.ChildrenRecursively(root, "Report"))
            {
                JsonUtilities.SearchReplaceReportVariableNames(report, ".SoilOrganicMatter.OC", ".Initial.OC");
                JsonUtilities.SearchReplaceReportVariableNames(report, "[Soil].PH", "[Soil].Initial.PH");
                JsonUtilities.SearchReplaceReportVariableNames(report, "[Soil].EC", "[Soil].Initial.EC");
                JsonUtilities.SearchReplaceReportVariableNames(report, "[Soil].ESP", "[Soil].Initial.ESP");
                JsonUtilities.SearchReplaceReportVariableNames(report, "[Soil].Cl", "[Soil].Initial.CL");
                JsonUtilities.SearchReplaceReportVariableNames(report, "[Soil].OC", "[Soil].Initial.OC");
                JsonUtilities.SearchReplaceReportVariableNames(report, "[Soil].InitialNO3N", "[Soil].Initial.NO3N.PPM");
                JsonUtilities.SearchReplaceReportVariableNames(report, "[Soil].InitialNH4N", "[Soil].Initial.NH4N.PPM");
            }

            foreach (var series in JsonUtilities.ChildrenRecursively(root, "Series"))
            {
                if (series["XFieldName"] != null)
                    series["XFieldName"] = series["XFieldName"].ToString().Replace(".SoilOrganicMatter.OC", ".Initial.OC");
                if (series["YFieldName"] != null)
                    series["YFieldName"] = series["YFieldName"].ToString().Replace(".SoilOrganicMatter.OC", ".Initial.OC");
            }

            foreach (var expressionFunction in JsonUtilities.ChildrenRecursively(root, "ExpressionFunction"))
            {
                var expression = expressionFunction["Expression"].ToString();
                expression = expression.Replace(".SoilOrganicMatter.OC", ".Initial.OC");
                expressionFunction["Expression"] = expression;
            }

            foreach (var manager in JsonUtilities.ChildManagers(root))
            {
                var changeMade = manager.Replace("Soil.ToCumThickness(soil.Thickness)", "soil.ThicknessCumulative");

                if (manager.Replace("mySoil.Depth.Length", "mySoil.Thickness.Length"))
                    changeMade = true;

                if (manager.Replace("soil.Depth.Length", "soil.Thickness.Length"))
                    changeMade = true;

                if (changeMade)
                    manager.Save();
            }
        }

        /// <summary>
        /// Convert no3 and nh4 parameters from ppm to kg/ha.
        /// </summary>
        /// <param name="values"></param>
        private static void ConvertToPPM(JArray values)
        {
            var sample = JsonUtilities.Parent(JsonUtilities.Parent(values));
            var soil = JsonUtilities.Parent(sample) as JObject;
            var water = JsonUtilities.Children(soil).Find(child => JsonUtilities.Type(child) == "Water");
            if (water == null)
                water = JsonUtilities.Children(soil).Find(child => JsonUtilities.Type(child) == "WEIRDO");

            // Get soil thickness and bulk density.
            var soilThickness = water["Thickness"].Values<double>().ToArray();
            var soilBD = water["BD"].Values<double>().ToArray();

            // Get sample thickness and bulk density.
            var sampleThickness = sample["Thickness"].Values<double>().ToArray();
            var sampleBD = Soils.Standardiser.Layers.MapConcentration(soilBD, soilThickness, sampleThickness, soilBD.Last());

            for (int i = 0; i < values.Count; i++)
                values[i] = values[i].Value<double>() * 100 / (sampleBD[i] * sampleThickness[i]);
        }

        /// <summary>
        /// Does the specified array have non NaN values?
        /// </summary>
        /// <param name="no3Values">The array to remove them from.</param>
        private static bool HasValues(JArray no3Values)
        {
            foreach (var value in no3Values)
                if (value.ToString() != "NaN")
                    return true;
            return false;
        }

        /// <summary>
        /// Upgrades to version 60. Move NO3 and NH4 from sample to Analaysis node
        /// and always store as ppm.
        /// </summary>
        /// <param name="root">The root JSON token.</param>
        /// <param name="fileName">The name of the apsimx file.</param>
        private static void UpgradeToVersion60(JObject root, string fileName)
        {
            foreach (var sample in JsonUtilities.ChildrenRecursively(root, "Sample"))
            {
                var soil = JsonUtilities.Parent(sample) as JObject;
                var analysis = JsonUtilities.Children(soil).Find(child => JsonUtilities.Type(child) == "Analysis");
                var water = JsonUtilities.Children(soil).Find(child => JsonUtilities.Type(child) == "Water");
                if (water == null)
                    water = JsonUtilities.Children(soil).Find(child => JsonUtilities.Type(child) == "WEIRDO");

                var no3Node = sample["NO3N"];
                if (no3Node != null && no3Node.HasValues)
                {
                    if (analysis == null)
                        throw new Exception("Cannot find an analysis node while converting a soil sample.");

                    // Convert units to ppm if necessary.
                    var no3Values = no3Node["Values"] as JArray;

                    // Only overlay values if they are not NaN values.
                    if (HasValues(no3Values))
                    {
                        if (!no3Node["StoredAsPPM"].Value<bool>())
                            ConvertToPPM(no3Values);

                        // Make sure layers match analysis layers.
                        var analysisThickness = analysis["Thickness"].Values<double>().ToArray();
                        var sampleThickness = sample["Thickness"].Values<double>().ToArray();
                        var values = no3Values.Values<double>().ToArray();
                        var mappedValues = Soils.Standardiser.Layers.MapConcentration(values, sampleThickness, analysisThickness, 1.0);
                        no3Values = new JArray(mappedValues);

                        // Move from sample to analysis
                        analysis["NO3N"] = no3Values;
                    }
                }
                sample["NO3N"] = null;
                var nh4Node = sample["NH4N"];
                if (nh4Node != null && nh4Node.HasValues)
                {
                    if (analysis == null)
                        throw new Exception("Cannot find an analysis node while converting a soil sample.");

                    // Convert units to ppm if necessary.
                    var nh4Values = nh4Node["Values"] as JArray;

                    // Only overlay values if they are not NaN values.
                    if (HasValues(nh4Values))
                    {
                        if (!nh4Node["StoredAsPPM"].Value<bool>())
                            ConvertToPPM(nh4Values);

                        // Make sure layers match analysis layers.
                        var analysisThickness = analysis["Thickness"].Values<double>().ToArray();
                        var sampleThickness = sample["Thickness"].Values<double>().ToArray();
                        var values = nh4Values.Values<double>().ToArray();
                        var mappedValues = Soils.Standardiser.Layers.MapConcentration(values, sampleThickness, analysisThickness, 0.2);
                        nh4Values = new JArray(mappedValues);

                        // Move from sample to analysis
                        analysis["NH4N"] = nh4Values;
                    }
                }
                sample["NH4N"] = null;
            }
        }

        /// <summary>
        /// Upgrade to version 60. Ensures that a micromet model is within every simulation.
        /// </summary>
        /// <param name="root"></param>
        /// <param name="fileName"></param>
        private static void UpgradeToVersion61(JObject root, string fileName)
        {
            foreach (JObject Sim in JsonUtilities.ChildrenRecursively(root, "Simulation"))
            {
                List<JObject> MicroClimates = JsonUtilities.ChildrenRecursively(root, "MicroClimate");
                if (MicroClimates.Count == 0)
                    AddMicroClimate(Sim);
            }

        }

        /// <summary>
        /// Add a MicroClimate model to the specified JSON model token.
        /// </summary>
        /// <param name="simulation">An APSIM Simulation</param>
        public static void AddMicroClimate(JObject simulation)
        {
            JArray children = simulation["Children"] as JArray;
            if (children == null)
            {
                children = new JArray();
                simulation["Children"] = children;
            }

            JObject microClimateModel = new JObject();
            microClimateModel["$type"] = "Models.MicroClimate, Models";
            JsonUtilities.RenameModel(microClimateModel, "MicroClimate");
            microClimateModel["a_interception"] = "0.0";
            microClimateModel["b_interception"] = "1.0";
            microClimateModel["c_interception"] = "0.0";
            microClimateModel["d_interception"] = "0.0";
            microClimateModel["soil_albedo"] = "0.13";
            microClimateModel["SoilHeatFluxFraction"] = "0.4";
            microClimateModel["NightInterceptionFraction"] = "0.5";
            microClimateModel["ReferenceHeight"] = "2.0";
            microClimateModel["IncludeInDocumentation"] = "true";
            microClimateModel["Enabled"] = "true";
            microClimateModel["ReadOnly"] = "false";
            var weathers = JsonUtilities.ChildrenOfType(simulation, "Weather");

            // Don't bother with microclimate if no weather component
            if (weathers.Count != 0)
            {
                var weather = weathers.First();
                int index = children.IndexOf(weather);
                children.Insert(index + 1, microClimateModel);
            }
        }

        /// <summary>
        /// Upgrades to version 62. Fixes SimpleLeaf variable names
        /// following a refactor of this class.
        /// </summary>
        /// <param name="root">The root JSON token.</param>
        /// <param name="fileName">The name of the apsimx file.</param>
        private static void UpgradeToVersion62(JObject root, string fileName)
        {
            // We renamed a lot of IFunctions and removed the 'Function' suffix.
            // ie HeightFunction -> Height.
            Dictionary<string, string> changedProperties = new Dictionary<string, string>();
            changedProperties.Add("Tallness", "HeightFunction");
            changedProperties.Add("Area", "LAIFunction");
            changedProperties.Add("LaiDead", "LaiDeadFunction");
            changedProperties.Add("WaterDemand", "WaterDemandFunction");
            changedProperties.Add("Cover", "CoverFunction");
            changedProperties.Add("ExtinctionCoefficient", "ExtinctionCoefficientFunction");
            changedProperties.Add("BaseHeight", "BaseHeightFunction");
            changedProperties.Add("Wideness", "WidthFunction");
            changedProperties.Add("DetachmentRate", "DetachmentRateFunction");
            changedProperties.Add("InitialWt", "InitialWtFunction");
            changedProperties.Add("MaintenanceRespiration", "MaintenanceRespirationFunction");
            changedProperties.Add("FRGR", "FRGRFunction");

            // Names of nodes which are probably simple leaf. The problem is that
            // in released models, the model is stored in a separate file to the
            // simulations. Therefore when we parse/convert the simulation file,
            // we don't know the names of the simple leaf models, so we are forced
            // take a guess.
            List<string> modelNames = new List<string>() { "Leaf", "Stover" };

            // Names of nodes which are definitely simple leaf.
            List<string> definiteSimpleLeaves = new List<string>();

            // Go through all SimpleLeafs and rename the appropriate children.
            foreach (JObject leaf in JsonUtilities.ChildrenRecursively(root, "SimpleLeaf"))
            {
                modelNames.Add(leaf["Name"].ToString());
                definiteSimpleLeaves.Add(leaf["Name"].ToString());
                // We removed the Leaf.AppearedCohortNo property.
                JObject relativeArea = JsonUtilities.FindFromPath(leaf, "DeltaLAI.Vegetative.Delta.RelativeArea");
                if (relativeArea != null && relativeArea["XProperty"].ToString() == "[Leaf].AppearedCohortNo")
                    relativeArea["XProperty"] = "[Leaf].NodeNumber";

                foreach (var change in changedProperties)
                {
                    string newName = change.Key;
                    string old = change.Value;
                    JsonUtilities.RenameChildModel(leaf, old, newName);
                }
            }

            foreach (JObject reference in JsonUtilities.ChildrenRecursively(root, "VariableReference"))
            {
                foreach (string leafName in definiteSimpleLeaves)
                {
                    foreach (KeyValuePair<string, string> property in changedProperties)
                    {
                        string oldName = property.Value;
                        string newName = property.Key;

                        string toReplace = $"{leafName}.{oldName}";
                        string replaceWith = $"{leafName}.{newName}";
                        reference["VariableName"] = reference["VariableName"].ToString().Replace(toReplace, replaceWith);

                        toReplace = $"[{leafName}].{oldName}";
                        replaceWith = $"[{leafName}].{newName}";
                        reference["VariableName"] = reference["VariableName"].ToString().Replace(toReplace, replaceWith);
                    }
                }
            }

            // Attempt some basic find/replace in manager scripts.
            foreach (ManagerConverter manager in JsonUtilities.ChildManagers(root))
            {
                foreach (var change in changedProperties)
                {
                    string newName = change.Key;
                    string old = change.Value;

                    bool changed = false;
                    foreach (string modelName in modelNames)
                    {
                        string toReplace = $"{modelName}.{old}";
                        string replaceWith = $"{modelName}.{newName}";
                        changed |= manager.Replace(toReplace, replaceWith, true);

                        foreach (KeyValuePair<string, string> parameter in manager.Parameters)
                        {
                            string newParam = parameter.Value.Replace(toReplace, replaceWith);
                            manager.UpdateParameter(parameter.Key, newParam);
                        }

                        toReplace = $"[{modelName}].{old}";
                        replaceWith = $"[{modelName}].{newName}";
                        changed |= manager.Replace(toReplace, replaceWith, true);

                        foreach (KeyValuePair<string, string> parameter in manager.Parameters)
                        {
                            string newParam = parameter.Value.Replace(toReplace, replaceWith);
                            manager.UpdateParameter(parameter.Key, newParam);
                        }
                    }
                    if (changed)
                        manager.Save();
                }
            }

            // Fix some cultivar commands.
            foreach (JObject cultivar in JsonUtilities.ChildrenRecursively(root, "Cultivar"))
            {
                if (!cultivar["Command"].HasValues)
                    continue;

                foreach (JValue command in cultivar["Command"].Children())
                {
                    foreach (var change in changedProperties)
                    {
                        string newName = change.Key;
                        string old = change.Value;
                        foreach (string modelName in modelNames)
                        {
                            command.Value = command.Value.ToString().Replace($"{modelName}.{old}", $"{modelName}.{newName}");
                            command.Value = command.Value.ToString().Replace($"[{modelName}].{old}", $"[{modelName}].{newName}");
                        }
                    }
                }
            }
        }

        /// <summary>
        /// Upgrades to version 63. Rename the 'Water' node under soil to 'Physical'
        /// </summary>
        /// <param name="root">The root JSON token.</param>
        /// <param name="fileName">The name of the apsimx file.</param>
        private static void UpgradeToVersion63(JObject root, string fileName)
        {
            foreach (var water in JsonUtilities.ChildrenRecursively(root, "Water"))
            {
                water["$type"] = "Models.Soils.Physical, Models";
                JsonUtilities.RenameModel(water, "Physical");
            }

            foreach (var report in JsonUtilities.ChildrenOfType(root, "Report"))
            {
                JsonUtilities.SearchReplaceReportVariableNames(report, ".Water.", ".Physical.");
            }

            foreach (var factor in JsonUtilities.ChildrenOfType(root, "Factor"))
            {
                var specification = factor["Specification"];
                if (specification != null)
                {
                    var specificationString = specification.ToString();
                    specificationString = specificationString.Replace(".Water.", ".Physical.");
                    specificationString = specificationString.Replace("[Water]", "[Physical]");
                    factor["Specification"] = specificationString;
                }
            }

            foreach (var factor in JsonUtilities.ChildrenOfType(root, "CompositeFactor"))
            {
                var specifications = factor["Specifications"];
                if (specifications != null)
                {
                    for (int i = 0; i < specifications.Count(); i++)
                    {
                        var specificationString = specifications[i].ToString();
                        specificationString = specificationString.Replace(".Water.", ".Physical.");
                        specificationString = specificationString.Replace("[Water]", "[Physical]");
                        specifications[i] = specificationString;
                    }
                }
            }
        }


        /// <summary>
        /// Upgrades to version 64. Rename the 'SoilOrganicMatter' node under soil to 'Organic'
        /// </summary>
        /// <param name="root">The root JSON token.</param>
        /// <param name="fileName">The name of the apsimx file.</param>
        private static void UpgradeToVersion64(JObject root, string fileName)
        {
            foreach (var organic in JsonUtilities.ChildrenRecursively(root, "SoilOrganicMatter"))
            {
                organic["$type"] = "Models.Soils.Organic, Models";
                JsonUtilities.RenameModel(organic, "Organic");
                organic["FOMCNRatio"] = organic["RootCN"];
                organic["FOM"] = organic["RootWt"];
                organic["SoilCNRatio"] = organic["SoilCN"];
                organic["Carbon"] = organic["OC"];
                var ocUnits = organic["OCUnits"];
                if (ocUnits != null)
                {
                    string ocUnitsString = ocUnits.ToString();
                    if (ocUnitsString == "1" || ocUnitsString == "WalkleyBlack")
                    {
                        var oc = organic["Carbon"].Values<double>().ToArray();
                        oc = MathUtilities.Multiply_Value(oc, 1.3);
                        organic["Carbon"] = new JArray(oc);
                    }
                }
            }

            foreach (var report in JsonUtilities.ChildrenOfType(root, "Report"))
            {
                JsonUtilities.SearchReplaceReportVariableNames(report, ".SoilOrganicMatter.", ".Organic.");
                JsonUtilities.SearchReplaceReportVariableNames(report, ".RootCN", ".FOMCNRatio");
                JsonUtilities.SearchReplaceReportVariableNames(report, ".RootWt", ".FOM");
                JsonUtilities.SearchReplaceReportVariableNames(report, ".SoilCN", ".SoilCNRatio");
                JsonUtilities.SearchReplaceReportVariableNames(report, ".Organic.OC", ".Organic.Carbon");
            }

            foreach (var factor in JsonUtilities.ChildrenOfType(root, "Factor"))
            {
                var specification = factor["Specification"];
                if (specification != null)
                {
                    var specificationString = specification.ToString();
                    specificationString = specificationString.Replace(".SoilOrganicMatter.", ".Organic.");
                    specificationString = specificationString.Replace("[SoilOrganicMatter]", "[Organic]");
                    specificationString = specificationString.Replace(".Organic.OC", ".Organic.Carbon");
                    specificationString = specificationString.Replace(".RootCN", ".FOMCNRatio");
                    specificationString = specificationString.Replace(".RootWt", ".FOM");
                    specificationString = specificationString.Replace(".SoilCN", ".SoilCNRatio");
                    factor["Specification"] = specificationString;
                }
            }

            foreach (var factor in JsonUtilities.ChildrenOfType(root, "CompositeFactor"))
            {
                var specifications = factor["Specifications"];
                if (specifications != null)
                {
                    for (int i = 0; i < specifications.Count(); i++)
                    {
                        var specificationString = specifications[i].ToString();
                        specificationString = specificationString.Replace(".SoilOrganicMatter.", ".Organic.");
                        specificationString = specificationString.Replace("[SoilOrganicMatter]", "[Organic]");
                        specificationString = specificationString.Replace(".OC", ".Carbon");
                        specificationString = specificationString.Replace(".RootCN", ".FOMCNRatio");
                        specificationString = specificationString.Replace(".RootWt", ".FOM");
                        specificationString = specificationString.Replace(".SoilCN", ".SoilCNRatio");
                        specifications[i] = specificationString;
                    }
                }
            }

            foreach (var series in JsonUtilities.ChildrenOfType(root, "Series"))
            {
                if (series["XFieldName"] != null)
                {
                    series["XFieldName"] = series["XFieldName"].ToString().Replace("SoilOrganicMatter", "Organic");
                    series["XFieldName"] = series["XFieldName"].ToString().Replace(".Organic.OC", ".Organic.Carbon");
                }
                if (series["YFieldName"] != null)
                {
                    series["YFieldName"] = series["YFieldName"].ToString().Replace("SoilOrganicMatter", "Organic");
                    series["YFieldName"] = series["YFieldName"].ToString().Replace(".Organic.OC", ".Organic.Carbon");
                }
            }

            foreach (var child in JsonUtilities.ChildrenRecursively(root))
            {
                if (JsonUtilities.Type(child) == "Morris" || JsonUtilities.Type(child) == "Sobol")
                {
                    var parameters = child["Parameters"];
                    for (int i = 0; i < parameters.Count(); i++)
                    {
                        var parameterString = parameters[i]["Path"].ToString();
                        parameterString = parameterString.Replace(".SoilOrganicMatter.", ".Organic.");
                        parameterString = parameterString.Replace("[SoilOrganicMatter]", "[Organic]");
                        parameterString = parameterString.Replace(".OC", ".Carbon");
                        parameters[i]["Path"] = parameterString;
                    }
                }
            }
        }

        /// <summary>
        /// Upgrades to version 65. Rename the 'Analysis' node under soil to 'Chemical'
        /// </summary>
        /// <param name="root">The root JSON token.</param>
        /// <param name="fileName">The name of the apsimx file.</param>
        private static void UpgradeToVersion65(JObject root, string fileName)
        {
            foreach (var chemical in JsonUtilities.ChildrenRecursively(root, "Analysis"))
            {
                var soil = JsonUtilities.Parent(chemical);
                var physical = JsonUtilities.ChildWithName(soil as JObject, "Physical");

                chemical["$type"] = "Models.Soils.Chemical, Models";
                JsonUtilities.RenameModel(chemical, "Chemical");
                if (physical != null && physical["Thickness"] != null)
                {
                    // Move particle size numbers from chemical to physical and make sure layers are mapped.
                    var physicalThickness = physical["Thickness"].Values<double>().ToArray();
                    var chemicalThickness = chemical["Thickness"].Values<double>().ToArray();

                    if (chemical["ParticleSizeSand"] != null && chemical["ParticleSizeSand"].HasValues)
                    {
                        var values = chemical["ParticleSizeSand"].Values<double>().ToArray();
                        if (values.Length < physicalThickness.Length)
                            Array.Resize(ref values, chemicalThickness.Length);
                        var mappedValues = Soils.Standardiser.Layers.MapConcentration(values, chemicalThickness, physicalThickness, values.Last());
                        physical["ParticleSizeSand"] = new JArray(mappedValues);
                    }

                    if (chemical["ParticleSizeSilt"] != null && chemical["ParticleSizeSilt"].HasValues)
                    {
                        var values = chemical["ParticleSizeSilt"].Values<double>().ToArray();
                        if (values.Length < physicalThickness.Length)
                            Array.Resize(ref values, chemicalThickness.Length);
                        var mappedValues = Soils.Standardiser.Layers.MapConcentration(values, chemicalThickness, physicalThickness, values.Last());
                        physical["ParticleSizeSilt"] = new JArray(mappedValues);
                    }

                    if (chemical["ParticleSizeClay"] != null && chemical["ParticleSizeClay"].HasValues)
                    {
                        var values = chemical["ParticleSizeClay"].Values<double>().ToArray();
                        if (values.Length < physicalThickness.Length)
                            Array.Resize(ref values, chemicalThickness.Length);
                        var mappedValues = Soils.Standardiser.Layers.MapConcentration(values, chemicalThickness, physicalThickness, values.Last());
                        physical["ParticleSizeClay"] = new JArray(mappedValues);
                    }

                    // convert ph units
                    var phUnits = physical["PHUnits"];
                    if (phUnits != null)
                    {
                        string phUnitsString = phUnits.ToString();
                        if (phUnitsString == "1")
                        {
                            // pH in water = (pH in CaCl X 1.1045) - 0.1375
                            var ph = physical["PH"].Values<double>().ToArray();
                            ph = MathUtilities.Subtract_Value(MathUtilities.Multiply_Value(ph, 1.1045), 0.1375);
                            chemical["PH"] = new JArray(ph);
                        }
                    }
                }
            }

            foreach (var report in JsonUtilities.ChildrenOfType(root, "Report"))
            {
                JsonUtilities.SearchReplaceReportVariableNames(report, ".Analysis.", ".Chemical.");
            }

            foreach (var factor in JsonUtilities.ChildrenOfType(root, "Factor"))
            {
                var specification = factor["Specification"];
                if (specification != null)
                {
                    var specificationString = specification.ToString();
                    specificationString = specificationString.Replace(".Analysis.", ".Chemical.");
                    specificationString = specificationString.Replace("[Analysis]", "[Chemical]");
                    factor["Specification"] = specificationString;
                }
            }

            foreach (var factor in JsonUtilities.ChildrenOfType(root, "CompositeFactor"))
            {
                var specifications = factor["Specifications"];
                if (specifications != null)
                {
                    for (int i = 0; i < specifications.Count(); i++)
                    {
                        var specificationString = specifications[i].ToString();
                        specificationString = specificationString.Replace(".Analysis.", ".Chemical.");
                        specificationString = specificationString.Replace("[Analysis]", "[Chemical]");
                        specifications[i] = specificationString;
                    }
                }
            }

            foreach (var series in JsonUtilities.ChildrenOfType(root, "Series"))
            {
                if (series["XFieldName"] != null)
                {
                    series["XFieldName"] = series["XFieldName"].ToString().Replace("Analysis", "Chemical");
                }
                if (series["YFieldName"] != null)
                {
                    series["YFieldName"] = series["YFieldName"].ToString().Replace("Analysis", "Chemical");
                }
            }

            foreach (var child in JsonUtilities.ChildrenRecursively(root))
            {
                if (JsonUtilities.Type(child) == "Morris" || JsonUtilities.Type(child) == "Sobol")
                {
                    var parameters = child["Parameters"];
                    for (int i = 0; i < parameters.Count(); i++)
                    {
                        var parameterString = parameters[i]["Path"].ToString();
                        parameterString = parameterString.Replace(".Analysis.", ".Chemical.");
                        parameterString = parameterString.Replace("[Analysis]", "[Chemical]");
                        parameters[i]["Path"] = parameterString;
                    }
                }
            }
        }

        /// <summary>
        /// When a factor is under a factors model, insert a permutation model.
        /// </summary>
        /// <param name="root"></param>
        /// <param name="fileName"></param>
        private static void UpgradeToVersion66(JToken root, string fileName)
        {
            foreach (var factors in JsonUtilities.ChildrenRecursively(root as JObject, "Factors"))
            {
                if (JsonUtilities.Children(factors).Count > 1)
                {
                    var permutationsNode = new JObject();
                    permutationsNode["$type"] = "Models.Factorial.Permutation, Models";
                    JsonUtilities.RenameModel(permutationsNode, "Permutation");
                    permutationsNode["Children"] = factors["Children"];
                    var children = new JArray(permutationsNode);
                    factors["Children"] = children;
                }
            }
        }

        /// <summary>
        /// Upgrades to version 67. Sets the Start and End properties
        /// in clock to the values previously stored in StartDate and EndDate.
        /// </summary>
        /// <param name="root"></param>
        /// <param name="fileName"></param>
        private static void UpgradeToVersion67(JObject root, string fileName)
        {
            foreach (JObject clock in JsonUtilities.ChildrenRecursively(root, "Clock"))
            {
                clock["Start"] = clock["StartDate"];
                clock["End"] = clock["EndDate"];
            }
        }

        /// <summary>
        /// Upgrades to version 68. Removes AgPasture.Sward
        /// </summary>
        /// <param name="root"></param>
        /// <param name="fileName"></param>
        private static void UpgradeToVersion68(JObject root, string fileName)
        {
            foreach (JObject sward in JsonUtilities.ChildrenRecursively(root, "Sward"))
            {
                foreach (JObject pastureSpecies in JsonUtilities.Children(sward))
                {
                    if (pastureSpecies["Name"].ToString().Equals("Ryegrass", StringComparison.InvariantCultureIgnoreCase))
                        JsonUtilities.RenameModel(pastureSpecies, "AGPRyegrass");
                    if (pastureSpecies["Name"].ToString().Equals("WhiteClover", StringComparison.InvariantCultureIgnoreCase))
                        JsonUtilities.RenameModel(pastureSpecies, "AGPWhiteClover");
                    pastureSpecies["ResourceName"] = pastureSpecies["Name"];

                    var swardParentChildren = JsonUtilities.Parent(sward)["Children"] as JArray;
                    swardParentChildren.Add(pastureSpecies);
                }
                sward.Remove();
            }

            bool foundAgPastureWhiteClover = false; // as opposed to a PMF whiteclover
            foreach (JObject pastureSpecies in JsonUtilities.ChildrenRecursively(root, "PastureSpecies"))
            {
                if (pastureSpecies["Name"].ToString().Equals("Ryegrass", StringComparison.InvariantCultureIgnoreCase))
                    JsonUtilities.RenameModel(pastureSpecies, "AGPRyegrass");
                if (pastureSpecies["Name"].ToString().Equals("WhiteClover", StringComparison.InvariantCultureIgnoreCase))
                {
                    JsonUtilities.RenameModel(pastureSpecies, "AGPWhiteClover");
                    foundAgPastureWhiteClover = true;
                }

                pastureSpecies["ResourceName"] = pastureSpecies["Name"];
            }

            foreach (JObject soilCrop in JsonUtilities.ChildrenRecursively(root, "SoilCrop"))
            {
                if (soilCrop["Name"].ToString().Equals("SwardSoil", StringComparison.InvariantCultureIgnoreCase))
                    soilCrop.Remove();
                if (soilCrop["Name"].ToString().Equals("RyegrassSoil", StringComparison.InvariantCultureIgnoreCase))
                    JsonUtilities.RenameModel(soilCrop, "AGPRyegrassSoil");
                if (foundAgPastureWhiteClover && soilCrop["Name"].ToString().Equals("WhiteCloverSoil", StringComparison.InvariantCultureIgnoreCase))
                    JsonUtilities.RenameModel(soilCrop, "AGPWhiteCloverSoil");
            }
        }

        /// <summary>
        /// Upgrades to version 69. Fixes link attributes in manager scripts after
        /// link refactoring.
        /// </summary>
        /// <param name="root">The root JSON token.</param>
        /// <param name="fileName">The name of the .apsimx file.</param>
        private static void UpgradeToVersion69(JObject root, string fileName)
        {
            foreach (ManagerConverter manager in JsonUtilities.ChildManagers(root))
            {
                // The linking code previously had a hack which automatically enabled link by name if the target
                // model type is IFunction or Biomass (or any inherited class thereof). I've removed this hack 
                // from the link resolution code, which means that all such links must be adjusted accordingly.

                // [Link(...)] [Units] [...] Biomass -> [Link(ByName = true, ...)] [Units] [...] Biomass
                manager.ReplaceRegex(@"\[Link\(([^\)]+)\)\]((\s*\[[^\]]+\])*\s*(public|private|protected|internal|static|readonly| )*\s*(IFunction|Biomass|CNReductionForCover|CNReductionForTillage|RunoffModel|WaterTableModel|HeightFunction|DecumulateFunction|EndOfDayFunction|LiveOnEventFunction|AccumulateAtEvent|DailyMeanVPD|CERESDenitrificationWaterFactor|CERESDenitrificationTemperatureFactor|CERESMineralisationFOMCNRFactor|DayCentN2OFractionModel|CERESNitrificationpHFactor|CERESNitrificationWaterFactor|CERESUreaHydrolysisModel|CERESMineralisationWaterFactor|CERESMineralisationTemperatureFactor|CERESNitrificationModel|StringComparisonFunction|AccumulateByDate|AccumulateByNumericPhase|TrackerFunction|ArrayFunction|WangEngelTempFunction|BoundFunction|LinearAfterThresholdFunction|SoilWaterScale|MovingAverageFunction|HoldFunction|DeltaFunction|MovingSumFunction|QualitativePPEffect|AccumulateFunction|AddFunction|AgeCalculatorFunction|AirTemperatureFunction|BellCurveFunction|Constant|DivideFunction|ExponentialFunction|ExpressionFunction|ExternalVariable|LessThanFunction|LinearInterpolationFunction|MaximumFunction|MinimumFunction|MultiplyFunction|OnEventFunction|PhaseBasedSwitch|PhaseLookup|PhaseLookupValue|PhotoperiodDeltaFunction|PhotoperiodFunction|PowerFunction|SigmoidFunction|SoilTemperatureDepthFunction|SoilTemperatureFunction|SoilTemperatureWeightedFunction|SplineInterpolationFunction|StageBasedInterpolation|SubtractFunction|VariableReference|WeightedTemperatureFunction|XYPairs|CanopyPhotosynthesis|RUECO2Function|RUEModel|StorageDMDemandFunction|StorageNDemandFunction|InternodeCohortDemandFunction|BerryFillingRateFunction|TEWaterDemandFunction|FillingRateFunction|AllometricDemandFunction|InternodeDemandFunction|PartitionFractionDemandFunction|PopulationBasedDemandFunction|PotentialSizeDemandFunction|RelativeGrowthRateDemandFunction))", @"[Link(Type = LinkType.Child, ByName = true, $1)]$2");

                // [Link] IFunction -> [Link(ByName = true)] IFunction
                manager.ReplaceRegex(@"\[Link\]((\s*\[[^\]]+\])*\s*(public|private|protected|internal|static|readonly| )*\s*(IFunction|Biomass|CNReductionForCover|CNReductionForTillage|RunoffModel|WaterTableModel|HeightFunction|DecumulateFunction|EndOfDayFunction|LiveOnEventFunction|AccumulateAtEvent|DailyMeanVPD|CERESDenitrificationWaterFactor|CERESDenitrificationTemperatureFactor|CERESMineralisationFOMCNRFactor|DayCentN2OFractionModel|CERESNitrificationpHFactor|CERESNitrificationWaterFactor|CERESUreaHydrolysisModel|CERESMineralisationWaterFactor|CERESMineralisationTemperatureFactor|CERESNitrificationModel|StringComparisonFunction|AccumulateByDate|AccumulateByNumericPhase|TrackerFunction|ArrayFunction|WangEngelTempFunction|BoundFunction|LinearAfterThresholdFunction|SoilWaterScale|MovingAverageFunction|HoldFunction|DeltaFunction|MovingSumFunction|QualitativePPEffect|AccumulateFunction|AddFunction|AgeCalculatorFunction|AirTemperatureFunction|BellCurveFunction|Constant|DivideFunction|ExponentialFunction|ExpressionFunction|ExternalVariable|LessThanFunction|LinearInterpolationFunction|MaximumFunction|MinimumFunction|MultiplyFunction|OnEventFunction|PhaseBasedSwitch|PhaseLookup|PhaseLookupValue|PhotoperiodDeltaFunction|PhotoperiodFunction|PowerFunction|SigmoidFunction|SoilTemperatureDepthFunction|SoilTemperatureFunction|SoilTemperatureWeightedFunction|SplineInterpolationFunction|StageBasedInterpolation|SubtractFunction|VariableReference|WeightedTemperatureFunction|XYPairs|CanopyPhotosynthesis|RUECO2Function|RUEModel|StorageDMDemandFunction|StorageNDemandFunction|InternodeCohortDemandFunction|BerryFillingRateFunction|TEWaterDemandFunction|FillingRateFunction|AllometricDemandFunction|InternodeDemandFunction|PartitionFractionDemandFunction|PopulationBasedDemandFunction|PotentialSizeDemandFunction|RelativeGrowthRateDemandFunction))", @"[Link(Type = LinkType.Child, ByName = true)]$1");

                // Here I assume that all [LinkByPath] links will have a path argument supplied.
                // [LinkByPath(...)] -> [Link(Type = LinkType.Path, ...)]
                manager.ReplaceRegex(@"\[LinkByPath\(([^\)]+)\)", @"[Link(Type = LinkType.Path, $1)");

                // [ParentLink(...)] -> [Link(Type = LinkType.Ancestor, ...)]
                manager.ReplaceRegex(@"\[ParentLink\(([^\)]+)\)", @"[Link(Type = LinkType.Ancestor, $1)");

                // [ParentLink] -> [Link(Type = LinkType.Ancestor, ByName = false)]
                manager.Replace("[ParentLink]", "[Link(Type = LinkType.Ancestor)]", caseSensitive: true);

                // [ScopedLinkByName(...)] -> [Link(ByName = true, ...)]
                manager.ReplaceRegex(@"\[ScopedLinkByName\(([^\)]+)\)", @"[Link(ByName = true, $1)");

                // [ScopedLinkByName] -> [Link(ByName = true)]
                manager.Replace("[ScopedLinkByName]", "[Link(ByName = true)]", caseSensitive: true);

                // [ScopedLink(...)] -> [Link(...)]
                manager.ReplaceRegex(@"\[ScopedLink\(([^\)]+)\)", @"[Link($1)");

                // [ScopedLink] -> [Link]
                manager.Replace("[ScopedLink]", "[Link]", caseSensitive: true);

                // [ChildLinkByName(...)] -> [Link(Type = LinkType.Child, ByName = true, ...)]
                manager.ReplaceRegex(@"\[ChildLinkByName\(([^\)]+)\)", @"[Link(Type = LinkType.Child, ByName = true, $1)");

                // [ChildLinkByName] -> [Link(Type = LinkType.Child, ByName = true)]
                manager.Replace("[ChildLinkByName]", "[Link(Type = LinkType.Child, ByName = true)]", caseSensitive: true);

                // [ChildLink(...)] -> [Link(Type = LinkType.Child, ...)]
                manager.ReplaceRegex(@"\[ChildLink\(([^\)]+)\)", @"[Link(Type = LinkType.Child, $1)");

                // [ChildLink] -> [Link(Type = LinkType.Child)]
                manager.Replace("[ChildLink]", "[Link(Type = LinkType.Child)]", caseSensitive: true);

                manager.Save();
            }
        }

        /// <summary>
        /// Changes the type of the Stock component inital values genotypes array
        /// from StockGeno to SingleGenotypeInits.
        /// </summary>
        /// <param name="root">The root JSON token.</param>
        /// <param name="fileName">The name of the apsimx file.</param>
        private static void UpgradeToVersion70(JObject root, string fileName)
        {
            foreach (var stockNode in JsonUtilities.ChildrenOfType(root, "Stock"))
            {
                // for each element of GenoTypes[]
                var genotypes = stockNode["GenoTypes"];
                for (int i = 0; i < genotypes.Count(); i++)
                {
                    genotypes[i]["$type"] = "Models.GrazPlan.SingleGenotypeInits, Models";
                    double dr = Convert.ToDouble(genotypes[i]["DeathRate"]);
                    double drw = Convert.ToDouble(genotypes[i]["WnrDeathRate"]);
                    genotypes[i]["DeathRate"] = new JArray(new double[] {dr , drw });
                    genotypes[i]["PotFleeceWt"] = genotypes[i]["RefFleeceWt"];
                    genotypes[i]["Conceptions"] = genotypes[i]["Conception"];
                    genotypes[i]["GenotypeName"] = genotypes[i]["Name"];
                }
            }
        }

        /// <summary>
        /// Alters all existing linint functions to have a child variable reference IFunction called XValue instead of a
        /// string property called XProperty that IFunction then had to locate
        /// </summary>
        /// <param name="root">The root JSON token.</param>
        /// <param name="fileName">The name of the apsimx file.</param>
        private static void UpgradeToVersion71(JObject root, string fileName)
        {
            foreach (JObject linint in JsonUtilities.ChildrenRecursively(root, "LinearInterpolationFunction"))
            {
                VariableReference varRef = new VariableReference();
                varRef.Name = "XValue";
                varRef.VariableName = linint["XProperty"].ToString();
                JsonUtilities.AddModel(linint, varRef);
                linint.Remove("XProperty");
            }
        }

        /// <summary>
        /// Remove .Value() from all variable references because it is redundant
        /// </summary>
        /// <param name="root">The root JSON token.</param>
        /// <param name="fileName">The name of the apsimx file.</param>
        private static void UpgradeToVersion72(JObject root, string fileName)
        {
            foreach (var varRef in JsonUtilities.ChildrenRecursively(root, "VariableReference"))
                varRef["VariableName"] = varRef["VariableName"].ToString().Replace(".Value()", "");

            foreach (var report in JsonUtilities.ChildrenOfType(root, "Report"))
                JsonUtilities.SearchReplaceReportVariableNames(report, ".Value()", "");

            foreach (var graph in JsonUtilities.ChildrenOfType(root, "Series"))
            {
                if(graph["XFieldName"] != null)
                    graph["XFieldName"] = graph["XFieldName"].ToString().Replace(".Value()", "");
                if (graph["X2FieldName"] != null)
                    graph["X2FieldName"] = graph["X2FieldName"].ToString().Replace(".Value()", "");
                if (graph["YFieldName"] != null)
                    graph["YFieldName"] = graph["YFieldName"].ToString().Replace(".Value()", "");
                if (graph["Y2FieldName"] != null)
                    graph["Y2FieldName"] = graph["Y2FieldName"].ToString().Replace(".Value()", "");
            }
        }

        /// <summary>
        /// Alters all existing AllometricDemand functions to have a child variable reference IFunction called XValue and YValue instead of 
        /// string property called XProperty and YProperty that it then had to locate.  Aiming to get all things using get for properties
        /// to be doing it via Variable reference so we can stream line scoping rules
        /// </summary>
        /// <param name="root">The root JSON token.</param>
        /// <param name="fileName">The name of the apsimx file.</param>
        private static void UpgradeToVersion73(JObject root, string fileName)
        {
            foreach (JObject Alomet in JsonUtilities.ChildrenRecursively(root, "AllometricDemandFunction"))
            {
                VariableReference XvarRef = new VariableReference();
                XvarRef.Name = "XValue";
                XvarRef.VariableName = Alomet["XProperty"].ToString();
                JsonUtilities.AddModel(Alomet, XvarRef);
                Alomet.Remove("XProperty");
                VariableReference YvarRef = new VariableReference();
                YvarRef.Name = "YValue";
                YvarRef.VariableName = Alomet["YProperty"].ToString();
                JsonUtilities.AddModel(Alomet, YvarRef);
                Alomet.Remove("YProperty");

            }
        }

        /// <summary>
        /// Changes the Surface Organic Matter property FractionFaecesAdded to 1.0
        /// </summary>
        /// <param name="root">The root JSON token.</param>
        /// <param name="fileName">The name of the apsimx file.</param>
        private static void UpgradeToVersion74(JObject root, string fileName)
        {
            foreach (JObject som in JsonUtilities.ChildrenRecursively(root, "SurfaceOrganicMatter"))
                som["FractionFaecesAdded"] = "1.0";
        }

        /// <summary>
        /// Change TreeLeafAreas to ShadeModiers in Tree Proxy
        /// </summary>
        /// <param name="root">The root JSON token.</param>
        /// <param name="fileName">The name of the apsimx file.</param>
        private static void UpgradeToVersion75(JObject root, string fileName)
        {
            foreach (JObject TreeProxy in JsonUtilities.ChildrenRecursively(root, "TreeProxy"))
            {
                TreeProxy["ShadeModifiers"] = TreeProxy["TreeLeafAreas"];
                // ShadeModifiers is sometimes null (not sure why) so fill it with 1s using Heights to get array length
                var SM = TreeProxy["Heights"].Values<double>().ToArray();  
                for (int i = 0; i < SM.Count(); i++)
                    SM[i] = 1.0;
                TreeProxy["ShadeModifiers"] = new JArray(SM);
            }
        }

        /// <summary>
        /// Change flow_urea to FlowUrea in soil water
        /// </summary>
        /// <param name="root">The root JSON token.</param>
        /// <param name="fileName">The name of the apsimx file.</param>
        private static void UpgradeToVersion76(JObject root, string fileName)
        {
            foreach (var manager in JsonUtilities.ChildManagers(root))
            {
                if (manager.Replace(".flow_urea", ".FlowUrea"))
                    manager.Save();
            }
            foreach (var report in JsonUtilities.ChildrenOfType(root, "Report"))
            {
                JsonUtilities.SearchReplaceReportVariableNames(report, ".flow_urea", ".FlowUrea");
            }
        }

        /// <summary>
        /// Change the property in Stock to Genotypes
        /// </summary>
        /// <param name="root"></param>
        /// <param name="fileName"></param>
        private static void UpgradeToVersion77(JObject root, string fileName)
        {
            foreach (var manager in JsonUtilities.ChildManagers(root))
            {
                if (manager.Replace(".GenoTypes", ".Genotypes"))
                    manager.Save();
            }
            foreach (var stock in JsonUtilities.ChildrenOfType(root, "Stock"))
            {
                JsonUtilities.SearchReplaceReportVariableNames(stock, ".GenoTypes", ".Genotypes");
            }
        }

        /// <summary>
<<<<<<< HEAD
        /// Change manager method and AgPasture variable names.
=======
        /// Change the namespace for SimpleGrazing
>>>>>>> 6c20d4c3
        /// </summary>
        /// <param name="root"></param>
        /// <param name="fileName"></param>
        private static void UpgradeToVersion78(JObject root, string fileName)
        {
<<<<<<< HEAD
            Tuple<string, string>[] changes = 
            { 
                new Tuple<string, string>(".Graze(", ".RemoveBiomass("),
                new Tuple<string, string>(".EmergingTissuesWt",   ".EmergingTissue.Wt"),
                new Tuple<string, string>(".EmergingTissuesN",    ".EmergingTissue.N"),
                new Tuple<string, string>(".DevelopingTissuesWt", ".DevelopingTissue.Wt"),
                new Tuple<string, string>(".DevelopingTissuesN",  ".DevelopingTissue.N"),
                new Tuple<string, string>(".MatureTissuesWt", ".MatureTissue.Wt"),
                new Tuple<string, string>(".MatureTissuesN",  ".MatureTissue.N"),
                new Tuple<string, string>(".DeadTissuesWt", ".DeadTissue.Wt"),
                new Tuple<string, string>(".DeadTissuesN",  ".DeadTissue.N")
            };

            foreach (var manager in JsonUtilities.ChildManagers(root))
            {
                bool managerChanged = false;

                foreach (var replacement in changes)
                {
                    if (manager.Replace(replacement.Item1, replacement.Item2))
                        managerChanged = true;
                }
                if (managerChanged)
                    manager.Save();
            }
            foreach (var report in JsonUtilities.ChildrenOfType(root, "Report"))
            {
                foreach (var replacement in changes)
                    JsonUtilities.SearchReplaceReportVariableNames(report, replacement.Item1, replacement.Item2);
=======
            foreach (var simpleGrazing in JsonUtilities.ChildrenOfType(root, "SimpleGrazing"))
            {
                simpleGrazing["$type"] = "Models.AgPasture.SimpleGrazing, Models";
>>>>>>> 6c20d4c3
            }
        }

        /// <summary>
        /// Changes initial Root Wt to an array.
        /// </summary>
        /// <param name="root">The root JSON token.</param>
        /// <param name="fileName">The name of the apsimx file.</param>
        private static void UpgradeToVersion99(JObject root, string fileName)
    {
            // Delete all alias children.
            foreach (var soilNitrogen in JsonUtilities.ChildrenOfType(root, "SoilNitrogen"))
            {
                var parent = JsonUtilities.Parent(soilNitrogen);
                var nutrient = JsonUtilities.CreateNewChildModel(parent, "Nutrient", "Models.Soils.Nutrients.Nutrient");
                nutrient["ResourceName"] = "Nutrient";
                soilNitrogen.Remove();
            }

            foreach (var manager in JsonUtilities.ChildManagers(root))
            {
                manager.Replace("using Models.Soils;", "using Models.Soils;\r\nusing Models.Soils.Nutrients;");

                manager.Replace("SoilNitrogen.FOMN", ".Nutrient.FOMN");
                manager.Replace("SoilNitrogen.FOMC", ".Nutrient.FOMC");

                if (manager.Replace("Soil.SoilNitrogen.HumicN", "Humic.N"))
                    manager.AddDeclaration("NutrientPool", "Humic", new string[] { "[ScopedLinkByName]" });
                if (manager.Replace("Soil.SoilNitrogen.HumicC", "Humic.C"))
                    manager.AddDeclaration("NutrientPool", "Humic", new string[] { "[ScopedLinkByName]" });

                if (manager.Replace("Soil.SoilNitrogen.MicrobialN", "Microbial.N"))
                    manager.AddDeclaration("NutrientPool", "Microbial", new string[] { "[ScopedLinkByName]" });
                if (manager.Replace("Soil.SoilNitrogen.MicrobialC", "Microbial.C"))
                    manager.AddDeclaration("NutrientPool", "Microbial", new string[] { "[ScopedLinkByName]" });

                if (manager.Replace("Soil.SoilNitrogen.dlt_n_min_res", "SurfaceResidueDecomposition.MineralisedN"))
                    manager.AddDeclaration("CarbonFlow", "SurfaceResidueDecomposition", new string[] { "[LinkByPath(Path=\"[Nutrient].SurfaceResidue.Decomposition\")]" });
                
                manager.Replace("SoilNitrogen.MineralisedN", "Nutrient.MineralisedN");

                manager.Replace("SoilNitrogen.TotalN", "Nutrient.TotalN");
                if (manager.Replace("SoilNitrogen.TotalN", "Nutrient.TotalN"))
                {
                    manager.RemoveDeclaration("SoilNitrogen");
                    manager.AddDeclaration("INutrient", "Nutrient", new string[] { "[ScopedLinkByName]" });
                }

                manager.Replace("SoilNitrogen.TotalC", "Nutrient.TotalC");
                if (manager.Replace("SoilNitrogen.TotalC", "Nutrient.TotalC"))
                {
                    manager.RemoveDeclaration("SoilNitrogen");
                    manager.AddDeclaration("INutrient", "Nutrient", new string[] { "[ScopedLinkByName]" });
                }

                manager.Replace("SoilNitrogen.mineral_n", "Nutrient.MineralN");
                manager.Replace("SoilNitrogen.Denitrification", "Nutrient.Natm");
                manager.Replace("SoilNitrogen.n2o_atm", "Nutrient.N2Oatm");
                manager.Save();
            }

            foreach (var report in JsonUtilities.ChildrenOfType(root, "Report"))
            {
                JsonUtilities.SearchReplaceReportVariableNames(report, "SoilNitrogen.NO3.kgha", "Nutrient.NO3.kgha");
                JsonUtilities.SearchReplaceReportVariableNames(report, "SoilNitrogen.NH4.kgha", "Nutrient.NH4.kgha");
                JsonUtilities.SearchReplaceReportVariableNames(report, "SoilNitrogen.Urea.kgha", "Nutrient.Urea.kgha");
                JsonUtilities.SearchReplaceReportVariableNames(report, "SoilNitrogen.PlantAvailableNO3.kgha", "Nutrient.PlantAvailableNO3.kgha");
                JsonUtilities.SearchReplaceReportVariableNames(report, "SoilNitrogen.PlantAvailableNH4.kgha", "Nutrient.PlantAvailableNH4.kgha");
                JsonUtilities.SearchReplaceReportVariableNames(report, "[SoilNitrogen].NO3.kgha", "[Nutrient].NO3.kgha");
                JsonUtilities.SearchReplaceReportVariableNames(report, "[SoilNitrogen].NH4.kgha", "[Nutrient].NH4.kgha");
                JsonUtilities.SearchReplaceReportVariableNames(report, "[SoilNitrogen].Urea.kgha", "[Nutrient].Urea.kgha");

                JsonUtilities.SearchReplaceReportVariableNames(report, ".SoilNitrogen.FOMN", ".Nutrient.FOMN");
                JsonUtilities.SearchReplaceReportVariableNames(report, ".SoilNitrogen.FOMC", ".Nutrient.FOMC");
                JsonUtilities.SearchReplaceReportVariableNames(report, ".SoilNitrogen.HumicN", ".Nutrient.Humic.N");
                JsonUtilities.SearchReplaceReportVariableNames(report, ".SoilNitrogen.HumicC", ".Nutrient.Humic.C");
                JsonUtilities.SearchReplaceReportVariableNames(report, ".SoilNitrogen.MicrobialN", ".Nutrient.Microbial.N");
                JsonUtilities.SearchReplaceReportVariableNames(report, ".SoilNitrogen.MicrobialC", ".Nutrient.Microbial.C");
                JsonUtilities.SearchReplaceReportVariableNames(report, ".SoilNitrogen.urea", ".Nutrient.Urea.kgha");
                JsonUtilities.SearchReplaceReportVariableNames(report, ".SoilNitrogen.dlt_n_min_res", ".Nutrient.SurfaceResidue.Decomposition.MineralisedN");
                JsonUtilities.SearchReplaceReportVariableNames(report, ".SoilNitrogen.MineralisedN", ".Nutrient.MineralisedN");
                JsonUtilities.SearchReplaceReportVariableNames(report, ".SoilNitrogen.Denitrification", ".Nutrient.Natm");
                JsonUtilities.SearchReplaceReportVariableNames(report, ".SoilNitrogen.n2o_atm", ".Nutrient.N2Oatm");
                JsonUtilities.SearchReplaceReportVariableNames(report, ".SoilNitrogen.TotalC", ".Nutrient.TotalC");
                JsonUtilities.SearchReplaceReportVariableNames(report, ".SoilNitrogen.TotalN", ".Nutrient.TotalN");
                JsonUtilities.SearchReplaceReportVariableNames(report, ".SoilNitrogen.mineral_n", ".Nutrient.MineralN");
                JsonUtilities.SearchReplaceReportVariableNames(report, ".SoilNitrogen.Nitrification", ".Nutrient.NH4.Nitrification");
            }

            foreach (var series in JsonUtilities.ChildrenOfType(root, "Series"))
            {
                if (series["XFieldName"] != null)
                {
                    series["XFieldName"] = series["XFieldName"].ToString().Replace("SoilNitrogen.NO3.kgha", "Nutrient.NO3.kgha");
                    series["XFieldName"] = series["XFieldName"].ToString().Replace("SoilNitrogen.NH4.kgha", "Nutrient.NH4.kgha");
                    series["XFieldName"] = series["XFieldName"].ToString().Replace("SoilNitrogen.Urea.kgha", "Nutrient.Urea.kgha");
                    series["XFieldName"] = series["XFieldName"].ToString().Replace("SoilNitrogen.PlantAvailableNO3.kgha", "Nutrient.PlantAvailableNO3.kgha");
                    series["XFieldName"] = series["XFieldName"].ToString().Replace("SoilNitrogen.PlantAvailableNH4.kgha", "Nutrient.PlantAvailableNH4.kgha");
                }
                if (series["YFieldName"] != null)
                {
                    series["YFieldName"] = series["YFieldName"].ToString().Replace("SoilNitrogen.NO3.kgha", "Nutrient.NO3.kgha");
                    series["YFieldName"] = series["YFieldName"].ToString().Replace("SoilNitrogen.NH4.kgha", "Nutrient.NH4.kgha");
                    series["YFieldName"] = series["YFieldName"].ToString().Replace("SoilNitrogen.Urea.kgha", "Nutrient.Urea.kgha");
                    series["YFieldName"] = series["YFieldName"].ToString().Replace("SoilNitrogen.PlantAvailableNO3.kgha", "Nutrient.PlantAvailableNO3.kgha");
                    series["YFieldName"] = series["YFieldName"].ToString().Replace("SoilNitrogen.PlantAvailableNH4.kgha", "Nutrient.PlantAvailableNH4.kgha");
                }
            }

        }
    }
}
<|MERGE_RESOLUTION|>--- conflicted
+++ resolved
@@ -1537,51 +1537,15 @@
         }
 
         /// <summary>
-<<<<<<< HEAD
-        /// Change manager method and AgPasture variable names.
-=======
         /// Change the namespace for SimpleGrazing
->>>>>>> 6c20d4c3
         /// </summary>
         /// <param name="root"></param>
         /// <param name="fileName"></param>
         private static void UpgradeToVersion78(JObject root, string fileName)
         {
-<<<<<<< HEAD
-            Tuple<string, string>[] changes = 
-            { 
-                new Tuple<string, string>(".Graze(", ".RemoveBiomass("),
-                new Tuple<string, string>(".EmergingTissuesWt",   ".EmergingTissue.Wt"),
-                new Tuple<string, string>(".EmergingTissuesN",    ".EmergingTissue.N"),
-                new Tuple<string, string>(".DevelopingTissuesWt", ".DevelopingTissue.Wt"),
-                new Tuple<string, string>(".DevelopingTissuesN",  ".DevelopingTissue.N"),
-                new Tuple<string, string>(".MatureTissuesWt", ".MatureTissue.Wt"),
-                new Tuple<string, string>(".MatureTissuesN",  ".MatureTissue.N"),
-                new Tuple<string, string>(".DeadTissuesWt", ".DeadTissue.Wt"),
-                new Tuple<string, string>(".DeadTissuesN",  ".DeadTissue.N")
-            };
-
-            foreach (var manager in JsonUtilities.ChildManagers(root))
-            {
-                bool managerChanged = false;
-
-                foreach (var replacement in changes)
-                {
-                    if (manager.Replace(replacement.Item1, replacement.Item2))
-                        managerChanged = true;
-                }
-                if (managerChanged)
-                    manager.Save();
-            }
-            foreach (var report in JsonUtilities.ChildrenOfType(root, "Report"))
-            {
-                foreach (var replacement in changes)
-                    JsonUtilities.SearchReplaceReportVariableNames(report, replacement.Item1, replacement.Item2);
-=======
             foreach (var simpleGrazing in JsonUtilities.ChildrenOfType(root, "SimpleGrazing"))
             {
                 simpleGrazing["$type"] = "Models.AgPasture.SimpleGrazing, Models";
->>>>>>> 6c20d4c3
             }
         }
 
@@ -1591,7 +1555,7 @@
         /// <param name="root">The root JSON token.</param>
         /// <param name="fileName">The name of the apsimx file.</param>
         private static void UpgradeToVersion99(JObject root, string fileName)
-    {
+        {
             // Delete all alias children.
             foreach (var soilNitrogen in JsonUtilities.ChildrenOfType(root, "SoilNitrogen"))
             {
