--- conflicted
+++ resolved
@@ -19,7 +19,7 @@
     public class Converter
     {
         /// <summary>Gets the latest .apsimx file format version.</summary>
-        public static int LatestVersion { get { return 89; } }
+        public static int LatestVersion { get { return 90; } }
 
         /// <summary>Converts a .apsimx string to the latest version.</summary>
         /// <param name="st">XML or JSON string to convert.</param>
@@ -1899,32 +1899,32 @@
         }
 
         /// <summary>
-<<<<<<< HEAD
-        /// Rename AgPasture variables.
-=======
         /// Replace 'avg' with 'mean' in report variables.
->>>>>>> af369239
         /// </summary>
         /// <param name="root"></param>
         /// <param name="fileName"></param>
         private static void UpgradeToVersion89(JObject root, string fileName)
         {
-<<<<<<< HEAD
+            foreach (var report in JsonUtilities.ChildrenOfType(root, "Report"))
+                JsonUtilities.SearchReplaceReportVariableNames(report, "avg of ", "mean of ");
+        }
+
+        /// <summary>
+        /// </summary>
+        /// <param name="root"></param>
+        /// <param name="fileName"></param>
+        private static void UpgradeToVersion90(JObject root, string fileName)
+        {
             Tuple<string, string>[] changes =
-{
+			{
                 new Tuple<string, string>(".StandingHerbageWt",      ".Harvestable.Wt"),
                 new Tuple<string, string>(".StandingHerbageNConc",   ".Harvestable.NConc"),
                 new Tuple<string, string>(".StandingLiveHerbageWt",  ".HarvestableLive.Wt"),
                 new Tuple<string, string>(".StandingDeadHerbageWt",  ".HarvestableDead.Wt"),
             };
-
             JsonUtilities.RenameVariablesInReportAndManager(root, changes);
-=======
-            foreach (var report in JsonUtilities.ChildrenOfType(root, "Report"))
-                JsonUtilities.SearchReplaceReportVariableNames(report, "avg of ", "mean of ");
->>>>>>> af369239
-        }
-
+        }
+		
         /// <summary>
         /// Refactor LifeCycle model
         /// </summary>
